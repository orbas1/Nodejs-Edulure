--- conflicted
+++ resolved
@@ -211,7 +211,6 @@
   }
 }
 
-<<<<<<< HEAD
 class AssessmentOverviewMetric {
   AssessmentOverviewMetric({
     required this.label,
@@ -231,7 +230,6 @@
       value: json['value']?.toString() ?? '0',
       context: json['context']?.toString(),
       tone: json['tone']?.toString(),
-=======
 class BlogArticle {
   BlogArticle({
     required this.slug,
@@ -270,13 +268,11 @@
               ? Map<String, dynamic>.from((json['media'] as List).first as Map)['mediaUrl']?.toString()
               : null),
       isFeatured: json['featured'] == true || json['isFeatured'] == true,
->>>>>>> 5379ced2
-    );
-  }
-
-  Map<String, dynamic> toJson() {
-    return {
-<<<<<<< HEAD
+    );
+  }
+
+  Map<String, dynamic> toJson() {
+    return {
       'label': label,
       'value': value,
       if (context != null) 'context': context,
@@ -331,7 +327,6 @@
       recommended: json['recommended']?.toString(),
       submissionUrl: json['submissionUrl']?.toString(),
       instructions: json['instructions']?.toString(),
-=======
       'slug': slug,
       'title': title,
       'excerpt': excerpt,
@@ -388,13 +383,11 @@
       waitingRoom: json['waitingRoom'] != false,
       passcodeRequired: json['passcodeRequired'] == true,
       recordingConsent: json['recordingConsent'] == true,
->>>>>>> 5379ced2
-    );
-  }
-
-  Map<String, dynamic> toJson() {
-    return {
-<<<<<<< HEAD
+    );
+  }
+
+  Map<String, dynamic> toJson() {
+    return {
       'id': id,
       'title': title,
       'course': course,
@@ -445,7 +438,6 @@
           : int.tryParse('${json['awaitingFeedback'] ?? 0}') ?? 0,
       overdue: (json['overdue'] is num) ? (json['overdue'] as num).round() : int.tryParse('${json['overdue'] ?? 0}') ?? 0,
       averageScore: json['averageScore']?.toString(),
-=======
       'waitingRoom': waitingRoom,
       'passcodeRequired': passcodeRequired,
       'recordingConsent': recordingConsent,
@@ -475,13 +467,11 @@
       facilitators: facilitatorsRaw is List
           ? facilitatorsRaw.map((item) => item.toString()).where((item) => item.isNotEmpty).toList()
           : <String>[],
->>>>>>> 5379ced2
-    );
-  }
-
-  Map<String, dynamic> toJson() {
-    return {
-<<<<<<< HEAD
+    );
+  }
+
+  Map<String, dynamic> toJson() {
+    return {
       'id': id,
       'name': name,
       'progress': progress,
@@ -522,7 +512,6 @@
       duration: json['duration']?.toString() ?? '45 mins',
       mode: json['mode']?.toString(),
       submissionUrl: json['submissionUrl']?.toString(),
-=======
       if (template != null) 'template': template,
       'ready': ready,
       if (lastUpdatedLabel != null) 'lastUpdatedLabel': lastUpdatedLabel,
@@ -547,13 +536,11 @@
       label: json['label']?.toString() ?? 'View details',
       action: json['action']?.toString() ?? 'details',
       enabled: json['enabled'] != false,
->>>>>>> 5379ced2
-    );
-  }
-
-  Map<String, dynamic> toJson() {
-    return {
-<<<<<<< HEAD
+    );
+  }
+
+  Map<String, dynamic> toJson() {
+    return {
       'id': id,
       'focus': focus,
       'course': course,
@@ -570,7 +557,6 @@
     required this.id,
     required this.title,
     required this.date,
-=======
       'label': label,
       'action': action,
       'enabled': enabled,
@@ -594,12 +580,10 @@
     this.callToAction,
     required this.isGroup,
     required this.breakoutRooms,
->>>>>>> 5379ced2
   });
 
   final String id;
   final String title;
-<<<<<<< HEAD
   final String date;
 
   factory AssessmentScheduleEvent.fromJson(Map<String, dynamic> json) {
@@ -607,7 +591,6 @@
       id: json['id']?.toString() ?? json['title']?.toString() ?? DateTime.now().millisecondsSinceEpoch.toString(),
       title: json['title']?.toString() ?? 'Event',
       date: json['date']?.toString() ?? 'Upcoming',
-=======
   final String stage;
   final String status;
   final String startLabel;
@@ -657,7 +640,6 @@
               .where((value) => value.isNotEmpty)
               .toList()
           : <String>[],
->>>>>>> 5379ced2
     );
   }
 
@@ -665,7 +647,6 @@
     return {
       'id': id,
       'title': title,
-<<<<<<< HEAD
       'date': date,
     };
   }
@@ -694,7 +675,6 @@
       averageScore: (json['averageScore'] is num)
           ? (json['averageScore'] as num).round()
           : int.tryParse('${json['averageScore'] ?? json['average_score'] ?? 0}') ?? 0,
-=======
       'stage': stage,
       'status': status,
       'startLabel': startLabel,
@@ -730,13 +710,11 @@
       label: json['label']?.toString() ?? 'Readiness check',
       status: json['status']?.toString() ?? 'ready',
       detail: json['detail']?.toString() ?? '',
->>>>>>> 5379ced2
-    );
-  }
-
-  Map<String, dynamic> toJson() {
-    return {
-<<<<<<< HEAD
+    );
+  }
+
+  Map<String, dynamic> toJson() {
+    return {
       'type': type,
       'count': count,
       if (weightShare != null) 'weightShare': weightShare,
@@ -785,7 +763,6 @@
       completionRate: (json['completionRate'] is num)
           ? (json['completionRate'] as num).round()
           : int.tryParse('${json['completionRate'] ?? 0}') ?? 0,
-=======
       'id': id,
       'label': label,
       'status': status,
@@ -822,13 +799,11 @@
       facilitators: facilitatorsRaw is List
           ? facilitatorsRaw.map((item) => item.toString()).where((item) => item.isNotEmpty).toList()
           : <String>[],
->>>>>>> 5379ced2
-    );
-  }
-
-  Map<String, dynamic> toJson() {
-    return {
-<<<<<<< HEAD
+    );
+  }
+
+  Map<String, dynamic> toJson() {
+    return {
       'byType': byType.map((entry) => entry.toJson()).toList(),
       if (pendingReviews != null) 'pendingReviews': pendingReviews,
       if (overdue != null) 'overdue': overdue,
@@ -910,7 +885,6 @@
       resources: resourcesJson is List
           ? resourcesJson.map((item) => item.toString()).toList()
           : <String>[],
-=======
       'id': id,
       'title': title,
       'template': template,
@@ -974,13 +948,11 @@
               .map((item) => LiveClassReadinessItem.fromJson(Map<String, dynamic>.from(item as Map)))
               .toList()
           : <LiveClassReadinessItem>[],
->>>>>>> 5379ced2
-    );
-  }
-
-  Map<String, dynamic> toJson() {
-    return {
-<<<<<<< HEAD
+    );
+  }
+
+  Map<String, dynamic> toJson() {
+    return {
       'overview': overview.map((metric) => metric.toJson()).toList(),
       'timeline': {
         'upcoming': upcoming.map((item) => item.toJson()).toList(),
@@ -994,7 +966,6 @@
       },
       'analytics': analytics.toJson(),
       'resources': resources,
-=======
       'metrics': metrics.map((metric) => metric.toJson()).toList(),
       'active': active.map((session) => session.toJson()).toList(),
       'upcoming': upcoming.map((session) => session.toJson()).toList(),
@@ -1004,7 +975,6 @@
         'snapshots': whiteboardSnapshots.map((snapshot) => snapshot.toJson()).toList(),
         'readiness': readiness.map((item) => item.toJson()).toList(),
       },
->>>>>>> 5379ced2
     };
   }
 }
@@ -1219,13 +1189,10 @@
     required this.unreadMessages,
     required this.totalNotifications,
     required this.syncedAt,
-<<<<<<< HEAD
     this.assessments,
-=======
     required this.blogPosts,
     this.featuredBlog,
     this.liveClassrooms,
->>>>>>> 5379ced2
     this.isFromCache = false,
   });
 
@@ -1242,13 +1209,10 @@
   final int unreadMessages;
   final int totalNotifications;
   final DateTime syncedAt;
-<<<<<<< HEAD
   final LearnerAssessmentsData? assessments;
-=======
   final List<BlogArticle> blogPosts;
   final BlogArticle? featuredBlog;
   final LiveClassroomsSnapshot? liveClassrooms;
->>>>>>> 5379ced2
   final bool isFromCache;
 
   LearnerDashboardSnapshot copyWith({bool? isFromCache}) {
@@ -1293,15 +1257,12 @@
     final followersJson = learnerJson['followers'] is Map
         ? Map<String, dynamic>.from(learnerJson['followers'] as Map)
         : <String, dynamic>{};
-<<<<<<< HEAD
     final assessmentsJson = learnerJson['assessments'] is Map
         ? Map<String, dynamic>.from(learnerJson['assessments'] as Map)
         : null;
-=======
     final liveClassroomsJson = learnerJson['liveClassrooms'] is Map
         ? Map<String, dynamic>.from(learnerJson['liveClassrooms'] as Map)
         : <String, dynamic>{};
->>>>>>> 5379ced2
 
     return LearnerDashboardSnapshot(
       profile: DashboardProfile.fromJson(profileJson),
@@ -1351,10 +1312,8 @@
           ? (notificationsJson['total'] as num).round()
           : int.tryParse('${notificationsJson['total'] ?? 0}') ?? 0,
       syncedAt: syncedAt ?? DateTime.now(),
-<<<<<<< HEAD
       assessments:
           assessmentsJson != null ? LearnerAssessmentsData.fromJson(assessmentsJson) : null,
-=======
       blogPosts: (learnerJson['blog'] is Map && (learnerJson['blog'] as Map)['highlights'] is List)
           ? ((learnerJson['blog'] as Map)['highlights'] as List)
               .map((item) => BlogArticle.fromJson(Map<String, dynamic>.from(item as Map)))
@@ -1363,7 +1322,6 @@
       featuredBlog: (learnerJson['blog'] is Map && (learnerJson['blog'] as Map)['featured'] is Map)
           ? BlogArticle.fromJson(Map<String, dynamic>.from((learnerJson['blog'] as Map)['featured'] as Map))
           : null,
->>>>>>> 5379ced2
     );
   }
 
@@ -1423,9 +1381,7 @@
           ? (json['totalNotifications'] as num).round()
           : int.tryParse('${json['totalNotifications'] ?? 0}') ?? 0,
       syncedAt: json['syncedAt'] is String ? DateTime.tryParse(json['syncedAt'] as String) ?? DateTime.now() : DateTime.now(),
-<<<<<<< HEAD
       assessments: assessmentsJson != null ? LearnerAssessmentsData.fromJson(assessmentsJson) : null,
-=======
       blogPosts: json['blogPosts'] is List
           ? (json['blogPosts'] as List)
               .map((item) => BlogArticle.fromJson(Map<String, dynamic>.from(item as Map)))
@@ -1434,7 +1390,6 @@
       featuredBlog: json['featuredBlog'] is Map
           ? BlogArticle.fromJson(Map<String, dynamic>.from(json['featuredBlog'] as Map))
           : null,
->>>>>>> 5379ced2
       isFromCache: true,
     );
   }
@@ -1455,9 +1410,7 @@
       'unreadMessages': unreadMessages,
       'totalNotifications': totalNotifications,
       'syncedAt': syncedAt.toIso8601String(),
-<<<<<<< HEAD
       if (assessments != null) 'assessments': assessments!.toJson(),
-=======
       'blogPosts': blogPosts.map((article) => article.toJson()).toList(),
       if (featuredBlog != null) 'featuredBlog': featuredBlog!.toJson(),
     };
@@ -2070,7 +2023,6 @@
       'highlights': highlights.map((item) => item.toJson()).toList(),
       'trends': trends.map((item) => item.toJson()).toList(),
       'syncedAt': syncedAt.toIso8601String(),
->>>>>>> 5379ced2
     };
   }
 }
