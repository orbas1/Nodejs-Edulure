import 'package:dio/dio.dart';

import 'api_config.dart';
import 'session_manager.dart';

class DashboardException implements Exception {
  DashboardException(this.message);
  final String message;

  @override
  String toString() => message;
}

class DashboardMetric {
  DashboardMetric({
    required this.label,
    required this.value,
    this.change,
    this.trend,
  });

  final String label;
  final String value;
  final String? change;
  final String? trend;

  factory DashboardMetric.fromJson(Map<String, dynamic> json) {
    return DashboardMetric(
      label: json['label']?.toString() ?? 'Metric',
      value: json['value']?.toString() ?? '0',
      change: json['change']?.toString(),
      trend: json['trend']?.toString(),
    );
  }

  Map<String, dynamic> toJson() {
    return {
      'label': label,
      'value': value,
      if (change != null) 'change': change,
      if (trend != null) 'trend': trend,
    };
  }
}

class PaceEntry {
  PaceEntry({
    required this.label,
    required this.minutes,
  });

  final String label;
  final int minutes;

  factory PaceEntry.fromJson(Map<String, dynamic> json) {
    return PaceEntry(
      label: json['label']?.toString() ?? json['day']?.toString() ?? 'Day',
      minutes: (json['minutes'] is num) ? (json['minutes'] as num).round() : int.tryParse('${json['minutes'] ?? 0}') ?? 0,
    );
  }

  Map<String, dynamic> toJson() {
    return {
      'label': label,
      'minutes': minutes,
    };
  }
}

class UpcomingEvent {
  UpcomingEvent({
    required this.id,
    required this.type,
    required this.date,
    required this.title,
    required this.host,
    required this.action,
  });

  final String id;
  final String type;
  final String date;
  final String title;
  final String host;
  final String action;

  factory UpcomingEvent.fromJson(Map<String, dynamic> json) {
    final idValue = json['id'];
    return UpcomingEvent(
      id: idValue?.toString() ?? json['title']?.toString() ?? DateTime.now().millisecondsSinceEpoch.toString(),
      type: json['type']?.toString() ?? 'Session',
      date: json['date']?.toString() ?? json['time']?.toString() ?? 'TBC',
      title: json['title']?.toString() ?? 'Upcoming session',
      host: json['host']?.toString() ?? 'Edulure team',
      action: json['action']?.toString() ?? 'View details',
    );
  }

  Map<String, dynamic> toJson() {
    return {
      'id': id,
      'type': type,
      'date': date,
      'title': title,
      'host': host,
      'action': action,
    };
  }
}

class FeedHighlight {
  FeedHighlight({
    required this.id,
    required this.time,
    required this.tags,
    required this.headline,
    required this.reactions,
    required this.comments,
  });

  final String id;
  final String time;
  final List<String> tags;
  final int reactions;
  final int comments;

  factory FeedHighlight.fromJson(Map<String, dynamic> json) {
    final rawTags = json['tags'];
    return FeedHighlight(
      id: json['id']?.toString() ?? json['headline']?.toString() ?? DateTime.now().millisecondsSinceEpoch.toString(),
      time: json['time']?.toString() ?? 'Moments ago',
      tags: rawTags is List ? rawTags.map((tag) => tag.toString()).toList() : <String>[],
      headline: json['headline']?.toString() ?? 'New activity in your network',
      reactions: (json['reactions'] is num)
          ? (json['reactions'] as num).round()
          : int.tryParse('${json['reactions'] ?? 0}') ?? 0,
      comments: (json['comments'] is num)
          ? (json['comments'] as num).round()
          : int.tryParse('${json['comments'] ?? 0}') ?? 0,
    );
  }

  Map<String, dynamic> toJson() {
    return {
      'id': id,
      'time': time,
      'tags': tags,
      'headline': headline,
      'reactions': reactions,
      'comments': comments,
    };
  }
}

class CommunityEngagement {
  CommunityEngagement({
    required this.name,
    required this.participation,
  });

  final String name;
  final int participation;

  factory CommunityEngagement.fromJson(Map<String, dynamic> json) {
    return CommunityEngagement(
      name: json['name']?.toString() ?? 'Community',
      participation: (json['participation'] is num)
          ? (json['participation'] as num).round()
          : int.tryParse('${json['participation'] ?? 0}') ?? 0,
    );
  }

  Map<String, dynamic> toJson() {
    return {
      'name': name,
      'participation': participation,
    };
  }
}

class DashboardNotification {
  DashboardNotification({
    required this.id,
    required this.title,
    required this.timestamp,
    required this.type,
  });

  final String id;
  final String title;
  final String timestamp;
  final String type;

  factory DashboardNotification.fromJson(Map<String, dynamic> json) {
    final idValue = json['id'];
    return DashboardNotification(
      id: idValue?.toString() ?? json['title']?.toString() ?? DateTime.now().millisecondsSinceEpoch.toString(),
      title: json['title']?.toString() ?? 'Dashboard update',
      timestamp: json['timestamp']?.toString() ?? 'Just now',
      type: json['type']?.toString() ?? 'update',
    );
  }

  Map<String, dynamic> toJson() {
    return {
      'id': id,
      'title': title,
      'timestamp': timestamp,
      'type': type,
    };
  }
}

<<<<<<< HEAD
class BlogArticle {
  BlogArticle({
    required this.slug,
    required this.title,
    required this.excerpt,
    required this.category,
    required this.readingTimeMinutes,
    required this.publishedAt,
    required this.heroImageUrl,
    required this.isFeatured,
  });

  final String slug;
  final String title;
  final String excerpt;
  final String category;
  final int readingTimeMinutes;
  final String? publishedAt;
  final String? heroImageUrl;
  final bool isFeatured;

  factory BlogArticle.fromJson(Map<String, dynamic> json) {
    return BlogArticle(
      slug: json['slug']?.toString() ?? '',
      title: json['title']?.toString() ?? 'Article',
      excerpt: json['excerpt']?.toString() ?? '',
      category: json['category'] is Map
          ? (json['category']['name']?.toString() ?? 'Insight')
          : json['category']?.toString() ?? 'Insight',
      readingTimeMinutes: (json['readingTimeMinutes'] is num)
          ? (json['readingTimeMinutes'] as num).round()
          : int.tryParse('${json['readingTimeMinutes'] ?? 0}') ?? 0,
      publishedAt: json['publishedAt']?.toString(),
      heroImageUrl: json['heroImage']?.toString() ??
          (json['media'] is List && (json['media'] as List).isNotEmpty && (json['media'] as List).first is Map
              ? Map<String, dynamic>.from((json['media'] as List).first as Map)['mediaUrl']?.toString()
              : null),
      isFeatured: json['featured'] == true || json['isFeatured'] == true,
    );
  }

  Map<String, dynamic> toJson() {
    return {
      'slug': slug,
      'title': title,
      'excerpt': excerpt,
      'category': category,
      'readingTimeMinutes': readingTimeMinutes,
      'publishedAt': publishedAt,
      'heroImageUrl': heroImageUrl,
      'isFeatured': isFeatured,
=======
class LiveClassOccupancy {
  LiveClassOccupancy({
    required this.reserved,
    this.capacity,
    this.rate,
  });

  final int reserved;
  final int? capacity;
  final int? rate;

  factory LiveClassOccupancy.fromJson(Map<String, dynamic> json) {
    final capacityValue = json['capacity'];
    final rateValue = json['rate'];
    return LiveClassOccupancy(
      reserved: json['reserved'] is num
          ? (json['reserved'] as num).round()
          : int.tryParse('${json['reserved'] ?? 0}') ?? 0,
      capacity: capacityValue is num ? capacityValue.round() : int.tryParse('${capacityValue ?? ''}'),
      rate: rateValue is num ? rateValue.round() : int.tryParse('${rateValue ?? ''}'),
    );
  }

  Map<String, dynamic> toJson() {
    return {
      'reserved': reserved,
      if (capacity != null) 'capacity': capacity,
      if (rate != null) 'rate': rate,
    };
  }
}

class LiveClassSecurity {
  LiveClassSecurity({
    required this.waitingRoom,
    required this.passcodeRequired,
    required this.recordingConsent,
  });

  final bool waitingRoom;
  final bool passcodeRequired;
  final bool recordingConsent;

  factory LiveClassSecurity.fromJson(Map<String, dynamic> json) {
    return LiveClassSecurity(
      waitingRoom: json['waitingRoom'] != false,
      passcodeRequired: json['passcodeRequired'] == true,
      recordingConsent: json['recordingConsent'] == true,
    );
  }

  Map<String, dynamic> toJson() {
    return {
      'waitingRoom': waitingRoom,
      'passcodeRequired': passcodeRequired,
      'recordingConsent': recordingConsent,
    };
  }
}

class LiveClassWhiteboard {
  LiveClassWhiteboard({
    this.template,
    required this.ready,
    this.lastUpdatedLabel,
    required this.facilitators,
  });

  final String? template;
  final bool ready;
  final String? lastUpdatedLabel;
  final List<String> facilitators;

  factory LiveClassWhiteboard.fromJson(Map<String, dynamic> json) {
    final facilitatorsRaw = json['facilitators'];
    return LiveClassWhiteboard(
      template: json['template']?.toString(),
      ready: json['ready'] == true,
      lastUpdatedLabel: json['lastUpdatedLabel']?.toString(),
      facilitators: facilitatorsRaw is List
          ? facilitatorsRaw.map((item) => item.toString()).where((item) => item.isNotEmpty).toList()
          : <String>[],
    );
  }

  Map<String, dynamic> toJson() {
    return {
      if (template != null) 'template': template,
      'ready': ready,
      if (lastUpdatedLabel != null) 'lastUpdatedLabel': lastUpdatedLabel,
      'facilitators': facilitators,
    };
  }
}

class LiveClassCallToAction {
  LiveClassCallToAction({
    required this.label,
    required this.action,
    required this.enabled,
  });

  final String label;
  final String action;
  final bool enabled;

  factory LiveClassCallToAction.fromJson(Map<String, dynamic> json) {
    return LiveClassCallToAction(
      label: json['label']?.toString() ?? 'View details',
      action: json['action']?.toString() ?? 'details',
      enabled: json['enabled'] != false,
    );
  }

  Map<String, dynamic> toJson() {
    return {
      'label': label,
      'action': action,
      'enabled': enabled,
    };
  }
}

class LiveClassSessionSummary {
  LiveClassSessionSummary({
    required this.id,
    required this.title,
    required this.stage,
    required this.status,
    required this.startLabel,
    this.timezone,
    this.community,
    this.summary,
    required this.occupancy,
    required this.security,
    this.whiteboard,
    this.callToAction,
    required this.isGroup,
    required this.breakoutRooms,
  });

  final String id;
  final String title;
  final String stage;
  final String status;
  final String startLabel;
  final String? timezone;
  final String? community;
  final String? summary;
  final LiveClassOccupancy occupancy;
  final LiveClassSecurity security;
  final LiveClassWhiteboard? whiteboard;
  final LiveClassCallToAction? callToAction;
  final bool isGroup;
  final List<String> breakoutRooms;

  factory LiveClassSessionSummary.fromJson(Map<String, dynamic> json) {
    final occupancyJson = json['occupancy'];
    final securityJson = json['security'];
    final whiteboardJson = json['whiteboard'];
    final callToActionJson = json['callToAction'];
    final breakoutRoomsRaw = json['breakoutRooms'];
    return LiveClassSessionSummary(
      id: json['id']?.toString() ?? json['slug']?.toString() ?? 'live-${DateTime.now().millisecondsSinceEpoch}',
      title: json['title']?.toString() ?? 'Live classroom',
      stage: json['stage']?.toString() ?? 'Preparation',
      status: json['status']?.toString() ?? 'upcoming',
      startLabel: json['startLabel']?.toString() ?? 'TBD',
      timezone: json['timezone']?.toString(),
      community: json['community']?.toString(),
      summary: json['summary']?.toString(),
      occupancy: LiveClassOccupancy.fromJson(
        occupancyJson is Map ? Map<String, dynamic>.from(occupancyJson as Map) : const {},
      ),
      security: LiveClassSecurity.fromJson(
        securityJson is Map ? Map<String, dynamic>.from(securityJson as Map) : const {},
      ),
      whiteboard: whiteboardJson is Map
          ? LiveClassWhiteboard.fromJson(Map<String, dynamic>.from(whiteboardJson as Map))
          : null,
      callToAction: callToActionJson is Map
          ? LiveClassCallToAction.fromJson(Map<String, dynamic>.from(callToActionJson as Map))
          : null,
      isGroup: json['isGroupSession'] == true,
      breakoutRooms: breakoutRoomsRaw is List
          ? breakoutRoomsRaw
              .map((room) => room is Map
                  ? room['name']?.toString() ?? room['title']?.toString() ?? ''
                  : room?.toString() ?? '')
              .where((value) => value.isNotEmpty)
              .toList()
          : <String>[],
    );
  }

  Map<String, dynamic> toJson() {
    return {
      'id': id,
      'title': title,
      'stage': stage,
      'status': status,
      'startLabel': startLabel,
      if (timezone != null) 'timezone': timezone,
      if (community != null) 'community': community,
      if (summary != null) 'summary': summary,
      'occupancy': occupancy.toJson(),
      'security': security.toJson(),
      if (whiteboard != null) 'whiteboard': whiteboard!.toJson(),
      if (callToAction != null) 'callToAction': callToAction!.toJson(),
      'isGroupSession': isGroup,
      'breakoutRooms': breakoutRooms,
    };
  }
}

class LiveClassReadinessItem {
  LiveClassReadinessItem({
    required this.id,
    required this.label,
    required this.status,
    required this.detail,
  });

  final String id;
  final String label;
  final String status;
  final String detail;

  factory LiveClassReadinessItem.fromJson(Map<String, dynamic> json) {
    return LiveClassReadinessItem(
      id: json['id']?.toString() ?? json['label']?.toString() ?? DateTime.now().millisecondsSinceEpoch.toString(),
      label: json['label']?.toString() ?? 'Readiness check',
      status: json['status']?.toString() ?? 'ready',
      detail: json['detail']?.toString() ?? '',
    );
  }

  Map<String, dynamic> toJson() {
    return {
      'id': id,
      'label': label,
      'status': status,
      'detail': detail,
    };
  }
}

class LiveClassWhiteboardSnapshot {
  LiveClassWhiteboardSnapshot({
    required this.id,
    required this.title,
    required this.template,
    required this.ready,
    this.lastUpdatedLabel,
    required this.facilitators,
  });

  final String id;
  final String title;
  final String template;
  final bool ready;
  final String? lastUpdatedLabel;
  final List<String> facilitators;

  factory LiveClassWhiteboardSnapshot.fromJson(Map<String, dynamic> json) {
    final facilitatorsRaw = json['facilitators'];
    return LiveClassWhiteboardSnapshot(
      id: json['id']?.toString() ?? json['title']?.toString() ?? DateTime.now().millisecondsSinceEpoch.toString(),
      title: json['title']?.toString() ?? 'Live board',
      template: json['template']?.toString() ?? 'Collaborative board',
      ready: json['ready'] == true,
      lastUpdatedLabel: json['lastUpdatedLabel']?.toString(),
      facilitators: facilitatorsRaw is List
          ? facilitatorsRaw.map((item) => item.toString()).where((item) => item.isNotEmpty).toList()
          : <String>[],
    );
  }

  Map<String, dynamic> toJson() {
    return {
      'id': id,
      'title': title,
      'template': template,
      'ready': ready,
      if (lastUpdatedLabel != null) 'lastUpdatedLabel': lastUpdatedLabel,
      'facilitators': facilitators,
    };
  }
}

class LiveClassroomsSnapshot {
  LiveClassroomsSnapshot({
    required this.metrics,
    required this.active,
    required this.upcoming,
    required this.completed,
    required this.groups,
    required this.whiteboardSnapshots,
    required this.readiness,
  });

  final List<DashboardMetric> metrics;
  final List<LiveClassSessionSummary> active;
  final List<LiveClassSessionSummary> upcoming;
  final List<LiveClassSessionSummary> completed;
  final List<LiveClassSessionSummary> groups;
  final List<LiveClassWhiteboardSnapshot> whiteboardSnapshots;
  final List<LiveClassReadinessItem> readiness;

  factory LiveClassroomsSnapshot.fromJson(Map<String, dynamic> json) {
    final whiteboardJson = json['whiteboard'] is Map
        ? Map<String, dynamic>.from(json['whiteboard'] as Map)
        : const <String, dynamic>{};
    final parseSessions = (String key) {
      final value = json[key];
      if (value is List) {
        return value
            .map((item) => LiveClassSessionSummary.fromJson(Map<String, dynamic>.from(item as Map)))
            .toList();
      }
      return <LiveClassSessionSummary>[];
    };

    return LiveClassroomsSnapshot(
      metrics: json['metrics'] is List
          ? (json['metrics'] as List)
              .map((item) => DashboardMetric.fromJson(Map<String, dynamic>.from(item as Map)))
              .toList()
          : <DashboardMetric>[],
      active: parseSessions('active'),
      upcoming: parseSessions('upcoming'),
      completed: parseSessions('completed'),
      groups: parseSessions('groups'),
      whiteboardSnapshots: whiteboardJson['snapshots'] is List
          ? (whiteboardJson['snapshots'] as List)
              .map((item) => LiveClassWhiteboardSnapshot.fromJson(Map<String, dynamic>.from(item as Map)))
              .toList()
          : <LiveClassWhiteboardSnapshot>[],
      readiness: whiteboardJson['readiness'] is List
          ? (whiteboardJson['readiness'] as List)
              .map((item) => LiveClassReadinessItem.fromJson(Map<String, dynamic>.from(item as Map)))
              .toList()
          : <LiveClassReadinessItem>[],
    );
  }

  Map<String, dynamic> toJson() {
    return {
      'metrics': metrics.map((metric) => metric.toJson()).toList(),
      'active': active.map((session) => session.toJson()).toList(),
      'upcoming': upcoming.map((session) => session.toJson()).toList(),
      'completed': completed.map((session) => session.toJson()).toList(),
      'groups': groups.map((session) => session.toJson()).toList(),
      'whiteboard': {
        'snapshots': whiteboardSnapshots.map((snapshot) => snapshot.toJson()).toList(),
        'readiness': readiness.map((item) => item.toJson()).toList(),
      },
>>>>>>> f33962a2
    };
  }
}

class ProfileStat {
  ProfileStat({
    required this.label,
    required this.value,
  });

  final String label;
  final String value;

  factory ProfileStat.fromJson(Map<String, dynamic> json) {
    return ProfileStat(
      label: json['label']?.toString() ?? 'Stat',
      value: json['value']?.toString() ?? '0',
    );
  }

  Map<String, dynamic> toJson() {
    return {
      'label': label,
      'value': value,
    };
  }
}

class VerificationSummary {
  VerificationSummary({
    required this.status,
    required this.documentsRequired,
    required this.documentsSubmitted,
  });

  final String status;
  final int documentsRequired;
  final int documentsSubmitted;

  factory VerificationSummary.fromJson(Map<String, dynamic> json) {
    return VerificationSummary(
      status: json['status']?.toString() ?? 'collecting',
      documentsRequired: (json['documentsRequired'] is num)
          ? (json['documentsRequired'] as num).round()
          : int.tryParse('${json['documentsRequired'] ?? 0}') ?? 0,
      documentsSubmitted: (json['documentsSubmitted'] is num)
          ? (json['documentsSubmitted'] as num).round()
          : int.tryParse('${json['documentsSubmitted'] ?? 0}') ?? 0,
    );
  }

  Map<String, dynamic> toJson() {
    return {
      'status': status,
      'documentsRequired': documentsRequired,
      'documentsSubmitted': documentsSubmitted,
    };
  }
}

class PrivacySettings {
  PrivacySettings({
    required this.visibility,
    required this.followApprovalRequired,
    required this.shareActivity,
    required this.messagePermission,
  });

  final String visibility;
  final bool followApprovalRequired;
  final bool shareActivity;
  final String messagePermission;

  factory PrivacySettings.fromJson(Map<String, dynamic> json) {
    return PrivacySettings(
      visibility: json['visibility']?.toString() ?? 'workspace',
      followApprovalRequired: json['followApprovalRequired'] == true,
      shareActivity: json['shareActivity'] == true,
      messagePermission: json['messagePermission']?.toString() ?? 'everyone',
    );
  }

  Map<String, dynamic> toJson() {
    return {
      'visibility': visibility,
      'followApprovalRequired': followApprovalRequired,
      'shareActivity': shareActivity,
      'messagePermission': messagePermission,
    };
  }
}

class MessagingSettings {
  MessagingSettings({
    required this.notificationsEnabled,
  });

  final bool notificationsEnabled;

  factory MessagingSettings.fromJson(Map<String, dynamic> json) {
    return MessagingSettings(
      notificationsEnabled: json['notificationsEnabled'] == true,
    );
  }

  Map<String, dynamic> toJson() {
    return {
      'notificationsEnabled': notificationsEnabled,
    };
  }
}

class FollowersSummary {
  FollowersSummary({
    required this.followers,
    required this.following,
    required this.pending,
    required this.outgoing,
  });

  final int followers;
  final int following;
  final int pending;
  final int outgoing;

  factory FollowersSummary.fromJson(Map<String, dynamic> json) {
    final pendingList = json['pending'];
    final outgoingList = json['outgoing'];
    return FollowersSummary(
      followers: (json['followers'] is num)
          ? (json['followers'] as num).round()
          : int.tryParse('${json['followers'] ?? 0}') ?? 0,
      following: (json['following'] is num)
          ? (json['following'] as num).round()
          : int.tryParse('${json['following'] ?? 0}') ?? 0,
      pending: pendingList is List ? pendingList.length : int.tryParse('${json['pendingCount'] ?? 0}') ?? 0,
      outgoing: outgoingList is List ? outgoingList.length : int.tryParse('${json['outgoingCount'] ?? 0}') ?? 0,
    );
  }

  Map<String, dynamic> toJson() {
    return {
      'followers': followers,
      'following': following,
      'pending': pending,
      'outgoing': outgoing,
    };
  }
}

class DashboardProfile {
  DashboardProfile({
    required this.name,
    required this.title,
    required this.bio,
    required this.avatar,
    required this.email,
    required this.stats,
    required this.verification,
  });

  final String name;
  final String title;
  final String bio;
  final String avatar;
  final String email;
  final List<ProfileStat> stats;
  final VerificationSummary verification;

  factory DashboardProfile.fromJson(Map<String, dynamic> json) {
    final stats = json['stats'];
    return DashboardProfile(
      name: json['name']?.toString() ?? 'Learner',
      title: json['title']?.toString() ?? 'Active learner',
      bio: json['bio']?.toString() ?? 'Welcome to your learning control centre.',
      avatar: json['avatar']?.toString() ?? '',
      email: json['email']?.toString() ?? '',
      stats: stats is List
          ? stats.map((item) => ProfileStat.fromJson(Map<String, dynamic>.from(item as Map))).toList()
          : <ProfileStat>[],
      verification: VerificationSummary.fromJson(
        json['verification'] is Map ? Map<String, dynamic>.from(json['verification'] as Map) : const {},
      ),
    );
  }

  Map<String, dynamic> toJson() {
    return {
      'name': name,
      'title': title,
      'bio': bio,
      'avatar': avatar,
      'email': email,
      'stats': stats.map((stat) => stat.toJson()).toList(),
      'verification': verification.toJson(),
    };
  }
}

class LearnerDashboardSnapshot {
  LearnerDashboardSnapshot({
    required this.profile,
    required this.metrics,
    required this.learningPace,
    required this.upcomingEvents,
    required this.feedHighlights,
    required this.communityEngagement,
    required this.notifications,
    required this.privacySettings,
    required this.messagingSettings,
    required this.followers,
    required this.unreadMessages,
    required this.totalNotifications,
    required this.syncedAt,
<<<<<<< HEAD
    required this.blogPosts,
    this.featuredBlog,
=======
    this.liveClassrooms,
>>>>>>> f33962a2
    this.isFromCache = false,
  });

  final DashboardProfile profile;
  final List<DashboardMetric> metrics;
  final List<PaceEntry> learningPace;
  final List<UpcomingEvent> upcomingEvents;
  final List<FeedHighlight> feedHighlights;
  final List<CommunityEngagement> communityEngagement;
  final List<DashboardNotification> notifications;
  final PrivacySettings privacySettings;
  final MessagingSettings messagingSettings;
  final FollowersSummary followers;
  final int unreadMessages;
  final int totalNotifications;
  final DateTime syncedAt;
<<<<<<< HEAD
  final List<BlogArticle> blogPosts;
  final BlogArticle? featuredBlog;
=======
  final LiveClassroomsSnapshot? liveClassrooms;
>>>>>>> f33962a2
  final bool isFromCache;

  LearnerDashboardSnapshot copyWith({bool? isFromCache}) {
    return LearnerDashboardSnapshot(
      profile: profile,
      metrics: metrics,
      learningPace: learningPace,
      upcomingEvents: upcomingEvents,
      feedHighlights: feedHighlights,
      communityEngagement: communityEngagement,
      notifications: notifications,
      privacySettings: privacySettings,
      messagingSettings: messagingSettings,
      followers: followers,
      unreadMessages: unreadMessages,
      totalNotifications: totalNotifications,
      syncedAt: syncedAt,
<<<<<<< HEAD
      blogPosts: blogPosts,
      featuredBlog: featuredBlog,
=======
      liveClassrooms: liveClassrooms,
>>>>>>> f33962a2
      isFromCache: isFromCache ?? this.isFromCache,
    );
  }

  factory LearnerDashboardSnapshot.fromApi(Map<String, dynamic> json, {DateTime? syncedAt}) {
    final profileJson = json['profile'] is Map ? Map<String, dynamic>.from(json['profile'] as Map) : <String, dynamic>{};
    final dashboardsJson = json['dashboards'] is Map
        ? Map<String, dynamic>.from(json['dashboards'] as Map)
        : <String, dynamic>{};
    final learnerJson = dashboardsJson['learner'] is Map
        ? Map<String, dynamic>.from(dashboardsJson['learner'] as Map)
        : <String, dynamic>{};
    final analyticsJson = learnerJson['analytics'] is Map
        ? Map<String, dynamic>.from(learnerJson['analytics'] as Map)
        : <String, dynamic>{};
    final settingsJson = learnerJson['settings'] is Map
        ? Map<String, dynamic>.from(learnerJson['settings'] as Map)
        : <String, dynamic>{};
    final notificationsJson = learnerJson['notifications'] is Map
        ? Map<String, dynamic>.from(learnerJson['notifications'] as Map)
        : <String, dynamic>{};
    final followersJson = learnerJson['followers'] is Map
        ? Map<String, dynamic>.from(learnerJson['followers'] as Map)
        : <String, dynamic>{};
    final liveClassroomsJson = learnerJson['liveClassrooms'] is Map
        ? Map<String, dynamic>.from(learnerJson['liveClassrooms'] as Map)
        : <String, dynamic>{};

    return LearnerDashboardSnapshot(
      profile: DashboardProfile.fromJson(profileJson),
      metrics: (learnerJson['metrics'] is List)
          ? (learnerJson['metrics'] as List)
              .map((item) => DashboardMetric.fromJson(Map<String, dynamic>.from(item as Map)))
              .toList()
          : <DashboardMetric>[],
      learningPace: (analyticsJson['learningPace'] is List)
          ? (analyticsJson['learningPace'] as List)
              .map((item) => PaceEntry.fromJson(Map<String, dynamic>.from(item as Map)))
              .toList()
          : <PaceEntry>[],
      upcomingEvents: (learnerJson['upcoming'] is List)
          ? (learnerJson['upcoming'] as List)
              .map((item) => UpcomingEvent.fromJson(Map<String, dynamic>.from(item as Map)))
              .toList()
          : <UpcomingEvent>[],
      feedHighlights: (profileJson['feedHighlights'] is List)
          ? (profileJson['feedHighlights'] as List)
              .map((item) => FeedHighlight.fromJson(Map<String, dynamic>.from(item as Map)))
              .toList()
          : <FeedHighlight>[],
      communityEngagement: (analyticsJson['communityEngagement'] is List)
          ? (analyticsJson['communityEngagement'] as List)
              .map((item) => CommunityEngagement.fromJson(Map<String, dynamic>.from(item as Map)))
              .toList()
          : <CommunityEngagement>[],
      notifications: (notificationsJson['items'] is List)
          ? (notificationsJson['items'] as List)
              .map((item) => DashboardNotification.fromJson(Map<String, dynamic>.from(item as Map)))
              .toList()
          : <DashboardNotification>[],
      privacySettings: PrivacySettings.fromJson(
        settingsJson['privacy'] is Map ? Map<String, dynamic>.from(settingsJson['privacy'] as Map) : const {},
      ),
      messagingSettings: MessagingSettings.fromJson(
        settingsJson['messaging'] is Map ? Map<String, dynamic>.from(settingsJson['messaging'] as Map) : const {},
      ),
      followers: FollowersSummary.fromJson(followersJson),
      liveClassrooms:
          liveClassroomsJson.isEmpty ? null : LiveClassroomsSnapshot.fromJson(liveClassroomsJson),
      unreadMessages: (notificationsJson['unreadMessages'] is num)
          ? (notificationsJson['unreadMessages'] as num).round()
          : int.tryParse('${notificationsJson['unreadMessages'] ?? 0}') ?? 0,
      totalNotifications: (notificationsJson['total'] is num)
          ? (notificationsJson['total'] as num).round()
          : int.tryParse('${notificationsJson['total'] ?? 0}') ?? 0,
      syncedAt: syncedAt ?? DateTime.now(),
      blogPosts: (learnerJson['blog'] is Map && (learnerJson['blog'] as Map)['highlights'] is List)
          ? ((learnerJson['blog'] as Map)['highlights'] as List)
              .map((item) => BlogArticle.fromJson(Map<String, dynamic>.from(item as Map)))
              .toList()
          : <BlogArticle>[],
      featuredBlog: (learnerJson['blog'] is Map && (learnerJson['blog'] as Map)['featured'] is Map)
          ? BlogArticle.fromJson(Map<String, dynamic>.from((learnerJson['blog'] as Map)['featured'] as Map))
          : null,
    );
  }

  factory LearnerDashboardSnapshot.fromCache(Map<String, dynamic> json) {
    final profileJson = json['profile'] is Map ? Map<String, dynamic>.from(json['profile'] as Map) : <String, dynamic>{};
    return LearnerDashboardSnapshot(
      profile: DashboardProfile.fromJson(profileJson),
      metrics: json['metrics'] is List
          ? (json['metrics'] as List)
              .map((item) => DashboardMetric.fromJson(Map<String, dynamic>.from(item as Map)))
              .toList()
          : <DashboardMetric>[],
      learningPace: json['learningPace'] is List
          ? (json['learningPace'] as List)
              .map((item) => PaceEntry.fromJson(Map<String, dynamic>.from(item as Map)))
              .toList()
          : <PaceEntry>[],
      upcomingEvents: json['upcomingEvents'] is List
          ? (json['upcomingEvents'] as List)
              .map((item) => UpcomingEvent.fromJson(Map<String, dynamic>.from(item as Map)))
              .toList()
          : <UpcomingEvent>[],
      feedHighlights: json['feedHighlights'] is List
          ? (json['feedHighlights'] as List)
              .map((item) => FeedHighlight.fromJson(Map<String, dynamic>.from(item as Map)))
              .toList()
          : <FeedHighlight>[],
      communityEngagement: json['communityEngagement'] is List
          ? (json['communityEngagement'] as List)
              .map((item) => CommunityEngagement.fromJson(Map<String, dynamic>.from(item as Map)))
              .toList()
          : <CommunityEngagement>[],
      notifications: json['notifications'] is List
          ? (json['notifications'] as List)
              .map((item) => DashboardNotification.fromJson(Map<String, dynamic>.from(item as Map)))
              .toList()
          : <DashboardNotification>[],
      privacySettings: PrivacySettings.fromJson(
        json['privacy'] is Map ? Map<String, dynamic>.from(json['privacy'] as Map) : const {},
      ),
      messagingSettings: MessagingSettings.fromJson(
        json['messaging'] is Map ? Map<String, dynamic>.from(json['messaging'] as Map) : const {},
      ),
      followers: FollowersSummary.fromJson(
        json['followers'] is Map ? Map<String, dynamic>.from(json['followers'] as Map) : const {},
      ),
      liveClassrooms: json['liveClassrooms'] is Map
          ? LiveClassroomsSnapshot.fromJson(Map<String, dynamic>.from(json['liveClassrooms'] as Map))
          : null,
      unreadMessages: (json['unreadMessages'] is num)
          ? (json['unreadMessages'] as num).round()
          : int.tryParse('${json['unreadMessages'] ?? 0}') ?? 0,
      totalNotifications: (json['totalNotifications'] is num)
          ? (json['totalNotifications'] as num).round()
          : int.tryParse('${json['totalNotifications'] ?? 0}') ?? 0,
      syncedAt: json['syncedAt'] is String ? DateTime.tryParse(json['syncedAt'] as String) ?? DateTime.now() : DateTime.now(),
      blogPosts: json['blogPosts'] is List
          ? (json['blogPosts'] as List)
              .map((item) => BlogArticle.fromJson(Map<String, dynamic>.from(item as Map)))
              .toList()
          : <BlogArticle>[],
      featuredBlog: json['featuredBlog'] is Map
          ? BlogArticle.fromJson(Map<String, dynamic>.from(json['featuredBlog'] as Map))
          : null,
      isFromCache: true,
    );
  }

  Map<String, dynamic> toJson() {
    return {
      'profile': profile.toJson(),
      'metrics': metrics.map((metric) => metric.toJson()).toList(),
      'learningPace': learningPace.map((entry) => entry.toJson()).toList(),
      'upcomingEvents': upcomingEvents.map((event) => event.toJson()).toList(),
      'feedHighlights': feedHighlights.map((highlight) => highlight.toJson()).toList(),
      'communityEngagement': communityEngagement.map((entry) => entry.toJson()).toList(),
      'notifications': notifications.map((notification) => notification.toJson()).toList(),
      'privacy': privacySettings.toJson(),
      'messaging': messagingSettings.toJson(),
      'followers': followers.toJson(),
      if (liveClassrooms != null) 'liveClassrooms': liveClassrooms!.toJson(),
      'unreadMessages': unreadMessages,
      'totalNotifications': totalNotifications,
      'syncedAt': syncedAt.toIso8601String(),
      'blogPosts': blogPosts.map((article) => article.toJson()).toList(),
      if (featuredBlog != null) 'featuredBlog': featuredBlog!.toJson(),
    };
  }
}

class CommunityHealthEntry {
  CommunityHealthEntry({
    required this.id,
    required this.name,
    required this.members,
    required this.health,
    required this.trend,
    required this.incidentsOpen,
    required this.escalationsOpen,
  });

  final String id;
  final String name;
  final String members;
  final String health;
  final String trend;
  final int incidentsOpen;
  final int escalationsOpen;

  factory CommunityHealthEntry.fromJson(Map<String, dynamic> json) {
    return CommunityHealthEntry(
      id: json['id']?.toString() ?? DateTime.now().millisecondsSinceEpoch.toString(),
      name: json['name']?.toString() ?? 'Community',
      members: json['members']?.toString() ?? '0 members',
      health: json['health']?.toString() ?? 'Stable',
      trend: json['trend']?.toString() ?? 'Steady',
      incidentsOpen: (json['incidentsOpen'] is num)
          ? (json['incidentsOpen'] as num).round()
          : int.tryParse('${json['incidentsOpen'] ?? 0}') ?? 0,
      escalationsOpen: (json['escalationsOpen'] is num)
          ? (json['escalationsOpen'] as num).round()
          : int.tryParse('${json['escalationsOpen'] ?? 0}') ?? 0,
    );
  }

  Map<String, dynamic> toJson() {
    return {
      'id': id,
      'name': name,
      'members': members,
      'health': health,
      'trend': trend,
      'incidentsOpen': incidentsOpen,
      'escalationsOpen': escalationsOpen,
    };
  }
}

class CommunityRunbook {
  CommunityRunbook({
    required this.id,
    required this.title,
    required this.owner,
    required this.updatedAt,
    required this.tags,
    required this.automationReady,
  });

  final String id;
  final String title;
  final String owner;
  final String updatedAt;
  final List<String> tags;
  final bool automationReady;

  factory CommunityRunbook.fromJson(Map<String, dynamic> json) {
    final rawTags = json['tags'];
    return CommunityRunbook(
      id: json['id']?.toString() ?? DateTime.now().millisecondsSinceEpoch.toString(),
      title: json['title']?.toString() ?? json['name']?.toString() ?? 'Runbook',
      owner: json['owner']?.toString() ?? 'Community team',
      updatedAt: json['updatedAt']?.toString() ?? json['duration']?.toString() ?? 'Draft',
      tags: rawTags is List
          ? rawTags.map((tag) => tag?.toString() ?? '').where((tag) => tag.isNotEmpty).toList()
          : <String>[],
      automationReady: json['automationReady'] == true || json['automation_ready'] == true,
    );
  }

  Map<String, dynamic> toJson() {
    return {
      'id': id,
      'title': title,
      'owner': owner,
      'updatedAt': updatedAt,
      'tags': tags,
      'automationReady': automationReady,
    };
  }
}

class CommunityEscalation {
  CommunityEscalation({
    required this.id,
    required this.title,
    required this.owner,
    required this.status,
    required this.due,
    required this.community,
  });

  final String id;
  final String title;
  final String owner;
  final String status;
  final String due;
  final String community;

  factory CommunityEscalation.fromJson(Map<String, dynamic> json) {
    return CommunityEscalation(
      id: json['id']?.toString() ?? DateTime.now().millisecondsSinceEpoch.toString(),
      title: json['title']?.toString() ?? 'Escalation',
      owner: json['owner']?.toString() ?? 'Operations',
      status: json['status']?.toString() ?? 'open',
      due: json['due']?.toString() ?? 'TBC',
      community: json['community']?.toString() ?? 'Community',
    );
  }

  Map<String, dynamic> toJson() {
    return {
      'id': id,
      'title': title,
      'owner': owner,
      'status': status,
      'due': due,
      'community': community,
    };
  }
}

class CommunityEventCard {
  CommunityEventCard({
    required this.id,
    required this.title,
    required this.date,
    required this.facilitator,
    required this.seats,
    required this.status,
  });

  final String id;
  final String title;
  final String date;
  final String facilitator;
  final String seats;
  final String status;

  factory CommunityEventCard.fromJson(Map<String, dynamic> json) {
    return CommunityEventCard(
      id: json['id']?.toString() ?? DateTime.now().millisecondsSinceEpoch.toString(),
      title: json['title']?.toString() ?? 'Event',
      date: json['date']?.toString() ?? 'TBC',
      facilitator: json['facilitator']?.toString() ?? 'Host',
      seats: json['seats']?.toString() ?? '0/0 booked',
      status: json['status']?.toString() ?? 'scheduled',
    );
  }

  Map<String, dynamic> toJson() {
    return {
      'id': id,
      'title': title,
      'date': date,
      'facilitator': facilitator,
      'seats': seats,
      'status': status,
    };
  }
}

class CommunityTutorPod {
  CommunityTutorPod({
    required this.id,
    required this.mentor,
    required this.focus,
    required this.scheduled,
    required this.status,
  });

  final String id;
  final String mentor;
  final String focus;
  final String scheduled;
  final String status;

  factory CommunityTutorPod.fromJson(Map<String, dynamic> json) {
    return CommunityTutorPod(
      id: json['id']?.toString() ?? DateTime.now().millisecondsSinceEpoch.toString(),
      mentor: json['mentor']?.toString() ?? 'Mentor',
      focus: json['focus']?.toString() ?? 'Session',
      scheduled: json['scheduled']?.toString() ?? 'Unscheduled',
      status: json['status']?.toString() ?? 'pending',
    );
  }

  Map<String, dynamic> toJson() {
    return {
      'id': id,
      'mentor': mentor,
      'focus': focus,
      'scheduled': scheduled,
      'status': status,
    };
  }
}

class CommunityTier {
  CommunityTier({
    required this.id,
    required this.name,
    required this.price,
    required this.members,
    required this.churn,
    required this.renewal,
  });

  final String id;
  final String name;
  final String price;
  final String members;
  final String churn;
  final String renewal;

  factory CommunityTier.fromJson(Map<String, dynamic> json) {
    return CommunityTier(
      id: json['id']?.toString() ?? DateTime.now().millisecondsSinceEpoch.toString(),
      name: json['name']?.toString() ?? 'Premium tier',
      price: json['price']?.toString() ?? '0',
      members: json['members']?.toString() ?? '0 active',
      churn: json['churn']?.toString() ?? 'Retention steady',
      renewal: json['renewal']?.toString() ?? 'Auto-renewal',
    );
  }

  Map<String, dynamic> toJson() {
    return {
      'id': id,
      'name': name,
      'price': price,
      'members': members,
      'churn': churn,
      'renewal': renewal,
    };
  }
}

class CommunityExperiment {
  CommunityExperiment({
    required this.id,
    required this.name,
    required this.community,
    required this.status,
    required this.hypothesis,
  });

  final String id;
  final String name;
  final String community;
  final String status;
  final String hypothesis;

  factory CommunityExperiment.fromJson(Map<String, dynamic> json) {
    return CommunityExperiment(
      id: json['id']?.toString() ?? DateTime.now().millisecondsSinceEpoch.toString(),
      name: json['name']?.toString() ?? 'Experiment',
      community: json['community']?.toString() ?? 'Community',
      status: json['status']?.toString() ?? 'draft',
      hypothesis: json['hypothesis']?.toString() ?? 'Awaiting telemetry',
    );
  }

  Map<String, dynamic> toJson() {
    return {
      'id': id,
      'name': name,
      'community': community,
      'status': status,
      'hypothesis': hypothesis,
    };
  }
}

class CommunityIncident {
  CommunityIncident({
    required this.id,
    required this.communityName,
    required this.summary,
    required this.severity,
    required this.owner,
    required this.openedAt,
  });

  final String id;
  final String communityName;
  final String summary;
  final String severity;
  final String owner;
  final String openedAt;

  factory CommunityIncident.fromJson(Map<String, dynamic> json) {
    return CommunityIncident(
      id: json['id']?.toString() ?? DateTime.now().millisecondsSinceEpoch.toString(),
      communityName: json['communityName']?.toString() ?? 'Community',
      summary: json['summary']?.toString() ?? 'Incident',
      severity: json['severity']?.toString() ?? 'medium',
      owner: json['owner']?.toString() ?? 'Moderator',
      openedAt: json['openedAt']?.toString() ?? 'Recently',
    );
  }

  Map<String, dynamic> toJson() {
    return {
      'id': id,
      'communityName': communityName,
      'summary': summary,
      'severity': severity,
      'owner': owner,
      'openedAt': openedAt,
    };
  }
}

class CommunityHighlight {
  CommunityHighlight({
    required this.id,
    required this.community,
    required this.preview,
    required this.postedAt,
    required this.reactions,
    required this.tags,
  });

  final String id;
  final String community;
  final String preview;
  final String postedAt;
  final int reactions;
  final List<String> tags;

  factory CommunityHighlight.fromJson(Map<String, dynamic> json) {
    final rawTags = json['tags'];
    return CommunityHighlight(
      id: json['id']?.toString() ?? DateTime.now().millisecondsSinceEpoch.toString(),
      community: json['community']?.toString() ?? 'Community',
      preview: json['preview']?.toString() ?? json['message']?.toString() ?? 'Highlight',
      postedAt: json['postedAt']?.toString() ?? 'Recently',
      reactions: (json['reactions'] is num)
          ? (json['reactions'] as num).round()
          : int.tryParse('${json['reactions'] ?? 0}') ?? 0,
      tags: rawTags is List
          ? rawTags.map((tag) => tag?.toString() ?? '').where((tag) => tag.isNotEmpty).toList()
          : <String>[],
    );
  }

  Map<String, dynamic> toJson() {
    return {
      'id': id,
      'community': community,
      'preview': preview,
      'postedAt': postedAt,
      'reactions': reactions,
      'tags': tags,
    };
  }
}

class CommunityTrend {
  CommunityTrend({
    required this.id,
    required this.metric,
    required this.current,
    required this.previous,
  });

  final String id;
  final String metric;
  final String current;
  final String previous;

  factory CommunityTrend.fromJson(Map<String, dynamic> json) {
    return CommunityTrend(
      id: json['id']?.toString() ?? DateTime.now().millisecondsSinceEpoch.toString(),
      metric: json['metric']?.toString() ?? 'Metric',
      current: json['current']?.toString() ?? '0',
      previous: json['previous']?.toString() ?? '0',
    );
  }

  Map<String, dynamic> toJson() {
    return {
      'id': id,
      'metric': metric,
      'current': current,
      'previous': previous,
    };
  }
}

class CommunityDashboardSnapshot {
  CommunityDashboardSnapshot({
    required this.metrics,
    required this.health,
    required this.runbooks,
    required this.escalations,
    required this.events,
    required this.tutorPods,
    required this.tiers,
    required this.experiments,
    required this.insights,
    required this.incidents,
    required this.highlights,
    required this.trends,
    required this.syncedAt,
    this.isFromCache = false,
  });

  final List<DashboardMetric> metrics;
  final List<CommunityHealthEntry> health;
  final List<CommunityRunbook> runbooks;
  final List<CommunityEscalation> escalations;
  final List<CommunityEventCard> events;
  final List<CommunityTutorPod> tutorPods;
  final List<CommunityTier> tiers;
  final List<CommunityExperiment> experiments;
  final List<String> insights;
  final List<CommunityIncident> incidents;
  final List<CommunityHighlight> highlights;
  final List<CommunityTrend> trends;
  final DateTime syncedAt;
  final bool isFromCache;

  CommunityDashboardSnapshot copyWith({bool? isFromCache}) {
    return CommunityDashboardSnapshot(
      metrics: metrics,
      health: health,
      runbooks: runbooks,
      escalations: escalations,
      events: events,
      tutorPods: tutorPods,
      tiers: tiers,
      experiments: experiments,
      insights: insights,
      incidents: incidents,
      highlights: highlights,
      trends: trends,
      syncedAt: syncedAt,
      isFromCache: isFromCache ?? this.isFromCache,
    );
  }

  factory CommunityDashboardSnapshot.fromApi(Map<String, dynamic> json, {DateTime? syncedAt}) {
    final dashboardsJson = json['dashboards'] is Map
        ? Map<String, dynamic>.from(json['dashboards'] as Map)
        : <String, dynamic>{};
    final communityJson = dashboardsJson['community'] is Map
        ? Map<String, dynamic>.from(dashboardsJson['community'] as Map)
        : <String, dynamic>{};

    return CommunityDashboardSnapshot(
      metrics: (communityJson['metrics'] is List)
          ? (communityJson['metrics'] as List)
              .map((item) => DashboardMetric.fromJson(Map<String, dynamic>.from(item as Map)))
              .toList()
          : <DashboardMetric>[],
      health: (communityJson['health'] is Map && (communityJson['health'] as Map)['overview'] is List)
          ? ((communityJson['health'] as Map)['overview'] as List)
              .map((item) => CommunityHealthEntry.fromJson(Map<String, dynamic>.from(item as Map)))
              .toList()
          : <CommunityHealthEntry>[],
      runbooks: (communityJson['operations'] is Map && (communityJson['operations'] as Map)['runbooks'] is List)
          ? ((communityJson['operations'] as Map)['runbooks'] as List)
              .map((item) => CommunityRunbook.fromJson(Map<String, dynamic>.from(item as Map)))
              .toList()
          : <CommunityRunbook>[],
      escalations: (communityJson['operations'] is Map && (communityJson['operations'] as Map)['escalations'] is List)
          ? ((communityJson['operations'] as Map)['escalations'] as List)
              .map((item) => CommunityEscalation.fromJson(Map<String, dynamic>.from(item as Map)))
              .toList()
          : <CommunityEscalation>[],
      events: (communityJson['programming'] is Map && (communityJson['programming'] as Map)['upcomingEvents'] is List)
          ? ((communityJson['programming'] as Map)['upcomingEvents'] as List)
              .map((item) => CommunityEventCard.fromJson(Map<String, dynamic>.from(item as Map)))
              .toList()
          : <CommunityEventCard>[],
      tutorPods: (communityJson['programming'] is Map && (communityJson['programming'] as Map)['tutorPods'] is List)
          ? ((communityJson['programming'] as Map)['tutorPods'] as List)
              .map((item) => CommunityTutorPod.fromJson(Map<String, dynamic>.from(item as Map)))
              .toList()
          : <CommunityTutorPod>[],
      tiers: (communityJson['monetisation'] is Map && (communityJson['monetisation'] as Map)['tiers'] is List)
          ? ((communityJson['monetisation'] as Map)['tiers'] as List)
              .map((item) => CommunityTier.fromJson(Map<String, dynamic>.from(item as Map)))
              .toList()
          : <CommunityTier>[],
      experiments: (communityJson['monetisation'] is Map && (communityJson['monetisation'] as Map)['experiments'] is List)
          ? ((communityJson['monetisation'] as Map)['experiments'] as List)
              .map((item) => CommunityExperiment.fromJson(Map<String, dynamic>.from(item as Map)))
              .toList()
          : <CommunityExperiment>[],
      insights: (communityJson['monetisation'] is Map && (communityJson['monetisation'] as Map)['insights'] is List)
          ? ((communityJson['monetisation'] as Map)['insights'] as List)
              .map((item) => item?.toString() ?? '')
              .where((item) => item.isNotEmpty)
              .toList()
          : <String>[],
      incidents: (communityJson['safety'] is Map && (communityJson['safety'] as Map)['incidents'] is List)
          ? ((communityJson['safety'] as Map)['incidents'] as List)
              .map((item) => CommunityIncident.fromJson(Map<String, dynamic>.from(item as Map)))
              .toList()
          : <CommunityIncident>[],
      highlights: (communityJson['communications'] is Map && (communityJson['communications'] as Map)['highlights'] is List)
          ? ((communityJson['communications'] as Map)['highlights'] as List)
              .map((item) => CommunityHighlight.fromJson(Map<String, dynamic>.from(item as Map)))
              .toList()
          : <CommunityHighlight>[],
      trends: (communityJson['communications'] is Map && (communityJson['communications'] as Map)['trends'] is List)
          ? ((communityJson['communications'] as Map)['trends'] as List)
              .map((item) => CommunityTrend.fromJson(Map<String, dynamic>.from(item as Map)))
              .toList()
          : <CommunityTrend>[],
      syncedAt: syncedAt ?? DateTime.now(),
    );
  }

  factory CommunityDashboardSnapshot.fromCache(Map<String, dynamic> json) {
    return CommunityDashboardSnapshot(
      metrics: json['metrics'] is List
          ? (json['metrics'] as List)
              .map((item) => DashboardMetric.fromJson(Map<String, dynamic>.from(item as Map)))
              .toList()
          : <DashboardMetric>[],
      health: json['health'] is List
          ? (json['health'] as List)
              .map((item) => CommunityHealthEntry.fromJson(Map<String, dynamic>.from(item as Map)))
              .toList()
          : <CommunityHealthEntry>[],
      runbooks: json['runbooks'] is List
          ? (json['runbooks'] as List)
              .map((item) => CommunityRunbook.fromJson(Map<String, dynamic>.from(item as Map)))
              .toList()
          : <CommunityRunbook>[],
      escalations: json['escalations'] is List
          ? (json['escalations'] as List)
              .map((item) => CommunityEscalation.fromJson(Map<String, dynamic>.from(item as Map)))
              .toList()
          : <CommunityEscalation>[],
      events: json['events'] is List
          ? (json['events'] as List)
              .map((item) => CommunityEventCard.fromJson(Map<String, dynamic>.from(item as Map)))
              .toList()
          : <CommunityEventCard>[],
      tutorPods: json['tutorPods'] is List
          ? (json['tutorPods'] as List)
              .map((item) => CommunityTutorPod.fromJson(Map<String, dynamic>.from(item as Map)))
              .toList()
          : <CommunityTutorPod>[],
      tiers: json['tiers'] is List
          ? (json['tiers'] as List)
              .map((item) => CommunityTier.fromJson(Map<String, dynamic>.from(item as Map)))
              .toList()
          : <CommunityTier>[],
      experiments: json['experiments'] is List
          ? (json['experiments'] as List)
              .map((item) => CommunityExperiment.fromJson(Map<String, dynamic>.from(item as Map)))
              .toList()
          : <CommunityExperiment>[],
      insights: json['insights'] is List
          ? (json['insights'] as List).map((item) => item?.toString() ?? '').where((item) => item.isNotEmpty).toList()
          : <String>[],
      incidents: json['incidents'] is List
          ? (json['incidents'] as List)
              .map((item) => CommunityIncident.fromJson(Map<String, dynamic>.from(item as Map)))
              .toList()
          : <CommunityIncident>[],
      highlights: json['highlights'] is List
          ? (json['highlights'] as List)
              .map((item) => CommunityHighlight.fromJson(Map<String, dynamic>.from(item as Map)))
              .toList()
          : <CommunityHighlight>[],
      trends: json['trends'] is List
          ? (json['trends'] as List)
              .map((item) => CommunityTrend.fromJson(Map<String, dynamic>.from(item as Map)))
              .toList()
          : <CommunityTrend>[],
      syncedAt: json['syncedAt'] is String ? DateTime.tryParse(json['syncedAt'] as String) ?? DateTime.now() : DateTime.now(),
      isFromCache: true,
    );
  }

  Map<String, dynamic> toJson() {
    return {
      'metrics': metrics.map((metric) => metric.toJson()).toList(),
      'health': health.map((item) => item.toJson()).toList(),
      'runbooks': runbooks.map((item) => item.toJson()).toList(),
      'escalations': escalations.map((item) => item.toJson()).toList(),
      'events': events.map((item) => item.toJson()).toList(),
      'tutorPods': tutorPods.map((item) => item.toJson()).toList(),
      'tiers': tiers.map((item) => item.toJson()).toList(),
      'experiments': experiments.map((item) => item.toJson()).toList(),
      'insights': insights,
      'incidents': incidents.map((item) => item.toJson()).toList(),
      'highlights': highlights.map((item) => item.toJson()).toList(),
      'trends': trends.map((item) => item.toJson()).toList(),
      'syncedAt': syncedAt.toIso8601String(),
    };
  }
}

class DashboardService {
  DashboardService()
      : _dio = Dio(
          BaseOptions(
            baseUrl: apiBaseUrl,
            connectTimeout: const Duration(seconds: 12),
            receiveTimeout: const Duration(seconds: 20),
          ),
        );

  final Dio _dio;

  LearnerDashboardSnapshot? loadCachedLearnerSnapshot() {
    final cached = SessionManager.loadCachedDashboardSnapshot('learner');
    if (cached == null) return null;
    return LearnerDashboardSnapshot.fromCache(cached);
  }

  Future<LearnerDashboardSnapshot> fetchLearnerDashboard() async {
    final token = SessionManager.getAccessToken();
    if (token == null) {
      throw DashboardException('Authentication required to load dashboard data.');
    }

    try {
      final response = await _dio.get(
        '/dashboard/me',
        options: Options(headers: {'Authorization': 'Bearer $token'}),
      );
      final data = response.data['data'];
      if (data is! Map<String, dynamic>) {
        throw DashboardException('Unexpected dashboard response.');
      }
      final snapshot = LearnerDashboardSnapshot.fromApi(data, syncedAt: DateTime.now());
      await SessionManager.cacheDashboardSnapshot('learner', snapshot.toJson());
      return snapshot;
    } on DioException catch (error) {
      final cached = loadCachedLearnerSnapshot();
      if (cached != null) {
        return cached.copyWith(isFromCache: true);
      }
      final message = error.response?.statusCode == 401
          ? 'Your session has expired. Please sign in again.'
          : error.message ?? 'Unable to load dashboard data.';
      throw DashboardException(message);
    } catch (error) {
      final cached = loadCachedLearnerSnapshot();
      if (cached != null) {
        return cached.copyWith(isFromCache: true);
      }
      throw DashboardException('Unable to load dashboard data.');
    }
  }

  CommunityDashboardSnapshot? loadCachedCommunitySnapshot() {
    final cached = SessionManager.loadCachedDashboardSnapshot('community');
    if (cached == null) return null;
    return CommunityDashboardSnapshot.fromCache(cached);
  }

  Future<CommunityDashboardSnapshot> fetchCommunityDashboard() async {
    final token = SessionManager.getAccessToken();
    if (token == null) {
      throw DashboardException('Authentication required to load dashboard data.');
    }

    try {
      final response = await _dio.get(
        '/dashboard/me',
        options: Options(headers: {'Authorization': 'Bearer $token'}),
      );
      final data = response.data['data'];
      if (data is! Map<String, dynamic>) {
        throw DashboardException('Unexpected dashboard response.');
      }
      final snapshot = CommunityDashboardSnapshot.fromApi(data, syncedAt: DateTime.now());
      await SessionManager.cacheDashboardSnapshot('community', snapshot.toJson());
      return snapshot;
    } on DioException catch (error) {
      final cached = loadCachedCommunitySnapshot();
      if (cached != null) {
        return cached.copyWith(isFromCache: true);
      }
      final message = error.response?.statusCode == 401
          ? 'Your session has expired. Please sign in again.'
          : error.message ?? 'Unable to load community dashboard data.';
      throw DashboardException(message);
    } catch (error) {
      final cached = loadCachedCommunitySnapshot();
      if (cached != null) {
        return cached.copyWith(isFromCache: true);
      }
      throw DashboardException('Unable to load community dashboard data.');
    }
  }
}<|MERGE_RESOLUTION|>--- conflicted
+++ resolved
@@ -211,7 +211,6 @@
   }
 }
 
-<<<<<<< HEAD
 class BlogArticle {
   BlogArticle({
     required this.slug,
@@ -263,7 +262,6 @@
       'publishedAt': publishedAt,
       'heroImageUrl': heroImageUrl,
       'isFeatured': isFeatured,
-=======
 class LiveClassOccupancy {
   LiveClassOccupancy({
     required this.reserved,
@@ -621,7 +619,6 @@
         'snapshots': whiteboardSnapshots.map((snapshot) => snapshot.toJson()).toList(),
         'readiness': readiness.map((item) => item.toJson()).toList(),
       },
->>>>>>> f33962a2
     };
   }
 }
@@ -836,12 +833,9 @@
     required this.unreadMessages,
     required this.totalNotifications,
     required this.syncedAt,
-<<<<<<< HEAD
     required this.blogPosts,
     this.featuredBlog,
-=======
     this.liveClassrooms,
->>>>>>> f33962a2
     this.isFromCache = false,
   });
 
@@ -858,12 +852,9 @@
   final int unreadMessages;
   final int totalNotifications;
   final DateTime syncedAt;
-<<<<<<< HEAD
   final List<BlogArticle> blogPosts;
   final BlogArticle? featuredBlog;
-=======
   final LiveClassroomsSnapshot? liveClassrooms;
->>>>>>> f33962a2
   final bool isFromCache;
 
   LearnerDashboardSnapshot copyWith({bool? isFromCache}) {
@@ -881,12 +872,9 @@
       unreadMessages: unreadMessages,
       totalNotifications: totalNotifications,
       syncedAt: syncedAt,
-<<<<<<< HEAD
       blogPosts: blogPosts,
       featuredBlog: featuredBlog,
-=======
       liveClassrooms: liveClassrooms,
->>>>>>> f33962a2
       isFromCache: isFromCache ?? this.isFromCache,
     );
   }
