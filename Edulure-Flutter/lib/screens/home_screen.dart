--- conflicted
+++ resolved
@@ -85,11 +85,8 @@
               crossAxisAlignment: CrossAxisAlignment.start,
               children: [
                 Text(
-<<<<<<< HEAD
                   t('home.hero.title'),
-=======
                   'Learning communities built for scale',
->>>>>>> ab694a4c
                   style: Theme.of(context)
                       .textTheme
                       .headlineSmall
@@ -97,11 +94,8 @@
                 ),
                 const SizedBox(height: 16),
                 Text(
-<<<<<<< HEAD
                   t('home.hero.description'),
-=======
                   'Run courses, community, and live sessions from one secure app.',
->>>>>>> ab694a4c
                   style: Theme.of(context).textTheme.bodyMedium,
                 ),
                 const SizedBox(height: 24),
