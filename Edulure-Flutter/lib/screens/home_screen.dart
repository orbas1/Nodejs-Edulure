import 'package:flutter/material.dart';
import 'package:hive_flutter/hive_flutter.dart';

import '../services/session_manager.dart';

class HomeScreen extends StatelessWidget {
  const HomeScreen({super.key});

  @override
  Widget build(BuildContext context) {
    return ValueListenableBuilder(
      valueListenable: SessionManager.sessionListenable(),
      builder: (context, box, _) {
        final session = SessionManager.getSession();
        if (session == null) {
          return const _PublicHomeView();
        }
        return _AuthenticatedHomeView(session: session);
      },
    );
  }
}

class _PublicHomeView extends StatelessWidget {
  const _PublicHomeView();

  @override
  Widget build(BuildContext context) {
    return Scaffold(
      appBar: AppBar(
        title: const Text('Edulure'),
        actions: [
          TextButton(
            onPressed: () => Navigator.pushNamed(context, '/login'),
            child: const Text('Login'),
          ),
          const SizedBox(width: 8),
          FilledButton(
            onPressed: () => Navigator.pushNamed(context, '/register'),
            child: const Text('Join Edulure'),
          ),
          const SizedBox(width: 12),
        ],
      ),
      body: ListView(
        padding: const EdgeInsets.all(24),
        children: [
          Container(
            padding: const EdgeInsets.all(32),
            decoration: BoxDecoration(
              gradient: const LinearGradient(
                colors: [Color(0xFFEEF2FF), Color(0xFFEFF6FF)],
              ),
              borderRadius: BorderRadius.circular(32),
            ),
            child: Column(
              crossAxisAlignment: CrossAxisAlignment.start,
              children: [
                Text(
                  'Learning communities engineered for scale',
                  style: Theme.of(context)
                      .textTheme
                      .headlineSmall
                      ?.copyWith(fontWeight: FontWeight.w600),
                ),
                const SizedBox(height: 16),
                Text(
                  'Blend courses, community, and live sessions into one seamless mobile experience.',
                  style: Theme.of(context).textTheme.bodyMedium,
                ),
                const SizedBox(height: 24),
                Wrap(
                  spacing: 12,
                  children: const [
                    Chip(label: Text('Communities')),
                    Chip(label: Text('Classrooms')),
                    Chip(label: Text('Analytics')),
                  ],
                ),
              ],
            ),
          ),
          const SizedBox(height: 24),
          ValueListenableBuilder(
            valueListenable: SessionManager.assetsCache.listenable(),
            builder: (context, box, _) {
              return Column(
                children: [
                  ListTile(
                    leading: const Icon(Icons.groups_3_outlined),
                    title: const Text('Communities'),
                    subtitle: const Text('Curate your hubs and monitor health in real time.'),
                    trailing: const Icon(Icons.chevron_right),
                    onTap: () => Navigator.pushNamed(context, '/communities'),
                  ),
                  ListTile(
                    leading: const Icon(Icons.dashboard_customize_outlined),
                    title: const Text('Live feed'),
                    subtitle: const Text('Stay up to date with every community in a unified stream.'),
                    trailing: const Icon(Icons.chevron_right),
                    onTap: () => Navigator.pushNamed(context, '/feed'),
                  ),
                  ListTile(
                    leading: const Icon(Icons.travel_explore_outlined),
                    title: const Text('Explorer intelligence'),
                    subtitle: const Text('Search cohorts, talent, and campaigns across the network.'),
                    trailing: const Icon(Icons.chevron_right),
                    onTap: () => Navigator.pushNamed(context, '/explorer'),
                  ),
                  ListTile(
                    leading: const Icon(Icons.inbox_outlined),
                    title: const Text('Messages'),
                    subtitle: const Text('Coordinate with faculty and members in threaded conversations.'),
                    trailing: const Icon(Icons.chevron_right),
                    onTap: () => Navigator.pushNamed(context, '/inbox'),
                  ),
                  ListTile(
                    leading: const Icon(Icons.person_outline),
                    title: const Text('Profile'),
                    subtitle: const Text('Personalise your instructor and member presence.'),
                    trailing: const Icon(Icons.chevron_right),
                    onTap: () => Navigator.pushNamed(context, '/profile'),
                  ),
                  ListTile(
                    leading: const Icon(Icons.calendar_month_outlined),
                    title: const Text('Tutor bookings'),
                    subtitle: const Text('Manage mentor requests, schedules, and session history.'),
                    trailing: const Icon(Icons.chevron_right),
                    onTap: () => Navigator.pushNamed(context, '/tutor-bookings'),
                  ),
                  ListTile(
                    leading: const Icon(Icons.library_books_outlined),
                    title: const Text('Content library'),
                    subtitle: const Text('Download decks and ebooks with offline support.'),
                    trailing: const Icon(Icons.chevron_right),
                    onTap: () => Navigator.pushNamed(context, '/content'),
                  ),
                  ListTile(
                    leading: const Icon(Icons.dashboard_outlined),
                    title: const Text('Course management'),
                    subtitle: const Text('Track cohorts, assign production tasks, and monitor operations.'),
                    trailing: const Icon(Icons.chevron_right),
                    onTap: () => Navigator.pushNamed(context, '/courses/manage'),
                  ),
                  ListTile(
                    leading: const Icon(Icons.shopping_bag_outlined),
                    title: const Text('Purchase courses'),
                    subtitle: const Text('Review offers, apply coupons, and confirm learner enrolments.'),
                    trailing: const Icon(Icons.chevron_right),
                    onTap: () => Navigator.pushNamed(context, '/courses/purchase'),
                  ),
                ],
              );
            },
          ),
        ],
      ),
    );
  }
}

class _AuthenticatedHomeView extends StatefulWidget {
  const _AuthenticatedHomeView({required this.session});

  final Map<String, dynamic> session;

  @override
  State<_AuthenticatedHomeView> createState() => _AuthenticatedHomeViewState();
}

class _AuthenticatedHomeViewState extends State<_AuthenticatedHomeView> {
  late final List<String> _availableRoles;
  late String _activeRole;

  @override
  void initState() {
    super.initState();
    final userRole = widget.session['user'] is Map
        ? widget.session['user']['role']?.toString() ?? 'user'
        : 'user';
    _availableRoles = _resolveRolesForUser(userRole);
    final storedRole = SessionManager.getActiveRole();
    _activeRole = storedRole != null && _availableRoles.contains(storedRole)
        ? storedRole
        : _availableRoles.first;
  }

  Map<String, dynamic>? get _user =>
      widget.session['user'] is Map ? Map<String, dynamic>.from(widget.session['user']) : null;

  Map<String, dynamic>? get _verification => widget.session['verification'] is Map
      ? Map<String, dynamic>.from(widget.session['verification'])
      : null;

  String get _userDisplayName {
    final firstName = _user?['firstName']?.toString() ?? '';
    final lastName = _user?['lastName']?.toString() ?? '';
    final fullName = '$firstName $lastName'.trim();
    if (fullName.isNotEmpty) {
      return fullName;
    }
    final email = _user?['email']?.toString();
    return email ?? 'Edulure member';
  }

  String get _initials {
    final firstName = _user?['firstName']?.toString() ?? '';
    final lastName = _user?['lastName']?.toString() ?? '';
    final initials = (firstName.isNotEmpty ? firstName[0] : '') + (lastName.isNotEmpty ? lastName[0] : '');
    return initials.isNotEmpty ? initials.toUpperCase() : 'E';
  }

  Future<void> _logout() async {
    await SessionManager.clear();
    if (!mounted) return;
    ScaffoldMessenger.of(context).showSnackBar(
      const SnackBar(content: Text('You have been signed out.')),
    );
  }

  void _setActiveRole(String role) {
    setState(() {
      _activeRole = role;
    });
    SessionManager.setActiveRole(role);
  }

  @override
  Widget build(BuildContext context) {
    final roleDetails = _roleConfigurations[_activeRole] ?? _roleConfigurations['user']!;
    final verificationStatus = _verification?['status']?.toString() ?? 'pending';
    final email = _user?['email']?.toString();

    return Scaffold(
      appBar: AppBar(
        title: Text('Welcome back, $_userDisplayName'),
        actions: [
          IconButton(
            tooltip: 'Profile',
            onPressed: () => Navigator.pushNamed(context, '/profile'),
            icon: const Icon(Icons.person_outline),
          ),
          IconButton(
            tooltip: 'Sign out',
            onPressed: _logout,
            icon: const Icon(Icons.logout_outlined),
          ),
          const SizedBox(width: 4),
        ],
      ),
      body: ListView(
        padding: const EdgeInsets.all(24),
        children: [
          Card(
            shape: RoundedRectangleBorder(borderRadius: BorderRadius.circular(24)),
            child: Padding(
              padding: const EdgeInsets.all(20),
              child: Row(
                children: [
                  CircleAvatar(
                    radius: 28,
                    child: Text(
                      _initials,
                      style: const TextStyle(fontSize: 20, fontWeight: FontWeight.w600),
                    ),
                  ),
                  const SizedBox(width: 16),
                  Expanded(
                    child: Column(
                      crossAxisAlignment: CrossAxisAlignment.start,
                      children: [
                        Text(
                          _userDisplayName,
                          style: Theme.of(context).textTheme.titleMedium?.copyWith(fontWeight: FontWeight.w600),
                        ),
                        const SizedBox(height: 4),
                        if (email != null)
                          Text(
                            email,
                            style: Theme.of(context).textTheme.bodyMedium?.copyWith(color: Colors.grey.shade600),
                          ),
                        const SizedBox(height: 8),
                        Wrap(
                          spacing: 8,
                          runSpacing: 8,
                          children: [
                            Chip(
                              label: Text('Viewing as ${_roleLabel(_activeRole)}'),
                              avatar: const Icon(Icons.badge_outlined, size: 18),
                            ),
                            Chip(
                              label: Text(verificationStatus == 'verified' ? 'Email verified' : 'Verification pending'),
                              avatar: Icon(
                                verificationStatus == 'verified'
                                    ? Icons.verified_outlined
                                    : Icons.mark_email_unread_outlined,
                                size: 18,
                                color: verificationStatus == 'verified' ? Colors.green : Colors.orange,
                              ),
                            ),
                          ],
                        ),
                      ],
                    ),
                  ),
                ],
              ),
            ),
          ),
          const SizedBox(height: 24),
          Text(
            'Switch workspace role',
            style: Theme.of(context).textTheme.titleMedium?.copyWith(fontWeight: FontWeight.w600),
          ),
          const SizedBox(height: 12),
          Wrap(
            spacing: 12,
            runSpacing: 12,
            children: _availableRoles
                .map(
                  (role) => ChoiceChip(
                    label: Text(_roleLabel(role)),
                    selected: _activeRole == role,
                    onSelected: (selected) {
                      if (selected) {
                        _setActiveRole(role);
                      }
                    },
                  ),
                )
                .toList(),
          ),
          const SizedBox(height: 24),
          Container(
            padding: const EdgeInsets.all(24),
            decoration: BoxDecoration(
              gradient: LinearGradient(
                colors: roleDetails.heroGradient,
                begin: Alignment.topLeft,
                end: Alignment.bottomRight,
              ),
              borderRadius: BorderRadius.circular(28),
            ),
            child: Column(
              crossAxisAlignment: CrossAxisAlignment.start,
              children: [
                Text(
                  roleDetails.heroTitle,
                  style: Theme.of(context).textTheme.titleLarge?.copyWith(fontWeight: FontWeight.w600, color: Colors.white),
                ),
                const SizedBox(height: 12),
                Text(
                  roleDetails.heroSubtitle,
                  style: Theme.of(context).textTheme.bodyMedium?.copyWith(color: Colors.white70),
                ),
              ],
            ),
          ),
          const SizedBox(height: 24),
          Text(
            'Focus areas',
            style: Theme.of(context).textTheme.titleMedium?.copyWith(fontWeight: FontWeight.w600),
          ),
          const SizedBox(height: 12),
          Wrap(
            spacing: 16,
            runSpacing: 16,
            children: roleDetails.features
                .map(
                  (feature) => SizedBox(
                    width: 320,
                    child: Card(
                      shape: RoundedRectangleBorder(borderRadius: BorderRadius.circular(24)),
                      child: Padding(
                        padding: const EdgeInsets.all(20),
                        child: Column(
                          crossAxisAlignment: CrossAxisAlignment.start,
                          children: [
                            Icon(feature.icon, size: 28, color: Theme.of(context).colorScheme.primary),
                            const SizedBox(height: 16),
                            Text(
                              feature.title,
                              style: Theme.of(context)
                                  .textTheme
                                  .titleMedium
                                  ?.copyWith(fontWeight: FontWeight.w600),
                            ),
                            const SizedBox(height: 8),
                            Text(
                              feature.description,
                              style: Theme.of(context).textTheme.bodyMedium?.copyWith(color: Colors.grey.shade600),
                            ),
                          ],
                        ),
                      ),
                    ),
                  ),
                )
                .toList(),
          ),
          const SizedBox(height: 24),
          Text(
            'Quick actions',
            style: Theme.of(context).textTheme.titleMedium?.copyWith(fontWeight: FontWeight.w600),
          ),
          const SizedBox(height: 12),
          Wrap(
            spacing: 12,
            runSpacing: 12,
            children: roleDetails.actions
                .map(
                  (action) => FilledButton.tonalIcon(
                    onPressed: () => Navigator.pushNamed(context, action.route),
                    icon: Icon(action.icon),
                    label: Text(action.label),
                  ),
                )
                .toList(),
          ),
        ],
      ),
    );
  }
}

class _RoleHomeDetails {
  const _RoleHomeDetails({
    required this.heroTitle,
    required this.heroSubtitle,
    required this.heroGradient,
    required this.features,
    required this.actions,
  });

  final String heroTitle;
  final String heroSubtitle;
  final List<Color> heroGradient;
  final List<_RoleFeature> features;
  final List<_RoleAction> actions;
}

class _RoleFeature {
  const _RoleFeature({required this.icon, required this.title, required this.description});

  final IconData icon;
  final String title;
  final String description;
}

class _RoleAction {
  const _RoleAction({required this.icon, required this.label, required this.route});

  final IconData icon;
  final String label;
  final String route;
}

const Map<String, _RoleHomeDetails> _roleConfigurations = {
  'user': _RoleHomeDetails(
    heroTitle: 'Your learning mission control',
    heroSubtitle: 'Track live cohorts, unlock new resources, and stay close to your instructors.',
    heroGradient: [Color(0xFF2563EB), Color(0xFF7C3AED)],
    features: [
      _RoleFeature(
        icon: Icons.event_available_outlined,
        title: 'Upcoming sessions',
        description: 'See what classes, AMAs, and workshops are on your calendar.',
      ),
      _RoleFeature(
        icon: Icons.auto_graph_outlined,
        title: 'Progress insights',
        description: 'Understand completion, assessments, and mentor feedback in one view.',
      ),
      _RoleFeature(
        icon: Icons.travel_explore_outlined,
        title: 'Discovery explorer',
        description: 'Surface communities, mentors, and resources with curated filters and saved searches.',
      ),
    ],
    actions: [
<<<<<<< HEAD
      _RoleAction(icon: Icons.travel_explore_outlined, label: 'Launch explorer', route: '/explorer'),
=======
      _RoleAction(icon: Icons.dashboard_outlined, label: 'Open learner dashboard', route: '/dashboard/learner'),
>>>>>>> a014ba55
      _RoleAction(icon: Icons.dynamic_feed_outlined, label: 'Browse feed', route: '/feed'),
      _RoleAction(icon: Icons.bookmark_border, label: 'Open content library', route: '/content'),
      _RoleAction(icon: Icons.calendar_today_outlined, label: 'Review timetable', route: '/profile'),
    ],
  ),
  'instructor': _RoleHomeDetails(
    heroTitle: 'Guide every cohort with confidence',
    heroSubtitle: 'Launch community updates, manage bookings, and iterate your curriculum.',
    heroGradient: [Color(0xFF0EA5E9), Color(0xFF6366F1)],
    features: [
      _RoleFeature(
        icon: Icons.analytics_outlined,
        title: 'Operational analytics',
        description: 'Monitor enrolment health, retention, and student sentiment in real time.',
      ),
      _RoleFeature(
        icon: Icons.travel_explore_outlined,
        title: 'Explorer playbooks',
        description: 'Share discovery packs that blend cohorts, tutors, and campaigns for your learners.',
      ),
      _RoleFeature(
        icon: Icons.attach_money_outlined,
        title: 'Revenue levers',
        description: 'Price new offers, manage tutor availability, and sync payouts.',
      ),
    ],
    actions: [
<<<<<<< HEAD
      _RoleAction(icon: Icons.travel_explore_outlined, label: 'Launch explorer', route: '/explorer'),
=======
      _RoleAction(icon: Icons.dashboard_customize_outlined, label: 'Open instructor dashboard', route: '/instructor-dashboard'),
>>>>>>> a014ba55
      _RoleAction(icon: Icons.add_circle_outline, label: 'Create course', route: '/content'),
      _RoleAction(icon: Icons.message_outlined, label: 'Open inbox', route: '/feed'),
      _RoleAction(icon: Icons.schedule_outlined, label: 'Plan lesson', route: '/profile'),
    ],
  ),
  'admin': _RoleHomeDetails(
    heroTitle: 'Orchestrate your learning operations',
    heroSubtitle: 'Align teams, manage compliance, and keep programmes launch-ready.',
    heroGradient: [Color(0xFF1E293B), Color(0xFF6366F1)],
    features: [
      _RoleFeature(
        icon: Icons.security_outlined,
        title: 'Governance status',
        description: 'Monitor verification, access policies, and incident response readiness.',
      ),
      _RoleFeature(
        icon: Icons.dashboard_outlined,
        title: 'Workspace health',
        description: 'Review adoption metrics across instructors, tutors, and learners.',
      ),
      _RoleFeature(
        icon: Icons.campaign_outlined,
        title: 'Growth initiatives',
        description: 'Track partnerships, campaign performance, and sponsorship revenue.',
      ),
    ],
    actions: [
      _RoleAction(icon: Icons.travel_explore_outlined, label: 'Open explorer', route: '/explorer'),
      _RoleAction(icon: Icons.admin_panel_settings_outlined, label: 'Manage roles', route: '/profile'),
      _RoleAction(icon: Icons.insights_outlined, label: 'View analytics', route: '/content'),
      _RoleAction(icon: Icons.settings_outlined, label: 'Workspace settings', route: '/profile'),
    ],
  ),
};

String _roleLabel(String role) {
  switch (role) {
    case 'instructor':
      return 'Instructor';
    case 'admin':
      return 'Administrator';
    default:
      return 'Learner';
  }
}

List<String> _resolveRolesForUser(String role) {
  switch (role) {
    case 'admin':
      return const ['admin', 'instructor', 'user'];
    case 'instructor':
      return const ['instructor', 'user'];
    default:
      return const ['user'];
  }
}<|MERGE_RESOLUTION|>--- conflicted
+++ resolved
@@ -478,11 +478,8 @@
       ),
     ],
     actions: [
-<<<<<<< HEAD
       _RoleAction(icon: Icons.travel_explore_outlined, label: 'Launch explorer', route: '/explorer'),
-=======
       _RoleAction(icon: Icons.dashboard_outlined, label: 'Open learner dashboard', route: '/dashboard/learner'),
->>>>>>> a014ba55
       _RoleAction(icon: Icons.dynamic_feed_outlined, label: 'Browse feed', route: '/feed'),
       _RoleAction(icon: Icons.bookmark_border, label: 'Open content library', route: '/content'),
       _RoleAction(icon: Icons.calendar_today_outlined, label: 'Review timetable', route: '/profile'),
@@ -510,11 +507,8 @@
       ),
     ],
     actions: [
-<<<<<<< HEAD
       _RoleAction(icon: Icons.travel_explore_outlined, label: 'Launch explorer', route: '/explorer'),
-=======
       _RoleAction(icon: Icons.dashboard_customize_outlined, label: 'Open instructor dashboard', route: '/instructor-dashboard'),
->>>>>>> a014ba55
       _RoleAction(icon: Icons.add_circle_outline, label: 'Create course', route: '/content'),
       _RoleAction(icon: Icons.message_outlined, label: 'Open inbox', route: '/feed'),
       _RoleAction(icon: Icons.schedule_outlined, label: 'Plan lesson', route: '/profile'),
