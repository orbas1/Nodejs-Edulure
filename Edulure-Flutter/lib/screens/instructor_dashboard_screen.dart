import 'package:flutter/material.dart';

import '../services/course_service.dart';
import '../services/dashboard_service.dart';
import '../services/session_manager.dart';

class InstructorDashboardScreen extends StatefulWidget {
  const InstructorDashboardScreen({super.key});

  @override
  State<InstructorDashboardScreen> createState() => _InstructorDashboardScreenState();
}

class _InstructorDashboardScreenState extends State<InstructorDashboardScreen> {
  final CourseService _service = CourseService();
  CourseDashboard? _dashboard;
  bool _loading = true;
  String? _error;

  Map<String, dynamic>? get _session => SessionManager.getSession();

  Map<String, dynamic>? get _user =>
      _session != null && _session!['user'] is Map ? Map<String, dynamic>.from(_session!['user']) : null;

  String? get _verificationStatus =>
      _session != null && _session!['verification'] is Map ? _session!['verification']['status']?.toString() : null;

  bool get _hasInstructorAccess {
    final activeRole = SessionManager.getActiveRole();
    if (activeRole == 'instructor') {
      return true;
    }
    final role = _user?['role']?.toString();
    return role == 'instructor';
  }

  Widget _buildAdsSuite(BuildContext context) {
    final ads = _dashboard?.ads;
    if (ads == null) {
      return _EmptyStateCard(
        title: 'Ads workspace offline',
        description: 'Connect your ad accounts to sync placements, targeting, and experiments.',
      );
    }

    if (!ads.hasSignals) {
      return _EmptyStateCard(
        title: 'No ads telemetry yet',
        description: 'Launch a campaign or import existing placements to populate your Edulure Ads suite.',
      );
    }

    final summary = ads.summary;

    final activeCampaignWidgets = <Widget>[];
    for (var index = 0; index < ads.active.length; index++) {
      activeCampaignWidgets.add(_buildAdsCampaignCard(context, ads.active[index]));
      if (index < ads.active.length - 1) {
        activeCampaignWidgets.add(const SizedBox(height: 16));
      }
    }

    final experimentWidgets = <Widget>[];
    for (var index = 0; index < ads.experiments.length; index++) {
      experimentWidgets.add(_buildAdsExperimentTile(context, ads.experiments[index]));
      if (index < ads.experiments.length - 1) {
        experimentWidgets.add(const SizedBox(height: 12));
      }
    }

    final placementCards = ads.placements
        .map((placement) => SizedBox(width: 220, child: _buildAdsPlacementCard(context, placement)))
        .toList();

    return Column(
      crossAxisAlignment: CrossAxisAlignment.stretch,
      children: [
        _SectionCard(
          title: 'Ads performance overview',
          subtitle: 'Last synced ${summary.syncedLabel}',
          child: Wrap(
            spacing: 12,
            runSpacing: 12,
            children: [
              _buildAdsSummaryCard(context, 'Active campaigns', '${summary.activeCampaigns}', 'Live across workspaces'),
              _buildAdsSummaryCard(context, 'Lifetime spend', summary.totalSpendFormatted, 'Synced from channels'),
              _buildAdsSummaryCard(
                context,
                'Avg CTR',
                summary.averageCtr,
                '${summary.totalImpressions} impressions',
              ),
              _buildAdsSummaryCard(context, 'Avg CPC', summary.averageCpc, 'Click efficiency'),
              _buildAdsSummaryCard(context, 'Avg CPA', summary.averageCpa, 'Acquisition efficiency'),
              _buildAdsSummaryCard(context, 'ROAS', summary.roas, 'Return on ad spend'),
            ],
          ),
        ),
        const SizedBox(height: 20),
        _SectionCard(
          title: 'Active placements',
          subtitle: 'Detailed telemetry across surfaces, budgets, and creative variants.',
          child: activeCampaignWidgets.isEmpty
              ? const Text(
                  'No active campaigns yet. Launch a placement to populate live metrics.',
                  style: TextStyle(fontSize: 12),
                )
              : Column(children: activeCampaignWidgets),
        ),
        const SizedBox(height: 20),
        _SectionCard(
          title: 'Experiment lab',
          subtitle: 'Compare creative and placement experiments against prior conversions.',
          child: experimentWidgets.isEmpty
              ? const Text(
                  'No experiments configured. Launch a variant to measure lift.',
                  style: TextStyle(fontSize: 12),
                )
              : Column(children: experimentWidgets),
        ),
        const SizedBox(height: 20),
        _SectionCard(
          title: 'Targeting intelligence',
          subtitle: ads.targeting.summary.isEmpty
              ? 'Layer keywords, audiences, and geo filters to tighten delivery.'
              : ads.targeting.summary,
          child: _buildAdsTargeting(context, ads),
        ),
        const SizedBox(height: 20),
        _SectionCard(
          title: 'Placement board',
          subtitle: 'Review coverage, scheduling, and optimisation focus for every placement.',
          child: placementCards.isEmpty
              ? const Text(
                  'No placements configured. Launch a campaign to see the placement board.',
                  style: TextStyle(fontSize: 12),
                )
              : Wrap(spacing: 12, runSpacing: 12, children: placementCards),
        ),
      ],
    );
  }

  Widget _buildAdsSummaryCard(BuildContext context, String label, String value, String description) {
    return Container(
      width: 170,
      padding: const EdgeInsets.all(16),
      decoration: BoxDecoration(
        borderRadius: BorderRadius.circular(20),
        border: Border.all(color: const Color(0xFF2D62FF).withOpacity(0.1)),
        color: const Color(0xFFF5F7FF),
      ),
      child: Column(
        crossAxisAlignment: CrossAxisAlignment.start,
        children: [
          Text(label,
              style: Theme.of(context)
                  .textTheme
                  .labelSmall
                  ?.copyWith(color: const Color(0xFF2D62FF), fontWeight: FontWeight.w600)),
          const SizedBox(height: 8),
          Text(value, style: Theme.of(context).textTheme.titleMedium?.copyWith(fontWeight: FontWeight.w600)),
          const SizedBox(height: 6),
          Text(description, style: Theme.of(context).textTheme.bodySmall?.copyWith(color: Colors.blueGrey.shade600)),
        ],
      ),
    );
  }

  Widget _buildAdsCampaignCard(BuildContext context, AdsCampaign campaign) {
    final theme = Theme.of(context);
    return Container(
      padding: const EdgeInsets.all(20),
      decoration: BoxDecoration(
        borderRadius: BorderRadius.circular(26),
        gradient: const LinearGradient(
          colors: [Color(0xFFFFFFFF), Color(0xFFEFF3FF)],
          begin: Alignment.topLeft,
          end: Alignment.bottomRight,
        ),
        border: Border.all(color: const Color(0xFF2D62FF).withOpacity(0.12)),
        boxShadow: const [
          BoxShadow(color: Color(0x11000000), blurRadius: 20, offset: Offset(0, 10)),
        ],
      ),
      child: Column(
        crossAxisAlignment: CrossAxisAlignment.start,
        children: [
          Row(
            mainAxisAlignment: MainAxisAlignment.spaceBetween,
            crossAxisAlignment: CrossAxisAlignment.start,
            children: [
              Expanded(
                child: Column(
                  crossAxisAlignment: CrossAxisAlignment.start,
                  children: [
                    Text(campaign.objective.toUpperCase(),
                        style: theme.textTheme.labelSmall?.copyWith(
                          fontWeight: FontWeight.w600,
                          letterSpacing: 0.6,
                          color: const Color(0xFF2D62FF),
                        )),
                    const SizedBox(height: 6),
                    Text(campaign.name,
                        style: theme.textTheme.titleMedium?.copyWith(fontWeight: FontWeight.w700, color: const Color(0xFF0D1224))),
                    const SizedBox(height: 4),
                    Text(campaign.placement.scheduleLabel,
                        style: theme.textTheme.bodySmall?.copyWith(color: Colors.blueGrey.shade600)),
                  ],
                ),
              ),
              _buildAdsChip(campaign.status.toUpperCase(),
                  background: campaign.status == 'active'
                      ? const Color(0xFFE5F6FF)
                      : Colors.blueGrey.shade100,
                  textColor: campaign.status == 'active' ? const Color(0xFF006EA1) : Colors.blueGrey.shade700),
            ],
          ),
          const SizedBox(height: 16),
          Wrap(
            spacing: 12,
            runSpacing: 12,
            children: [
              _buildAdsStatBlock('Lifetime spend', campaign.spendLabel, campaign.dailyBudgetLabel),
              _buildAdsStatBlock('Click health', campaign.ctr, '${campaign.cpc} · ${campaign.cpa}'),
              _buildAdsStatBlock(
                'Volume',
                '${campaign.metrics.impressions} impressions',
                '${campaign.metrics.clicks} clicks · ${campaign.metrics.conversions} conversions',
              ),
              _buildAdsStatBlock('Revenue', campaign.metrics.revenueFormatted, 'Synced ${campaign.metrics.syncedLabel}'),
            ],
          ),
          const SizedBox(height: 16),
          Wrap(
            spacing: 8,
            runSpacing: 8,
            children: campaign.placement.tags
                .map((tag) => _buildAdsChip(tag, background: const Color(0xFF2D62FF).withOpacity(0.08)))
                .toList(),
          ),
          const SizedBox(height: 16),
          Text('Targeting', style: theme.textTheme.titleSmall?.copyWith(fontWeight: FontWeight.w600)),
          const SizedBox(height: 8),
          Wrap(
            spacing: 8,
            runSpacing: 8,
            children: [
              ...campaign.targeting.keywords
                  .map((keyword) => _buildAdsChip(keyword, background: const Color(0xFF2D62FF).withOpacity(0.1)))
                  .toList(),
              ...campaign.targeting.audiences
                  .map((audience) => _buildAdsChip(audience, background: const Color(0xFFE6F4EA), textColor: const Color(0xFF10733D)))
                  .toList(),
              ...campaign.targeting.locations
                  .map((location) => _buildAdsChip(location, background: Colors.blueGrey.shade50, textColor: Colors.blueGrey.shade700))
                  .toList(),
              ...campaign.targeting.languages
                  .map((language) => _buildAdsChip(language, background: const Color(0xFFE8E7FF), textColor: const Color(0xFF4338CA)))
                  .toList(),
            ],
          ),
          const SizedBox(height: 16),
          Text('Creative', style: theme.textTheme.titleSmall?.copyWith(fontWeight: FontWeight.w600)),
          const SizedBox(height: 6),
          Text(campaign.creative.headline,
              style: theme.textTheme.bodyMedium?.copyWith(fontWeight: FontWeight.w600, color: const Color(0xFF0D1224))),
          if (campaign.creative.description.isNotEmpty)
            Padding(
              padding: const EdgeInsets.only(top: 4),
              child: Text(campaign.creative.description,
                  style: theme.textTheme.bodySmall?.copyWith(color: Colors.blueGrey.shade600)),
            ),
          if (campaign.creative.url.isNotEmpty)
            Padding(
              padding: const EdgeInsets.only(top: 8),
              child: Text(
                campaign.creative.url,
                style: theme.textTheme.bodySmall?.copyWith(color: const Color(0xFF2D62FF), fontWeight: FontWeight.w600),
              ),
            ),
        ],
      ),
    );
  }

  Widget _buildAdsStatBlock(String label, String primary, String secondary) {
    return Container(
      width: 160,
      padding: const EdgeInsets.all(14),
      decoration: BoxDecoration(
        borderRadius: BorderRadius.circular(18),
        border: Border.all(color: Colors.blueGrey.shade50),
        color: Colors.white,
      ),
      child: Column(
        crossAxisAlignment: CrossAxisAlignment.start,
        children: [
          Text(label,
              style: const TextStyle(fontSize: 11, fontWeight: FontWeight.w600, color: Color(0xFF1F3BB3))),
          const SizedBox(height: 6),
          Text(primary, style: const TextStyle(fontSize: 14, fontWeight: FontWeight.w600, color: Color(0xFF0D1224))),
          const SizedBox(height: 4),
          Text(secondary, style: const TextStyle(fontSize: 11, color: Color(0xFF5B6474))),
        ],
      ),
    );
  }

  Widget _buildAdsExperimentTile(BuildContext context, AdsExperiment experiment) {
    return Container(
      padding: const EdgeInsets.all(16),
      decoration: BoxDecoration(
        borderRadius: BorderRadius.circular(20),
        border: Border.all(color: Colors.blueGrey.shade50),
        color: Colors.white,
      ),
      child: Column(
        crossAxisAlignment: CrossAxisAlignment.start,
        children: [
          Row(
            mainAxisAlignment: MainAxisAlignment.spaceBetween,
            children: [
              Text(experiment.name,
                  style: Theme.of(context).textTheme.bodyLarge?.copyWith(fontWeight: FontWeight.w600)),
              if (experiment.conversionsDeltaLabel.isNotEmpty)
                _buildAdsChip(experiment.conversionsDeltaLabel,
                    background: const Color(0xFFE6F4EA), textColor: const Color(0xFF0B8A3B)),
            ],
          ),
          const SizedBox(height: 6),
          Text(experiment.hypothesis, style: Theme.of(context).textTheme.bodySmall?.copyWith(color: Colors.blueGrey.shade600)),
          const SizedBox(height: 6),
          Text('Observed ${experiment.observedLabel}',
              style: Theme.of(context).textTheme.bodySmall?.copyWith(color: Colors.blueGrey.shade500)),
          if (experiment.baselineLabel != null && experiment.baselineLabel!.isNotEmpty)
            Padding(
              padding: const EdgeInsets.only(top: 4),
              child: Text('Baseline · ${experiment.baselineLabel}',
                  style: Theme.of(context).textTheme.bodySmall?.copyWith(color: Colors.blueGrey.shade500)),
            ),
        ],
      ),
    );
  }

  Widget _buildAdsTargeting(BuildContext context, AdsWorkspace ads) {
    final targeting = ads.targeting;
    final theme = Theme.of(context);
    return Column(
      crossAxisAlignment: CrossAxisAlignment.start,
      children: [
        Text('Keywords', style: theme.textTheme.labelLarge?.copyWith(fontWeight: FontWeight.w600)),
        const SizedBox(height: 8),
        Wrap(
          spacing: 8,
          runSpacing: 8,
          children: targeting.keywords
              .map((keyword) => _buildAdsChip(keyword, background: const Color(0xFF2D62FF).withOpacity(0.1)))
              .toList(),
        ),
        if (targeting.keywords.isEmpty)
          const Padding(
            padding: EdgeInsets.only(top: 4),
            child: Text('No keyword targeting configured.', style: TextStyle(fontSize: 12, color: Color(0xFF94A3B8))),
          ),
        const SizedBox(height: 16),
        Text('Audiences', style: theme.textTheme.labelLarge?.copyWith(fontWeight: FontWeight.w600)),
        const SizedBox(height: 8),
        Wrap(
          spacing: 8,
          runSpacing: 8,
          children: targeting.audiences
              .map((audience) => _buildAdsChip(audience, background: const Color(0xFFE6F4EA), textColor: const Color(0xFF0B8A3B)))
              .toList(),
        ),
        if (targeting.audiences.isEmpty)
          const Padding(
            padding: EdgeInsets.only(top: 4),
            child: Text('No audience cohorts connected.', style: TextStyle(fontSize: 12, color: Color(0xFF94A3B8))),
          ),
        const SizedBox(height: 16),
        Text('Regions & languages', style: theme.textTheme.labelLarge?.copyWith(fontWeight: FontWeight.w600)),
        const SizedBox(height: 8),
        Wrap(
          spacing: 8,
          runSpacing: 8,
          children: [
            ...targeting.locations
                .map((location) => _buildAdsChip(location, background: Colors.blueGrey.shade50, textColor: Colors.blueGrey.shade700))
                .toList(),
            ...targeting.languages
                .map((language) => _buildAdsChip(language, background: const Color(0xFFE8E7FF), textColor: const Color(0xFF4338CA)))
                .toList(),
          ],
        ),
        if (targeting.locations.isEmpty && targeting.languages.isEmpty)
          const Padding(
            padding: EdgeInsets.only(top: 4),
            child: Text('No geo or locale filters applied.', style: TextStyle(fontSize: 12, color: Color(0xFF94A3B8))),
          ),
        const SizedBox(height: 16),
        Text('Operational tags', style: theme.textTheme.labelLarge?.copyWith(fontWeight: FontWeight.w600)),
        const SizedBox(height: 8),
        Wrap(
          spacing: 8,
          runSpacing: 8,
          children: ads.tags
              .map((tag) => _buildAdsChip('${tag.category}: ${tag.label}', background: Colors.white, textColor: Colors.blueGrey.shade700, outlined: true))
              .toList(),
        ),
        if (ads.tags.isEmpty)
          const Padding(
            padding: EdgeInsets.only(top: 4),
            child: Text('No operational tags available.', style: TextStyle(fontSize: 12, color: Color(0xFF94A3B8))),
          ),
      ],
    );
  }

  Widget _buildAdsPlacementCard(BuildContext context, AdsPlacement placement) {
    return Container(
      padding: const EdgeInsets.all(16),
      decoration: BoxDecoration(
        borderRadius: BorderRadius.circular(20),
        border: Border.all(color: Colors.blueGrey.shade50),
        color: Colors.white,
      ),
      child: Column(
        crossAxisAlignment: CrossAxisAlignment.start,
        children: [
          Row(
            mainAxisAlignment: MainAxisAlignment.spaceBetween,
            children: [
              Expanded(
                child: Text(placement.name,
                    style: Theme.of(context).textTheme.bodyMedium?.copyWith(fontWeight: FontWeight.w600)),
              ),
              _buildAdsChip(placement.status.toUpperCase(),
                  background: const Color(0xFF2D62FF).withOpacity(0.08), textColor: const Color(0xFF2D62FF)),
            ],
          ),
          const SizedBox(height: 6),
          Text('${placement.surface} · ${placement.slot}',
              style: Theme.of(context).textTheme.bodySmall?.copyWith(color: Colors.blueGrey.shade600)),
          const SizedBox(height: 6),
          Text(placement.budgetLabel,
              style: Theme.of(context).textTheme.bodySmall?.copyWith(fontWeight: FontWeight.w600, color: const Color(0xFF0D1224))),
          const SizedBox(height: 4),
          Text(placement.optimisation,
              style: Theme.of(context).textTheme.bodySmall?.copyWith(color: Colors.blueGrey.shade600)),
          const SizedBox(height: 4),
          Text(placement.scheduleLabel,
              style: Theme.of(context).textTheme.bodySmall?.copyWith(color: Colors.blueGrey.shade500)),
          if (placement.tags.isNotEmpty) ...[
            const SizedBox(height: 8),
            Wrap(
              spacing: 6,
              runSpacing: 6,
              children:
                  placement.tags.map((tag) => _buildAdsChip(tag, background: Colors.blueGrey.shade50, textColor: Colors.blueGrey.shade700)).toList(),
            ),
          ]
        ],
      ),
    );
  }

  Widget _buildAdsChip(String label, {Color? background, Color? textColor, bool outlined = false}) {
    return Container(
      padding: const EdgeInsets.symmetric(horizontal: 12, vertical: 6),
      decoration: BoxDecoration(
        color: outlined ? Colors.white : (background ?? const Color(0xFFEFF3FF)),
        borderRadius: BorderRadius.circular(18),
        border: outlined
            ? Border.all(color: Colors.blueGrey.shade100)
            : Border.all(color: Colors.transparent),
      ),
      child: Text(
        label,
        style: TextStyle(
          fontSize: 11,
          fontWeight: FontWeight.w600,
          color: textColor ?? const Color(0xFF2D62FF),
        ),
      ),
    );
  }
  @override
  void initState() {
    super.initState();
    _load();
  }

  Future<void> _load() async {
    if (!_hasInstructorAccess) {
      setState(() {
        _loading = false;
        _dashboard = null;
        _error = null;
      });
      return;
    }

    setState(() {
      _loading = true;
      _error = null;
    });

    try {
      final dashboard = await _service.fetchDashboard();
      if (!mounted) return;
      setState(() {
        _dashboard = dashboard;
      });
    } catch (error) {
      if (!mounted) return;
      setState(() {
        _error = error.toString();
      });
    } finally {
      if (!mounted) return;
      setState(() {
        _loading = false;
      });
    }
  }

  String get _displayName {
    final firstName = _user?['firstName']?.toString() ?? '';
    final lastName = _user?['lastName']?.toString() ?? '';
    final fullName = '$firstName $lastName'.trim();
    if (fullName.isNotEmpty) {
      return fullName;
    }
    return _user?['email']?.toString() ?? 'Instructor';
  }

  String get _initials {
    final firstName = _user?['firstName']?.toString() ?? '';
    final lastName = _user?['lastName']?.toString() ?? '';
    final initials = '${firstName.isNotEmpty ? firstName[0] : ''}${lastName.isNotEmpty ? lastName[0] : ''}'.trim();
    if (initials.isNotEmpty) {
      return initials.toUpperCase();
    }
    final email = _user?['email']?.toString() ?? 'I';
    return email.isNotEmpty ? email[0].toUpperCase() : 'I';
  }

  @override
  Widget build(BuildContext context) {
    return Scaffold(
      appBar: AppBar(
        title: const Text('Instructor dashboard'),
        actions: [
          IconButton(
            tooltip: 'Refresh',
            onPressed: _load,
            icon: const Icon(Icons.refresh),
          ),
        ],
      ),
      body: !_hasInstructorAccess
          ? SafeArea(child: _buildAccessDenied(context))
          : SafeArea(
              child: RefreshIndicator(
                onRefresh: _load,
                child: _loading && _dashboard == null
                    ? ListView(
                        physics: const AlwaysScrollableScrollPhysics(),
                        children: const [
                          SizedBox(height: 240, child: Center(child: CircularProgressIndicator())),
                        ],
                      )
                    : ListView(
                        padding: const EdgeInsets.all(20),
                        physics: const AlwaysScrollableScrollPhysics(),
                        children: [
                          if (_error != null)
                            Container(
                              margin: const EdgeInsets.only(bottom: 16),
                              padding: const EdgeInsets.all(16),
                              decoration: BoxDecoration(
                                color: Colors.red.shade50,
                                borderRadius: BorderRadius.circular(20),
                                border: Border.all(color: Colors.red.shade200),
                              ),
                              child: Column(
                                crossAxisAlignment: CrossAxisAlignment.start,
                                children: [
                                  Text('We could not load the latest data',
                                      style: Theme.of(context)
                                          .textTheme
                                          .titleMedium
                                          ?.copyWith(fontWeight: FontWeight.w600, color: Colors.red.shade700)),
                                  const SizedBox(height: 8),
                                  Text(
                                    _error!,
                                    style: TextStyle(color: Colors.red.shade700),
                                  ),
                                  const SizedBox(height: 12),
                                  FilledButton.icon(
                                    onPressed: _load,
                                    icon: const Icon(Icons.refresh),
                                    label: const Text('Retry'),
                                  ),
                                ],
                              ),
                            ),
<<<<<<< HEAD
                          _buildHeroCard(context),
                          const SizedBox(height: 20),
                          _buildMetricHighlights(context),
                          const SizedBox(height: 20),
                          _buildPipelineSection(context),
                          const SizedBox(height: 20),
                          _buildProductionSection(context),
                          const SizedBox(height: 20),
                          _buildRevenueSection(context),
                          const SizedBox(height: 20),
                          _buildInsightsSection(context),
                        ],
                      ),
              ),
=======
                            child: Column(
                              crossAxisAlignment: CrossAxisAlignment.start,
                              children: [
                                Text('We could not load the latest data',
                                    style: Theme.of(context)
                                        .textTheme
                                        .titleMedium
                                        ?.copyWith(fontWeight: FontWeight.w600, color: Colors.red.shade700)),
                                const SizedBox(height: 8),
                                Text(
                                  _error!,
                                  style: TextStyle(color: Colors.red.shade700),
                                ),
                                const SizedBox(height: 12),
                                FilledButton.icon(
                                  onPressed: _load,
                                  icon: const Icon(Icons.refresh),
                                  label: const Text('Retry'),
                                ),
                              ],
                            ),
                          ),
                        _buildHeroCard(context),
                        const SizedBox(height: 20),
                        _buildMetricHighlights(context),
                        const SizedBox(height: 20),
                        _buildLiveClassroomsSection(context),
                        const SizedBox(height: 20),
                        _buildPipelineSection(context),
                        const SizedBox(height: 20),
                        _buildProductionSection(context),
                        const SizedBox(height: 20),
                        _buildAdsSuite(context),
                        const SizedBox(height: 20),
                        _buildRevenueSection(context),
                        const SizedBox(height: 20),
                        _buildInsightsSection(context),
                      ],
                    ),
>>>>>>> 82411704
            ),
    );
  }

  Widget _buildAccessDenied(BuildContext context) {
    return Center(
      child: Padding(
        padding: const EdgeInsets.all(32),
        child: Column(
          mainAxisSize: MainAxisSize.min,
          children: [
            Icon(Icons.lock_outline, size: 64, color: Colors.blueGrey.shade300),
            const SizedBox(height: 16),
            Text(
              'Instructor access required',
              style: Theme.of(context).textTheme.titleMedium?.copyWith(fontWeight: FontWeight.w600),
            ),
            const SizedBox(height: 8),
            const Text(
              'Switch to your instructor workspace or contact an administrator to get access to the instructor dashboard.',
              textAlign: TextAlign.center,
            ),
            const SizedBox(height: 20),
            FilledButton(
              onPressed: () => Navigator.pop(context),
              child: const Text('Return'),
            ),
          ],
        ),
      ),
    );
  }

  Widget _buildHeroCard(BuildContext context) {
    final verificationStatus = _verificationStatus;
    return Container(
      padding: const EdgeInsets.all(24),
      decoration: BoxDecoration(
        gradient: const LinearGradient(
          colors: [Color(0xFF2D62FF), Color(0xFF1F3BB3)],
          begin: Alignment.topLeft,
          end: Alignment.bottomRight,
        ),
        borderRadius: BorderRadius.circular(28),
      ),
      child: Column(
        crossAxisAlignment: CrossAxisAlignment.start,
        children: [
          Row(
            children: [
              CircleAvatar(
                radius: 32,
                backgroundColor: Colors.white.withOpacity(0.15),
                child: Text(
                  _initials,
                  style: const TextStyle(fontSize: 20, fontWeight: FontWeight.w600, color: Colors.white),
                ),
              ),
              const SizedBox(width: 16),
              Expanded(
                child: Column(
                  crossAxisAlignment: CrossAxisAlignment.start,
                  children: [
                    Text(
                      _displayName,
                      style: Theme.of(context)
                          .textTheme
                          .titleLarge
                          ?.copyWith(color: Colors.white, fontWeight: FontWeight.w600),
                    ),
                    const SizedBox(height: 6),
                    Row(
                      children: [
                        Chip(
                          label: const Text('Instructor workspace'),
                          avatar: const Icon(Icons.school_outlined, color: Colors.white, size: 18),
                          labelStyle: const TextStyle(color: Colors.white),
                          backgroundColor: Colors.white.withOpacity(0.2),
                        ),
                        const SizedBox(width: 8),
                        Chip(
                          label: Text(verificationStatus == 'verified' ? 'Verified' : 'Verification pending'),
                          avatar: Icon(
                            verificationStatus == 'verified' ? Icons.verified_outlined : Icons.mark_email_unread_outlined,
                            size: 18,
                            color: Colors.white,
                          ),
                          labelStyle: const TextStyle(color: Colors.white),
                          backgroundColor: Colors.white.withOpacity(0.2),
                        ),
                      ],
                    ),
                  ],
                ),
              ),
            ],
          ),
          const SizedBox(height: 20),
          Text(
            'Command cohorts, pricing, and tutor pods with live telemetry streams built for enterprise readiness.',
            style: Theme.of(context).textTheme.bodyMedium?.copyWith(color: Colors.white70),
          ),
        ],
      ),
    );
  }

  Widget _buildMetricHighlights(BuildContext context) {
    final metrics = _dashboard?.metrics ?? [];
    if (metrics.isEmpty) {
      return _EmptyStateCard(
        title: 'No instructor metrics yet',
        description: 'Connect your course analytics and tutor utilisation feeds to surface live performance signals.',
      );
    }

    return Wrap(
      spacing: 16,
      runSpacing: 16,
      children: metrics
          .map(
            (metric) => _MetricHighlightCard(metric: metric),
          )
          .toList(),
    );
  }

  Widget _buildLiveClassroomsSection(BuildContext context) {
    final snapshot = _dashboard?.liveClassrooms;
    if (snapshot == null) {
      return _EmptyStateCard(
        title: 'Live classrooms not configured',
        description:
            'Connect your streaming provider and publish your first live classroom to unlock host controls and readiness automations.',
      );
    }

    final theme = Theme.of(context);
    final metrics = snapshot.metrics;
    final active = snapshot.active;
    final upcoming = snapshot.upcoming;
    final completed = snapshot.completed;
    final groups = snapshot.groups;
    final boards = snapshot.whiteboardSnapshots;
    final readiness = snapshot.readiness;
    final hasSessions = active.isNotEmpty || upcoming.isNotEmpty;

    return _SectionCard(
      title: 'Live classrooms mission control',
      subtitle: 'Monitor occupancy, facilitator readiness, and monetisation in real time.',
      child: Column(
        crossAxisAlignment: CrossAxisAlignment.start,
        children: [
          if (metrics.isNotEmpty) ...[
            SizedBox(
              height: 110,
              child: ListView.separated(
                scrollDirection: Axis.horizontal,
                itemCount: metrics.length,
                separatorBuilder: (_, __) => const SizedBox(width: 12),
                itemBuilder: (context, index) => _buildLiveMetricTile(metrics[index], theme),
              ),
            ),
            const SizedBox(height: 16),
          ],
          if (hasSessions) ...[
            if (active.isNotEmpty) _buildSessionList(context, 'Live now', active),
            if (active.isNotEmpty && upcoming.isNotEmpty) const SizedBox(height: 12),
            if (upcoming.isNotEmpty)
              _buildSessionList(
                context,
                'In staging',
                upcoming.length > 3 ? upcoming.sublist(0, 3) : upcoming,
              ),
            const SizedBox(height: 16),
          ] else ...[
            Container(
              padding: const EdgeInsets.all(16),
              decoration: BoxDecoration(
                color: const Color(0xFFEEF2FF),
                borderRadius: BorderRadius.circular(18),
              ),
              child: Text(
                'Schedule a live broadcast to unlock seat fill, host controls, and readiness automation.',
                style: theme.textTheme.bodyMedium?.copyWith(color: Colors.blueGrey.shade700),
              ),
            ),
            const SizedBox(height: 16),
          ],
          if (groups.isNotEmpty) ...[
            Text('Group labs', style: theme.textTheme.titleSmall?.copyWith(fontWeight: FontWeight.w600)),
            const SizedBox(height: 8),
            Wrap(
              spacing: 8,
              runSpacing: 8,
              children: groups.map((session) => _buildGroupChip(session, theme)).toList(),
            ),
            const SizedBox(height: 16),
          ],
          if (boards.isNotEmpty) ...[
            Text('Whiteboard snapshots', style: theme.textTheme.titleSmall?.copyWith(fontWeight: FontWeight.w600)),
            const SizedBox(height: 8),
            ...boards.map((board) => _buildWhiteboardCard(board, theme)),
            const SizedBox(height: 16),
          ],
          if (readiness.isNotEmpty) ...[
            Text('Operational checklist', style: theme.textTheme.titleSmall?.copyWith(fontWeight: FontWeight.w600)),
            const SizedBox(height: 8),
            ...readiness.map((item) => _buildReadinessRow(item, theme)),
            const SizedBox(height: 16),
          ],
          if (completed.isNotEmpty) ...[
            Text('Recently completed', style: theme.textTheme.titleSmall?.copyWith(fontWeight: FontWeight.w600)),
            const SizedBox(height: 8),
            Wrap(
              spacing: 8,
              runSpacing: 8,
              children: completed.take(4).map((session) => _buildCompletedChip(session, theme)).toList(),
            ),
          ],
        ],
      ),
    );
  }

  Widget _buildLiveMetricTile(DashboardMetric metric, ThemeData theme) {
    final trendDown = metric.trend == 'down';
    final accent = trendDown ? const Color(0xFFEF4444) : const Color(0xFF10B981);
    return Container(
      width: 200,
      padding: const EdgeInsets.all(18),
      decoration: BoxDecoration(
        borderRadius: BorderRadius.circular(22),
        gradient: LinearGradient(
          colors: [const Color(0xFFEEF2FF), Colors.white],
          begin: Alignment.topLeft,
          end: Alignment.bottomRight,
        ),
        border: Border.all(color: Colors.blueGrey.shade50),
        boxShadow: const [
          BoxShadow(color: Color(0x11000000), blurRadius: 18, offset: Offset(0, 10)),
        ],
      ),
      child: Column(
        crossAxisAlignment: CrossAxisAlignment.start,
        children: [
          Text(
            metric.label,
            style: theme.textTheme.labelLarge?.copyWith(color: Colors.blueGrey.shade600),
          ),
          const SizedBox(height: 12),
          Text(
            metric.value,
            style: theme.textTheme.headlineSmall?.copyWith(fontWeight: FontWeight.w700),
          ),
          if (metric.change != null) ...[
            const SizedBox(height: 10),
            Row(
              children: [
                Icon(trendDown ? Icons.trending_down : Icons.trending_up, size: 18, color: accent),
                const SizedBox(width: 6),
                Text(
                  metric.change!,
                  style: theme.textTheme.bodySmall?.copyWith(color: accent, fontWeight: FontWeight.w600),
                ),
              ],
            ),
          ],
        ],
      ),
    );
  }

  Widget _buildSessionList(
    BuildContext context,
    String title,
    List<LiveClassSessionSummary> sessions,
  ) {
    final theme = Theme.of(context);
    return Column(
      crossAxisAlignment: CrossAxisAlignment.start,
      children: [
        Text(title, style: theme.textTheme.titleSmall?.copyWith(fontWeight: FontWeight.w600)),
        const SizedBox(height: 10),
        ...sessions.map((session) => _buildSessionCard(context, session)).toList(),
      ],
    );
  }

  Widget _buildSessionCard(BuildContext context, LiveClassSessionSummary session) {
    final theme = Theme.of(context);
    final accent = _statusAccent(session.status);
    final timeline = [
      session.startLabel,
      if (session.timezone != null && session.timezone!.isNotEmpty) session.timezone!,
      if (session.community != null && session.community!.isNotEmpty) session.community!,
    ].join(' • ');
    final occupancyLabel = _occupancyLabel(session);
    final occupancyRate = session.occupancy.rate;
    final security = session.security;
    final whiteboard = session.whiteboard;
    final callToAction = session.callToAction;

    final infoPills = <Widget>[
      _buildInfoPill(
        theme,
        Icons.people_outline,
        occupancyRate != null ? '$occupancyLabel • ${occupancyRate}% fill' : occupancyLabel,
        accent: accent,
      ),
      _buildInfoPill(
        theme,
        Icons.security_outlined,
        '${security.waitingRoom ? 'Waiting room' : 'Direct entry'} • ${security.passcodeRequired ? 'Passcode enforced' : 'Passcode open'}',
        accent: accent,
      ),
      _buildInfoPill(
        theme,
        security.recordingConsent ? Icons.verified_user_outlined : Icons.record_voice_over_outlined,
        security.recordingConsent ? 'Recording consent active' : 'Capture recording consent',
        accent: security.recordingConsent ? const Color(0xFF0EA5E9) : const Color(0xFFF97316),
      ),
    ];

    if (whiteboard != null) {
      infoPills.add(
        _buildInfoPill(
          theme,
          Icons.draw_outlined,
          '${whiteboard.template ?? 'Whiteboard'} • ${whiteboard.ready ? 'Ready' : 'In prep'}',
          accent: accent,
        ),
      );
    }

    return Container(
      margin: const EdgeInsets.only(bottom: 14),
      padding: const EdgeInsets.all(20),
      decoration: BoxDecoration(
        borderRadius: BorderRadius.circular(24),
        gradient: LinearGradient(
          colors: [accent.withOpacity(0.12), Colors.white],
          begin: Alignment.topLeft,
          end: Alignment.bottomRight,
        ),
        border: Border.all(color: accent.withOpacity(0.3)),
        boxShadow: const [
          BoxShadow(color: Color(0x12000000), blurRadius: 22, offset: Offset(0, 14)),
        ],
      ),
      child: Column(
        crossAxisAlignment: CrossAxisAlignment.start,
        children: [
          Row(
            mainAxisAlignment: MainAxisAlignment.spaceBetween,
            children: [
              Container(
                padding: const EdgeInsets.symmetric(horizontal: 12, vertical: 6),
                decoration: BoxDecoration(
                  color: accent.withOpacity(0.15),
                  borderRadius: BorderRadius.circular(16),
                ),
                child: Text(
                  session.stage,
                  style: TextStyle(color: accent, fontWeight: FontWeight.w600, fontSize: 12),
                ),
              ),
              Container(
                padding: const EdgeInsets.symmetric(horizontal: 12, vertical: 6),
                decoration: BoxDecoration(
                  color: Colors.white.withOpacity(0.7),
                  borderRadius: BorderRadius.circular(999),
                  border: Border.all(color: accent.withOpacity(0.35)),
                ),
                child: Text(
                  _statusLabel(session.status),
                  style: TextStyle(color: accent, fontWeight: FontWeight.w700, fontSize: 12),
                ),
              ),
            ],
          ),
          const SizedBox(height: 12),
          Text(
            session.title,
            style: theme.textTheme.titleMedium?.copyWith(fontWeight: FontWeight.w700),
          ),
          const SizedBox(height: 6),
          Text(
            timeline,
            style: theme.textTheme.bodySmall?.copyWith(color: Colors.blueGrey.shade600),
          ),
          if (session.summary != null && session.summary!.isNotEmpty) ...[
            const SizedBox(height: 10),
            Text(
              session.summary!,
              style: theme.textTheme.bodySmall?.copyWith(color: Colors.blueGrey.shade700),
            ),
          ],
          const SizedBox(height: 14),
          Wrap(
            spacing: 10,
            runSpacing: 10,
            children: infoPills,
          ),
          if (session.breakoutRooms.isNotEmpty) ...[
            const SizedBox(height: 14),
            Wrap(
              spacing: 8,
              runSpacing: 8,
              children: session.breakoutRooms
                  .map(
                    (room) => Chip(
                      label: Text(room),
                      backgroundColor: const Color(0xFFF8FAFF),
                      side: BorderSide(color: Colors.blueGrey.shade100),
                    ),
                  )
                  .toList(),
            ),
          ],
          if (callToAction != null) ...[
            const SizedBox(height: 18),
            Align(
              alignment: Alignment.centerRight,
              child: (callToAction.action == 'host' ||
                      callToAction.action == 'join' ||
                      callToAction.action == 'check-in')
                  ? FilledButton(
                      onPressed: callToAction.enabled
                          ? () {
                              ScaffoldMessenger.of(context).showSnackBar(
                                SnackBar(
                                  content: Text('${callToAction.label} • workflow coming soon'),
                                ),
                              );
                            }
                          : null,
                      child: Text(callToAction.label),
                    )
                  : OutlinedButton(
                      onPressed: callToAction.enabled
                          ? () {
                              ScaffoldMessenger.of(context).showSnackBar(
                                SnackBar(
                                  content: Text('${callToAction.label} • workflow coming soon'),
                                ),
                              );
                            }
                          : null,
                      child: Text(callToAction.label),
                    ),
            ),
          ],
        ],
      ),
    );
  }

  Widget _buildInfoPill(ThemeData theme, IconData icon, String label, {Color? accent}) {
    return Container(
      constraints: const BoxConstraints(maxWidth: 260),
      padding: const EdgeInsets.symmetric(horizontal: 12, vertical: 8),
      decoration: BoxDecoration(
        color: Colors.white,
        borderRadius: BorderRadius.circular(18),
        border: Border.all(color: Colors.blueGrey.shade50),
        boxShadow: const [
          BoxShadow(color: Color(0x08000000), blurRadius: 12, offset: Offset(0, 6)),
        ],
      ),
      child: Row(
        children: [
          Icon(icon, size: 18, color: accent ?? const Color(0xFF2563EB)),
          const SizedBox(width: 8),
          Expanded(
            child: Text(
              label,
              maxLines: 1,
              overflow: TextOverflow.ellipsis,
              style: theme.textTheme.labelSmall?.copyWith(fontWeight: FontWeight.w600, color: Colors.blueGrey.shade700),
            ),
          ),
        ],
      ),
    );
  }

  String _occupancyLabel(LiveClassSessionSummary session) {
    final capacity = session.occupancy.capacity;
    if (capacity != null && capacity > 0) {
      return '${session.occupancy.reserved}/$capacity seats';
    }
    return '${session.occupancy.reserved} learners';
  }

  Color _statusAccent(String status) {
    switch (status.toLowerCase()) {
      case 'live':
        return const Color(0xFF10B981);
      case 'check-in':
        return const Color(0xFFF59E0B);
      case 'upcoming':
        return const Color(0xFF2563EB);
      case 'completed':
        return const Color(0xFF64748B);
      default:
        return const Color(0xFF1E40AF);
    }
  }

  String _statusLabel(String status) {
    if (status.isEmpty) return 'Draft';
    final lower = status.toLowerCase();
    switch (lower) {
      case 'live':
        return 'Live';
      case 'check-in':
        return 'Check-in';
      case 'upcoming':
        return 'Upcoming';
      case 'completed':
        return 'Completed';
      default:
        return lower[0].toUpperCase() + lower.substring(1);
    }
  }

  Widget _buildGroupChip(LiveClassSessionSummary session, ThemeData theme) {
    return Container(
      width: 240,
      padding: const EdgeInsets.all(16),
      decoration: BoxDecoration(
        color: const Color(0xFFF8FAFF),
        borderRadius: BorderRadius.circular(18),
        border: Border.all(color: Colors.blueGrey.shade100),
      ),
      child: Column(
        crossAxisAlignment: CrossAxisAlignment.start,
        children: [
          Text(session.title, style: theme.textTheme.bodyMedium?.copyWith(fontWeight: FontWeight.w600)),
          const SizedBox(height: 6),
          Text(
            '${session.startLabel}${session.community != null ? ' • ${session.community}' : ''}',
            style: theme.textTheme.labelSmall?.copyWith(color: Colors.blueGrey.shade600),
          ),
          const SizedBox(height: 4),
          Text(
            _occupancyLabel(session),
            style: theme.textTheme.labelSmall?.copyWith(color: Colors.blueGrey.shade500),
          ),
        ],
      ),
    );
  }

  Widget _buildCompletedChip(LiveClassSessionSummary session, ThemeData theme) {
    return Container(
      width: 220,
      padding: const EdgeInsets.all(16),
      decoration: BoxDecoration(
        color: const Color(0xFFF1F5F9),
        borderRadius: BorderRadius.circular(18),
      ),
      child: Column(
        crossAxisAlignment: CrossAxisAlignment.start,
        children: [
          Text(session.title, style: theme.textTheme.bodyMedium?.copyWith(fontWeight: FontWeight.w600)),
          const SizedBox(height: 6),
          Text(
            session.startLabel,
            style: theme.textTheme.labelSmall?.copyWith(color: Colors.blueGrey.shade600),
          ),
          const SizedBox(height: 4),
          Text(
            'Completed • ${_occupancyLabel(session)}',
            style: theme.textTheme.labelSmall?.copyWith(color: Colors.blueGrey.shade500),
          ),
        ],
      ),
    );
  }

  Widget _buildWhiteboardCard(LiveClassWhiteboardSnapshot board, ThemeData theme) {
    final ready = board.ready;
    final accent = ready ? const Color(0xFF059669) : const Color(0xFFF97316);
    return Container(
      margin: const EdgeInsets.only(bottom: 10),
      padding: const EdgeInsets.all(16),
      decoration: BoxDecoration(
        borderRadius: BorderRadius.circular(20),
        gradient: LinearGradient(
          colors: ready
              ? [const Color(0xFFEFFDF6), Colors.white]
              : [const Color(0xFFFFF7ED), Colors.white],
          begin: Alignment.topLeft,
          end: Alignment.bottomRight,
        ),
        border: Border.all(color: accent.withOpacity(0.3)),
      ),
      child: Column(
        crossAxisAlignment: CrossAxisAlignment.start,
        children: [
          Row(
            children: [
              Icon(Icons.draw_outlined, color: accent),
              const SizedBox(width: 8),
              Expanded(
                child: Text(
                  board.title,
                  style: theme.textTheme.bodyLarge?.copyWith(fontWeight: FontWeight.w600),
                ),
              ),
              Container(
                padding: const EdgeInsets.symmetric(horizontal: 12, vertical: 4),
                decoration: BoxDecoration(
                  color: accent.withOpacity(0.18),
                  borderRadius: BorderRadius.circular(999),
                ),
                child: Text(
                  ready ? 'Ready' : 'In prep',
                  style: TextStyle(color: accent, fontWeight: FontWeight.w700, fontSize: 12),
                ),
              ),
            ],
          ),
          const SizedBox(height: 8),
          Text(
            board.template,
            style: theme.textTheme.bodySmall?.copyWith(color: Colors.blueGrey.shade600),
          ),
          if (board.lastUpdatedLabel != null) ...[
            const SizedBox(height: 6),
            Text(
              'Updated ${board.lastUpdatedLabel}',
              style: theme.textTheme.labelSmall?.copyWith(color: Colors.blueGrey.shade500),
            ),
          ],
          if (board.facilitators.isNotEmpty) ...[
            const SizedBox(height: 6),
            Text(
              'Facilitators: ${board.facilitators.join(', ')}',
              style: theme.textTheme.labelSmall?.copyWith(color: Colors.blueGrey.shade500),
            ),
          ],
        ],
      ),
    );
  }

  Widget _buildReadinessRow(LiveClassReadinessItem item, ThemeData theme) {
    final status = item.status.toLowerCase();
    late Color accent;
    late IconData icon;
    late String label;
    switch (status) {
      case 'ready':
        accent = const Color(0xFF10B981);
        icon = Icons.verified_outlined;
        label = 'Ready';
        break;
      case 'attention':
        accent = const Color(0xFFF59E0B);
        icon = Icons.error_outline;
        label = 'Review';
        break;
      default:
        accent = const Color(0xFFEF4444);
        icon = Icons.priority_high_outlined;
        label = 'Action';
        break;
    }

    return Container(
      margin: const EdgeInsets.only(bottom: 10),
      padding: const EdgeInsets.all(16),
      decoration: BoxDecoration(
        borderRadius: BorderRadius.circular(18),
        border: Border.all(color: accent.withOpacity(0.25)),
        color: accent.withOpacity(0.08),
      ),
      child: Row(
        crossAxisAlignment: CrossAxisAlignment.start,
        children: [
          Icon(icon, color: accent),
          const SizedBox(width: 12),
          Expanded(
            child: Column(
              crossAxisAlignment: CrossAxisAlignment.start,
              children: [
                Text(item.label, style: theme.textTheme.bodyMedium?.copyWith(fontWeight: FontWeight.w600)),
                const SizedBox(height: 4),
                Text(
                  item.detail,
                  style: theme.textTheme.bodySmall?.copyWith(color: Colors.blueGrey.shade700),
                ),
              ],
            ),
          ),
          Container(
            padding: const EdgeInsets.symmetric(horizontal: 10, vertical: 4),
            decoration: BoxDecoration(
              color: Colors.white,
              borderRadius: BorderRadius.circular(999),
            ),
            child: Text(
              label,
              style: theme.textTheme.labelSmall?.copyWith(color: accent, fontWeight: FontWeight.w700),
            ),
          ),
        ],
      ),
    );
  }

  Widget _buildPipelineSection(BuildContext context) {
    final pipeline = _dashboard?.pipeline ?? [];
    if (pipeline.isEmpty) {
      return _EmptyStateCard(
        title: 'No cohorts scheduled',
        description: 'Draft your next launch to keep learners on standby informed and nurture demand.',
      );
    }

    return _SectionCard(
      title: 'Launch radar',
      subtitle: 'These cohorts are closest to enrolment go-live.',
      child: Column(
        children: pipeline
            .map(
              (entry) => Container(
                margin: const EdgeInsets.only(bottom: 12),
                padding: const EdgeInsets.all(16),
                decoration: BoxDecoration(
                  borderRadius: BorderRadius.circular(18),
                  border: Border.all(color: Colors.blueGrey.shade50),
                  color: Colors.white,
                ),
                child: Column(
                  crossAxisAlignment: CrossAxisAlignment.start,
                  children: [
                    Row(
                      mainAxisAlignment: MainAxisAlignment.spaceBetween,
                      children: [
                        Container(
                          padding: const EdgeInsets.symmetric(horizontal: 10, vertical: 6),
                          decoration: BoxDecoration(
                            color: const Color(0xFF2D62FF).withOpacity(0.08),
                            borderRadius: BorderRadius.circular(16),
                          ),
                          child: Text(
                            entry.stage,
                            style: const TextStyle(color: Color(0xFF2D62FF), fontWeight: FontWeight.w600, fontSize: 12),
                          ),
                        ),
                        Text(entry.startDate, style: Theme.of(context).textTheme.bodySmall),
                      ],
                    ),
                    const SizedBox(height: 12),
                    Text(entry.name, style: Theme.of(context).textTheme.titleMedium?.copyWith(fontWeight: FontWeight.w600)),
                    const SizedBox(height: 6),
                    Text(entry.learners, style: Theme.of(context).textTheme.bodySmall?.copyWith(color: Colors.blueGrey.shade600)),
                  ],
                ),
              ),
            )
            .toList(),
      ),
    );
  }

  Widget _buildProductionSection(BuildContext context) {
    final production = _dashboard?.production ?? [];
    if (production.isEmpty) {
      return _EmptyStateCard(
        title: 'Production queue is clear',
        description: 'Assign lesson scripting, filming, and QA tasks to keep assets shipping on time.',
      );
    }

    return _SectionCard(
      title: 'Production board',
      subtitle: 'Active deliverables owned by your instructors and creative team.',
      child: Column(
        children: production
            .map(
              (task) => Container(
                margin: const EdgeInsets.only(bottom: 12),
                padding: const EdgeInsets.all(16),
                decoration: BoxDecoration(
                  borderRadius: BorderRadius.circular(18),
                  border: Border.all(color: Colors.blueGrey.shade50),
                  color: Colors.white,
                ),
                child: Column(
                  crossAxisAlignment: CrossAxisAlignment.start,
                  children: [
                    Row(
                      mainAxisAlignment: MainAxisAlignment.spaceBetween,
                      children: [
                        Text('Owner ${task.owner}',
                            style: Theme.of(context).textTheme.bodySmall?.copyWith(color: Colors.blueGrey.shade600)),
                        Container(
                          padding: const EdgeInsets.symmetric(horizontal: 10, vertical: 6),
                          decoration: BoxDecoration(
                            color: Colors.green.shade50,
                            borderRadius: BorderRadius.circular(16),
                          ),
                          child: Text(
                            task.status,
                            style: TextStyle(color: Colors.green.shade700, fontWeight: FontWeight.w600, fontSize: 12),
                          ),
                        ),
                      ],
                    ),
                    const SizedBox(height: 12),
                    Text(task.asset,
                        style: Theme.of(context).textTheme.titleMedium?.copyWith(fontWeight: FontWeight.w600)),
                    const SizedBox(height: 6),
                    Text(task.type, style: Theme.of(context).textTheme.bodySmall?.copyWith(color: Colors.blueGrey.shade600)),
                  ],
                ),
              ),
            )
            .toList(),
      ),
    );
  }

  Widget _buildRevenueSection(BuildContext context) {
    final revenueMix = _dashboard?.revenueMix ?? [];
    final offers = _dashboard?.offers ?? [];

    if (revenueMix.isEmpty && offers.isEmpty) {
      return _EmptyStateCard(
        title: 'Revenue data not connected',
        description:
            'Link your payments, sponsorship, and subscription sources to unlock composition tracking and offer performance.',
      );
    }

    return _SectionCard(
      title: 'Revenue levers',
      subtitle: 'Monitor the balance between monetisation streams and the health of each pricing offer.',
      child: Column(
        crossAxisAlignment: CrossAxisAlignment.start,
        children: [
          if (revenueMix.isNotEmpty) ...[
            Text('Revenue composition',
                style: Theme.of(context).textTheme.titleSmall?.copyWith(fontWeight: FontWeight.w600)),
            const SizedBox(height: 12),
            ...revenueMix.map((slice) => _RevenueSliceRow(slice: slice)),
            if (offers.isNotEmpty) const SizedBox(height: 20),
          ],
          if (offers.isNotEmpty) ...[
            Text('Active offers',
                style: Theme.of(context).textTheme.titleSmall?.copyWith(fontWeight: FontWeight.w600)),
            const SizedBox(height: 12),
            ...offers.map(
              (offer) => Container(
                margin: const EdgeInsets.only(bottom: 12),
                padding: const EdgeInsets.all(16),
                decoration: BoxDecoration(
                  borderRadius: BorderRadius.circular(18),
                  border: Border.all(color: Colors.blueGrey.shade50),
                  color: Colors.white,
                ),
                child: Column(
                  crossAxisAlignment: CrossAxisAlignment.start,
                  children: [
                    Row(
                      mainAxisAlignment: MainAxisAlignment.spaceBetween,
                      children: [
                        Flexible(
                          child: Text(
                            offer.name,
                            style: Theme.of(context).textTheme.titleMedium?.copyWith(fontWeight: FontWeight.w600),
                          ),
                        ),
                        const SizedBox(width: 12),
                        Text(offer.price, style: Theme.of(context).textTheme.bodyMedium),
                      ],
                    ),
                    const SizedBox(height: 8),
                    Wrap(
                      spacing: 12,
                      runSpacing: 8,
                      children: [
                        Chip(label: Text(offer.status.isEmpty ? 'Draft' : offer.status)),
                        Chip(label: Text('Conversion ${offer.conversion.isEmpty ? 'N/A' : offer.conversion}')),
                        Chip(label: Text(offer.learners.isEmpty ? '0 learners' : offer.learners)),
                      ],
                    ),
                  ],
                ),
              ),
            ),
          ],
        ],
      ),
    );
  }

  Widget _buildInsightsSection(BuildContext context) {
    final sessions = _dashboard?.sessions ?? [];
    final insights = _dashboard?.insights ?? [];

    if (sessions.isEmpty && insights.isEmpty) {
      return _EmptyStateCard(
        title: 'No insights yet',
        description: 'As you run more live programming we will surface tutor utilisation and pricing suggestions here.',
      );
    }

    return _SectionCard(
      title: 'Operational intelligence',
      subtitle: 'Signals generated from your tutor bookings and pricing experiments.',
      child: Column(
        crossAxisAlignment: CrossAxisAlignment.start,
        children: [
          if (sessions.isNotEmpty) ...[
            Text('Upcoming tutor sessions',
                style: Theme.of(context).textTheme.titleSmall?.copyWith(fontWeight: FontWeight.w600)),
            const SizedBox(height: 8),
            ...sessions.map(
              (session) => ListTile(
                contentPadding: EdgeInsets.zero,
                leading: const Icon(Icons.calendar_month_outlined),
                title: Text(session.name),
                subtitle: Text('${session.date} • ${session.status.isEmpty ? 'Scheduled' : session.status}'),
                trailing: Column(
                  mainAxisSize: MainAxisSize.min,
                  crossAxisAlignment: CrossAxisAlignment.end,
                  children: [
                    if (session.price.isNotEmpty)
                      Text(session.price, style: Theme.of(context).textTheme.bodySmall),
                    if (session.seats.isNotEmpty)
                      Text(
                        session.seats,
                        style: Theme.of(context)
                            .textTheme
                            .labelSmall
                            ?.copyWith(color: Colors.blueGrey.shade600, fontWeight: FontWeight.w600),
                      ),
                  ],
                ),
                dense: true,
              ),
            ),
            const SizedBox(height: 12),
          ],
          if (insights.isNotEmpty) ...[
            Text('Revenue insights',
                style: Theme.of(context).textTheme.titleSmall?.copyWith(fontWeight: FontWeight.w600)),
            const SizedBox(height: 8),
            ...insights.map(
              (insight) => Padding(
                padding: const EdgeInsets.only(bottom: 8),
                child: Row(
                  crossAxisAlignment: CrossAxisAlignment.start,
                  children: [
                    const Icon(Icons.bolt_outlined, size: 18, color: Color(0xFF2D62FF)),
                    const SizedBox(width: 8),
                    Expanded(child: Text(insight)),
                  ],
                ),
              ),
            ),
          ],
        ],
      ),
    );
  }
}

class _MetricHighlightCard extends StatelessWidget {
  const _MetricHighlightCard({required this.metric});

  final DashboardMetric metric;

  @override
  Widget build(BuildContext context) {
    final bool isDownward = metric.isDownward;
    final Color changeColor = isDownward ? Colors.red.shade600 : const Color(0xFF0E9F6E);
    final IconData trendIcon = isDownward ? Icons.south_east : Icons.north_east;

    return ConstrainedBox(
      constraints: const BoxConstraints(minWidth: 160, maxWidth: 220),
      child: Container(
        padding: const EdgeInsets.all(18),
        decoration: BoxDecoration(
          borderRadius: BorderRadius.circular(22),
          border: Border.all(color: const Color(0xFFE6ECFF)),
          gradient: LinearGradient(
            colors: [
              const Color(0xFF2D62FF).withOpacity(0.12),
              Colors.white,
            ],
            begin: Alignment.topLeft,
            end: Alignment.bottomRight,
          ),
          boxShadow: const [
            BoxShadow(color: Color(0x1A2D62FF), blurRadius: 18, offset: Offset(0, 12)),
          ],
        ),
        child: Column(
          crossAxisAlignment: CrossAxisAlignment.start,
          children: [
            Text(
              metric.label,
              style: Theme.of(context)
                  .textTheme
                  .labelSmall
                  ?.copyWith(letterSpacing: 0.8, color: const Color(0xFF41507B), fontWeight: FontWeight.w600),
            ),
            const SizedBox(height: 10),
            Text(
              metric.value,
              style: Theme.of(context)
                  .textTheme
                  .headlineSmall
                  ?.copyWith(fontWeight: FontWeight.w700, color: const Color(0xFF0D1635)),
            ),
            if (metric.change != null && metric.change!.isNotEmpty) ...[
              const SizedBox(height: 10),
              Row(
                children: [
                  Container(
                    decoration: BoxDecoration(
                      color: changeColor.withOpacity(0.12),
                      borderRadius: BorderRadius.circular(12),
                    ),
                    padding: const EdgeInsets.symmetric(horizontal: 10, vertical: 6),
                    child: Row(
                      mainAxisSize: MainAxisSize.min,
                      children: [
                        Icon(trendIcon, size: 16, color: changeColor),
                        const SizedBox(width: 6),
                        Text(
                          metric.change!,
                          style: TextStyle(fontSize: 12, fontWeight: FontWeight.w600, color: changeColor),
                        ),
                      ],
                    ),
                  ),
                ],
              ),
            ],
          ],
        ),
      ),
    );
  }
}

class _RevenueSliceRow extends StatelessWidget {
  const _RevenueSliceRow({required this.slice});

  final RevenueSlice slice;

  @override
  Widget build(BuildContext context) {
    return Container(
      margin: const EdgeInsets.only(bottom: 12),
      padding: const EdgeInsets.all(16),
      decoration: BoxDecoration(
        borderRadius: BorderRadius.circular(18),
        border: Border.all(color: Colors.blueGrey.shade50),
        color: Colors.white,
      ),
      child: Column(
        crossAxisAlignment: CrossAxisAlignment.start,
        children: [
          Row(
            mainAxisAlignment: MainAxisAlignment.spaceBetween,
            children: [
              Expanded(
                child: Text(
                  slice.name,
                  style: Theme.of(context).textTheme.titleSmall?.copyWith(fontWeight: FontWeight.w600),
                ),
              ),
              const SizedBox(width: 12),
              Text(slice.formattedPercent, style: Theme.of(context).textTheme.bodyMedium),
            ],
          ),
          const SizedBox(height: 10),
          ClipRRect(
            borderRadius: BorderRadius.circular(999),
            child: LinearProgressIndicator(
              minHeight: 8,
              value: slice.percent / 100,
              backgroundColor: Colors.blueGrey.shade50,
              valueColor: const AlwaysStoppedAnimation<Color>(Color(0xFF2D62FF)),
            ),
          ),
        ],
      ),
    );
  }
}

class _SectionCard extends StatelessWidget {
  const _SectionCard({required this.title, required this.subtitle, required this.child});

  final String title;
  final String subtitle;
  final Widget child;

  @override
  Widget build(BuildContext context) {
    return Container(
      padding: const EdgeInsets.all(20),
      decoration: BoxDecoration(
        color: Colors.white,
        borderRadius: BorderRadius.circular(24),
        border: Border.all(color: Colors.blueGrey.shade50),
        boxShadow: const [
          BoxShadow(color: Color(0x11000000), blurRadius: 18, offset: Offset(0, 8)),
        ],
      ),
      child: Column(
        crossAxisAlignment: CrossAxisAlignment.start,
        children: [
          Text(title, style: Theme.of(context).textTheme.titleMedium?.copyWith(fontWeight: FontWeight.w600)),
          const SizedBox(height: 6),
          Text(subtitle, style: Theme.of(context).textTheme.bodySmall?.copyWith(color: Colors.blueGrey.shade600)),
          const SizedBox(height: 16),
          child,
        ],
      ),
    );
  }
}

class _EmptyStateCard extends StatelessWidget {
  const _EmptyStateCard({required this.title, required this.description});

  final String title;
  final String description;

  @override
  Widget build(BuildContext context) {
    return Container(
      padding: const EdgeInsets.all(24),
      decoration: BoxDecoration(
        borderRadius: BorderRadius.circular(24),
        border: Border.all(color: Colors.blueGrey.shade50, style: BorderStyle.solid),
        color: Colors.blueGrey.shade50.withOpacity(0.4),
      ),
      child: Column(
        crossAxisAlignment: CrossAxisAlignment.start,
        children: [
          Text(title, style: Theme.of(context).textTheme.titleMedium?.copyWith(fontWeight: FontWeight.w600)),
          const SizedBox(height: 8),
          Text(description, style: Theme.of(context).textTheme.bodyMedium?.copyWith(color: Colors.blueGrey.shade600)),
        ],
      ),
    );
  }
}<|MERGE_RESOLUTION|>--- conflicted
+++ resolved
@@ -607,7 +607,6 @@
                                 ],
                               ),
                             ),
-<<<<<<< HEAD
                           _buildHeroCard(context),
                           const SizedBox(height: 20),
                           _buildMetricHighlights(context),
@@ -622,7 +621,6 @@
                         ],
                       ),
               ),
-=======
                             child: Column(
                               crossAxisAlignment: CrossAxisAlignment.start,
                               children: [
@@ -662,7 +660,6 @@
                         _buildInsightsSection(context),
                       ],
                     ),
->>>>>>> 82411704
             ),
     );
   }
