import { describe, expect, it } from 'vitest';

import {
  buildAffiliateOverview,
  buildInstructorDashboard,
  buildLearningPace,
  calculateLearningStreak,
  humanizeRelativeTime
} from '../src/services/DashboardService.js';
import { normaliseMonetization, resolveDefaultMonetization } from '../src/services/PlatformSettingsService.js';

describe('DashboardService helpers', () => {
  it('calculates learning streak with contiguous days', () => {
    const reference = new Date('2024-11-05T12:00:00Z');
    const completions = [
      '2024-11-05T09:00:00Z',
      '2024-11-04T18:00:00Z',
      '2024-11-03T08:00:00Z',
      '2024-10-31T14:00:00Z'
    ];

    const streak = calculateLearningStreak(completions, reference);
    expect(streak.current).toBe(3);
    expect(streak.longest).toBe(3);
  });

  it('builds seven-day learning pace entries aggregated by day', () => {
    const reference = new Date('2024-11-07T12:00:00Z');
    const completions = [
      { completedAt: '2024-11-07T08:00:00Z', durationMinutes: 45 },
      { completedAt: '2024-11-06T10:00:00Z', durationMinutes: 30 },
      { completedAt: '2024-11-06T17:00:00Z', durationMinutes: 25 },
      { completedAt: '2024-11-03T09:00:00Z', durationMinutes: 60 }
    ];

    const pace = buildLearningPace(completions, reference);
    expect(pace).toHaveLength(7);
    expect(pace[6]).toEqual({ day: 'Thu', minutes: 45 });
    expect(pace[5]).toEqual({ day: 'Wed', minutes: 55 });
    expect(pace[2]).toEqual({ day: 'Sun', minutes: 60 });
  });

  it('renders humanised time differences', () => {
    const reference = new Date('2024-11-07T12:00:00Z');
    const sameHour = humanizeRelativeTime(new Date('2024-11-07T11:15:00Z'), reference);
    const daysAgo = humanizeRelativeTime(new Date('2024-11-02T12:00:00Z'), reference);

    expect(sameHour).toBe('45m ago');
    expect(daysAgo).toBe('5d ago');
  });
});

describe('buildAffiliateOverview', () => {
  it('returns empty affiliate structure when no programmes exist', () => {
    const overview = buildAffiliateOverview({
      affiliates: [],
      affiliatePayouts: [],
      monetizationSettings: resolveDefaultMonetization(),
      now: new Date('2024-05-01T00:00:00Z')
    });

    expect(overview.programs).toHaveLength(0);
    expect(overview.summary.totals.programCount).toBe(0);
    expect(overview.summary.totals.outstandingCents).toBe(0);
    expect(overview.actions).toEqual([
      'Invite high-performing learners into the affiliate programme.'
    ]);
  });

  it('aggregates commissions, payouts, and referral performance signals', () => {
    const monetizationSettings = normaliseMonetization({
      affiliate: {
        defaultCommission: {
          recurrence: 'finite',
          maxOccurrences: 6,
          tiers: [
            { thresholdCents: 0, rateBps: 1000 },
            { thresholdCents: 100_000, rateBps: 1500 }
          ]
        }
      }
    });
    const now = new Date('2024-05-15T12:00:00Z');
    const affiliates = [
      {
        id: 1,
        referralCode: 'GROW-ALEX',
        communityId: 10,
        communityName: 'Growth Operator Studio',
        status: 'active',
        totalEarnedCents: 182_400,
        totalPaidCents: 148_000,
        commissionRateBps: 1500
      },
      {
        id: 2,
        referralCode: 'OPS-LIA',
        communityId: 11,
        communityName: 'Ops Leadership Lab',
        status: 'pending',
        totalEarnedCents: 68_000,
        totalPaidCents: 12_000
      }
    ];
    const affiliatePayouts = [
      {
        id: 'pay-1',
        affiliateId: 1,
        status: 'scheduled',
        amountCents: 34_200,
        scheduledAt: '2024-05-30T09:00:00Z'
      },
      {
        id: 'pay-0',
        affiliateId: 1,
        status: 'completed',
        amountCents: 128_000,
        processedAt: '2024-04-28T09:00:00Z'
      },
      {
        id: 'pay-2',
        affiliateId: 2,
        status: 'pending',
        amountCents: 56_000,
        scheduledAt: '2024-05-25T09:00:00Z'
      }
    ];
    const paymentIntents = [
      {
        metadata: JSON.stringify({ referralCode: 'GROW-ALEX' }),
        amountTotal: 45_000,
        amountRefunded: 0,
        capturedAt: '2024-05-10T12:00:00Z'
      },
      {
        metadata: JSON.stringify({ referralCode: 'GROW-ALEX' }),
        amountTotal: 18_000,
        amountRefunded: 2_000,
        capturedAt: '2024-03-18T12:00:00Z'
      },
      {
        metadata: JSON.stringify({ referralCode: 'OPS-LIA' }),
        amountTotal: 24_000,
        amountRefunded: 0,
        capturedAt: '2024-05-01T12:00:00Z'
      }
    ];
    const memberships = [
      { communityId: 10, communityName: 'Growth Operator Studio', communitySlug: 'growth-operator' },
      { communityId: 11, communityName: 'Ops Leadership Lab', communitySlug: 'ops-lab' }
    ];

    const overview = buildAffiliateOverview({
      affiliates,
      affiliatePayouts,
      paymentIntents,
      memberships,
      monetizationSettings,
      now
    });

    expect(overview.programs).toHaveLength(2);
    expect(overview.summary.totals.programCount).toBe(2);
    expect(overview.summary.totals.outstandingCents).toBe(90_400);
    expect(overview.summary.nextPayout.amount).toBe('$560.00');
    expect(overview.payouts[0].id).toBe('pay-1');
    expect(overview.actions).toEqual([
      'Release $904.00 in pending affiliate payouts.',
      'Review 1 pending affiliate application.'
    ]);

    const growthProgramme = overview.programs.find((program) => program.referralCode === 'GROW-ALEX');
    expect(growthProgramme.earnings.totalFormatted).toBe('$1,824.00');
    expect(growthProgramme.performance.conversions).toBe(2);
    expect(growthProgramme.performance.conversions30d).toBe(1);
    expect(growthProgramme.performance.volume30dFormatted).toBe('$450.00');
  });
});

describe('buildInstructorDashboard', () => {
  const now = new Date('2024-11-07T12:00:00Z');
  const instructor = {
    id: 7,
    role: 'instructor',
    firstName: 'Ivy',
    lastName: 'Instructor',
    email: 'ivy@edulure.test'
  };

  it('returns null when the user has no instructor signals', () => {
    const snapshot = buildInstructorDashboard({
      user: instructor,
      now,
      courses: [],
      courseEnrollments: [],
      lessons: [],
      assignments: [],
      tutorProfiles: [],
      tutorAvailability: [],
      tutorBookings: [],
      liveClassrooms: [],
      assets: [],
      assetEvents: [],
      communityMemberships: [],
      communityStats: [],
      communityResources: [],
      communityPosts: [],
      adsCampaigns: [],
      adsMetrics: [],
      paywallTiers: [],
      communitySubscriptions: [],
      ebookRows: [],
      ebookProgressRows: []
    });

    expect(snapshot).toBeNull();
  });

  it('aggregates active teaching, community, and monetisation signals', () => {
    const snapshot = buildInstructorDashboard({
      user: instructor,
      now,
      courses: [
        {
          id: 11,
          title: 'Design Ops Mastery',
          status: 'published',
          releaseAt: '2024-10-01T00:00:00Z',
          priceAmount: 45000,
          priceCurrency: 'USD',
          summary: 'Advance your operating rituals.',
          metadata: JSON.stringify({ format: 'cohort' })
        }
      ],
      courseEnrollments: [
        {
          id: 500,
          courseId: 11,
          status: 'active',
          startedAt: '2024-10-20T12:00:00Z',
          progressPercent: 60,
          metadata: JSON.stringify({ cohort: 'Q4' })
        },
        {
          id: 501,
          courseId: 11,
          status: 'completed',
          startedAt: '2024-09-10T12:00:00Z',
          completedAt: '2024-10-18T12:00:00Z',
          progressPercent: 100,
          metadata: JSON.stringify({ cohort: 'Q3' })
        },
        {
          id: 502,
          courseId: 11,
          status: 'invited',
          startedAt: null,
          progressPercent: 0,
          metadata: '{}'
        }
      ],
      lessons: [
        {
          id: 301,
          courseId: 11,
          title: 'Kickoff Workshop',
          releaseAt: '2024-11-10T15:00:00Z',
          durationMinutes: 45,
          metadata: '{}',
          courseTitle: 'Design Ops Mastery',
          courseReleaseAt: '2024-10-01T00:00:00Z',
          moduleReleaseOffsetDays: 0
        }
      ],
      assignments: [
        {
          id: 401,
          courseId: 11,
          title: 'Ops Playbook Audit',
          metadata: JSON.stringify({ owner: 'Ivy Instructor' }),
          courseTitle: 'Design Ops Mastery',
          courseReleaseAt: '2024-11-05T00:00:00Z',
          dueOffsetDays: 7
        }
      ],
      tutorProfiles: [
        {
          id: 31,
          displayName: 'Ivy Instructor',
          headline: 'DesignOps Coach',
          hourlyRateAmount: 25000,
          hourlyRateCurrency: 'USD',
          ratingAverage: 4.9,
          ratingCount: 48,
          metadata: '{}'
        }
      ],
      tutorAvailability: [
        {
          id: 61,
          tutorId: 31,
          tutorName: 'Ivy Instructor',
          startAt: '2024-11-09T14:00:00Z',
          endAt: '2024-11-09T15:00:00Z',
          status: 'open',
          metadata: JSON.stringify({ channel: 'ops', durationMinutes: 60 })
        }
      ],
      tutorBookings: [
        {
          id: 71,
          tutorId: 31,
          status: 'requested',
          requestedAt: '2024-11-06T09:30:00Z',
          metadata: JSON.stringify({ topic: 'Portfolio review' }),
          learnerFirstName: 'Lia',
          learnerLastName: 'Researcher'
        },
        {
          id: 72,
          tutorId: 31,
          status: 'confirmed',
          scheduledStart: '2024-11-12T16:00:00Z',
          scheduledEnd: '2024-11-12T16:45:00Z',
          metadata: JSON.stringify({ topic: 'Team ritual design' }),
          learnerFirstName: 'Noah',
          learnerLastName: 'Lead'
        }
      ],
      liveClassrooms: [
        {
          id: 81,
          title: 'DesignOps Simulation',
          status: 'scheduled',
          type: 'webinar',
          priceAmount: 1200,
          priceCurrency: 'USD',
          capacity: 25,
          reservedSeats: 18,
          startAt: '2024-11-15T17:00:00Z',
          metadata: '{}',
          communityId: 55,
          communityName: 'DesignOps Collective'
        }
      ],
      assets: [
        {
          id: 900,
          originalFilename: 'ops-playbook.pdf',
          status: 'ready',
          type: 'document',
          updatedAt: '2024-11-05T10:00:00Z'
        }
      ],
      assetEvents: [
        {
          id: 910,
          assetId: 900,
          eventType: 'viewed',
          occurredAt: '2024-11-06T11:00:00Z',
          metadata: '{}'
        }
      ],
      communityMemberships: [
        {
          communityId: 55,
          communityName: 'DesignOps Collective',
          role: 'owner',
          status: 'active',
          ownerId: 7,
          membershipMetadata: '{}'
        }
      ],
      communityStats: [
        {
          community_id: 55,
          active_members: 120,
          pending_members: 4,
          moderators: 6
        }
      ],
      communityResources: [
        {
          id: 930,
          communityId: 55,
          createdBy: 7,
          title: 'Sprint Retro Kit',
          resourceType: 'content_asset',
          tags: JSON.stringify(['Playbook']),
          metadata: JSON.stringify({ deckVersion: 2 }),
          publishedAt: '2024-11-01T09:00:00Z',
          communityName: 'DesignOps Collective'
        }
      ],
      communityPosts: [
        {
          id: 940,
          title: 'Episode 01 — Launch Signals',
          status: 'published',
          publishedAt: '2024-10-28T18:00:00Z'
        }
      ],
      adsCampaigns: [
        {
          id: 77,
          name: 'Ops Launch Sprint',
          objective: 'leads',
          status: 'active',
          budgetCurrency: 'USD',
          budgetDailyCents: 35000,
          spendCurrency: 'USD',
          spendTotalCents: 12500,
          performanceScore: 4.2,
          ctr: 0.054,
          cpcCents: 145,
          cpaCents: 975,
          targetingKeywords: JSON.stringify(['design ops', 'launch sprint']),
          targetingAudiences: JSON.stringify(['Product Leads']),
          targetingLocations: JSON.stringify(['US', 'GB']),
          targetingLanguages: JSON.stringify(['en']),
          creativeHeadline: 'Launch sprint playbooks',
          creativeDescription: 'Capture qualified leads for design ops cohorts.',
          creativeUrl: 'https://edulure.test/ads/ops-launch',
          startAt: '2024-11-01T00:00:00Z',
          endAt: '2024-12-01T00:00:00Z',
          metadata: JSON.stringify({ promotedCommunityId: 55, featureFlag: 'ads-explorer-placements' }),
          createdBy: 7
        }
      ],
      adsMetrics: [
        {
          id: 971,
          campaignId: 77,
          metricDate: '2024-11-06',
          impressions: 1800,
          clicks: 110,
          conversions: 12,
          spendCents: 28000,
          revenueCents: 72000,
          metadata: '{}'
        },
        {
          id: 972,
          campaignId: 77,
          metricDate: '2024-11-05',
          impressions: 1500,
          clicks: 90,
          conversions: 8,
          spendCents: 22000,
          revenueCents: 48000,
          metadata: '{}'
        }
      ],
      paywallTiers: [
        {
          id: 960,
          communityId: 55,
          name: 'Pro Circle',
          priceCents: 2900,
          currency: 'USD',
          billingInterval: 'monthly',
          isActive: true,
          metadata: '{}',
          ownerId: 7,
          communityName: 'DesignOps Collective'
        }
      ],
      communitySubscriptions: [
        {
          id: 981,
          communityId: 55,
          userId: 901,
          status: 'active',
          currentPeriodEnd: '2024-11-30T00:00:00Z',
          metadata: '{}',
          tierName: 'Pro Circle',
          priceCents: 2900,
          currency: 'USD',
          billingInterval: 'monthly'
        },
        {
          id: 982,
          communityId: 55,
          userId: 902,
          status: 'cancelled',
          currentPeriodEnd: '2024-11-05T00:00:00Z',
          metadata: '{}',
          tierName: 'Pro Circle',
          priceCents: 2900,
          currency: 'USD',
          billingInterval: 'monthly'
        }
      ],
      ebookRows: [
        {
          id: 88,
          assetId: 900,
          title: 'Ops Manual',
          authors: JSON.stringify(['Ivy Instructor']),
          priceAmount: 1500,
          currency: 'USD',
          metadata: JSON.stringify({ status: 'Published', cohort: 'DesignOps Collective' })
        }
      ],
      ebookProgressRows: [
        {
          ebookId: 88,
          progressPercent: 80
        }
      ]
    });

    expect(snapshot).not.toBeNull();
    expect(snapshot.role).toEqual({ id: 'instructor', label: 'Instructor' });
    expect(snapshot.dashboard.metrics[0]).toMatchObject({
      label: 'Active learners',
      value: '1',
      change: '+1 last 30d'
    });
    expect(snapshot.dashboard.bookings.pipeline).toEqual(
      expect.arrayContaining([
        expect.objectContaining({ id: 'booking-71', status: 'Requested' })
      ])
    );
    expect(snapshot.dashboard.tutors.roster[0]).toMatchObject({
      name: 'Ivy Instructor',
      status: 'Active'
    });
    expect(snapshot.dashboard.tutors.availability[0]).toMatchObject({
      slotsCount: expect.any(Number),
      learnersCount: expect.any(Number)
    });
    expect(snapshot.dashboard.tutors.notifications.length).toBeGreaterThan(0);
    expect(snapshot.dashboard.communities.manageDeck[0]).toMatchObject({
      id: 'community-55',
      title: 'DesignOps Collective'
    });
    expect(snapshot.dashboard.pricing.subscriptions).toEqual(
      expect.arrayContaining([
        expect.objectContaining({ name: expect.stringContaining('Pro Circle'), members: '1 active' })
      ])
    );
    expect(snapshot.dashboard.ads.summary).toMatchObject({
      activeCampaigns: 1,
      totalSpend: expect.objectContaining({ formatted: expect.stringContaining('$') }),
      averageCtr: expect.stringContaining('%')
    });
    expect(snapshot.dashboard.ads.active[0]).toMatchObject({
      name: 'Ops Launch Sprint',
      placement: expect.objectContaining({ surface: 'Explorer' }),
      targeting: expect.objectContaining({ keywords: expect.arrayContaining(['design ops']) })
    });
    expect(snapshot.dashboard.ads.placements[0].budgetLabel).toContain('$350');
    expect(snapshot.dashboard.ads.tags).toEqual(
      expect.arrayContaining([expect.objectContaining({ category: 'Keyword', label: 'design ops' })])
    );
    expect(snapshot.searchIndex).toEqual(
      expect.arrayContaining([
        expect.objectContaining({ role: 'instructor', type: 'Course', title: 'Design Ops Mastery' })
      ])
    );
<<<<<<< HEAD
    expect(snapshot.dashboard.assessments.overview).toEqual(
      expect.arrayContaining([
        expect.objectContaining({ id: 'active-assessments', label: 'Active assessments' })
      ])
    );
    expect(snapshot.dashboard.assessments.timeline.upcoming).toEqual(
      expect.arrayContaining([
        expect.objectContaining({ course: 'Design Ops Mastery', type: 'Assignment' })
=======
    expect(snapshot.searchIndex).toEqual(
      expect.arrayContaining([
        expect.objectContaining({ role: 'instructor', type: 'Tutor', title: 'Ivy Instructor' })
>>>>>>> 5379ced2
      ])
    );
    expect(snapshot.profileStats).toEqual(
      expect.arrayContaining([
        expect.objectContaining({ label: 'Cohorts', value: '1 active' })
      ])
    );
    expect(snapshot.profileBio).toContain('coaching 1 cohort');
  });
});<|MERGE_RESOLUTION|>--- conflicted
+++ resolved
@@ -559,7 +559,6 @@
         expect.objectContaining({ role: 'instructor', type: 'Course', title: 'Design Ops Mastery' })
       ])
     );
-<<<<<<< HEAD
     expect(snapshot.dashboard.assessments.overview).toEqual(
       expect.arrayContaining([
         expect.objectContaining({ id: 'active-assessments', label: 'Active assessments' })
@@ -568,11 +567,9 @@
     expect(snapshot.dashboard.assessments.timeline.upcoming).toEqual(
       expect.arrayContaining([
         expect.objectContaining({ course: 'Design Ops Mastery', type: 'Assignment' })
-=======
     expect(snapshot.searchIndex).toEqual(
       expect.arrayContaining([
         expect.objectContaining({ role: 'instructor', type: 'Tutor', title: 'Ivy Instructor' })
->>>>>>> 5379ced2
       ])
     );
     expect(snapshot.profileStats).toEqual(
