import express from 'express';
import request from 'supertest';
import { beforeAll, beforeEach, describe, expect, it, vi } from 'vitest';

vi.mock('../src/middleware/auth.js', () => ({
  default: () => (_req, _res, next) => next()
}));

const listRiskRegister = vi.fn();
const createRiskEntry = vi.fn();
const updateRiskStatus = vi.fn();
const deleteRisk = vi.fn();
const recordRiskReview = vi.fn();
const listAuditEvidence = vi.fn();
const recordAuditEvidence = vi.fn();
const listContinuityExercises = vi.fn();
const logContinuityExercise = vi.fn();
const listAssessments = vi.fn();
const scheduleAssessment = vi.fn();

vi.mock('../src/services/SecurityOperationsService.js', () => ({
  SecurityOperationsService: class {},
  default: {
    listRiskRegister,
    createRiskEntry,
    updateRiskStatus,
    deleteRisk,
    recordRiskReview,
    listAuditEvidence,
    recordAuditEvidence,
    listContinuityExercises,
    logContinuityExercise,
    listAssessments,
    scheduleAssessment
  }
}));

let app;

describe('Security operations HTTP routes', () => {
  beforeAll(async () => {
    const { default: securityRouter } = await import('../src/routes/security.routes.js');
    app = express();
    app.use(express.json());
    app.use('/api/v1/security', securityRouter);
    app.use((error, _req, res, _next) => {
<<<<<<< HEAD
      const status = error.status ?? 500;
      res.status(status).json({
        success: false,
        error: {
          message: error.message,
          details: error.details ?? null
        }
      });
=======
      const status = error?.status ?? 500;
      res.status(status).json({ success: false, error: error?.message ?? 'Internal Server Error' });
>>>>>>> 2e4684cf
    });
  });

  beforeEach(() => {
    vi.clearAllMocks();
  });

  it('returns risk register listings with pagination metadata', async () => {
    listRiskRegister.mockResolvedValue({
      items: [],
      pagination: { total: 0, limit: 20, offset: 0 },
      summary: {
        statusTotals: {},
        totals: { risks: 0, dueForReview: 0, openFollowUps: 0 },
        averages: { inherent: 0, residual: 0 },
        nextReviewAt: null,
        lastUpdatedAt: null,
        topOwners: [],
        topTags: []
      }
    });

    const response = await request(app)
      .get('/api/v1/security/risk-register')
      .set('Authorization', 'Bearer token');

    expect(response.status).toBe(200);
    expect(response.body.success).toBe(true);
    expect(response.body.data.pagination.total).toBe(0);
    expect(listRiskRegister).toHaveBeenCalledWith(expect.objectContaining({ tenantId: 'global' }));
  });

  it('creates risk entries and returns persisted payload', async () => {
    createRiskEntry.mockResolvedValue({ id: 1, riskUuid: 'risk-uuid-1', title: 'Third-party outage' });

    const response = await request(app)
      .post('/api/v1/security/risk-register')
      .send({
        title: '  Third-party outage ',
        description: ' Vendor SOC2 revoked. ',
        mitigationPlan: '  Documented  ',
        reviewCadenceDays: 45,
        tags: [' vendor-risk ', '', 'x'.repeat(120)],
        detectionControls: ['  audit-log '],
        mitigationControls: '  playbook  '
      })
      .set('Authorization', 'Bearer token');

    expect(response.status).toBe(201);
    expect(createRiskEntry).toHaveBeenCalledWith(
      expect.objectContaining({
        title: 'Third-party outage',
        description: 'Vendor SOC2 revoked.',
        mitigationPlan: 'Documented',
        reviewCadenceDays: 45,
        detectionControls: ['audit-log'],
        mitigationControls: ['playbook'],
        tags: ['vendor-risk', 'x'.repeat(100)]
      })
    );
  });

  it('rejects create requests without the minimum required attributes', async () => {
    const response = await request(app)
      .post('/api/v1/security/risk-register')
      .send({ description: 'Missing title' })
      .set('Authorization', 'Bearer token');

    expect(response.status).toBe(400);
    expect(response.body.error).toBe('title is required');
    expect(createRiskEntry).not.toHaveBeenCalled();
  });

  it('rejects create requests with invalid review cadence', async () => {
    const response = await request(app)
      .post('/api/v1/security/risk-register')
      .send({ title: 'Risk', description: 'Description', reviewCadenceDays: -2 })
      .set('Authorization', 'Bearer token');

    expect(response.status).toBe(400);
    expect(response.body.error).toBe('reviewCadenceDays must be a positive number');
    expect(createRiskEntry).not.toHaveBeenCalled();
  });

  it('updates residual status information', async () => {
    updateRiskStatus.mockResolvedValue({ id: 99, status: 'accepted', residualRiskScore: 4 });

    const response = await request(app)
      .patch('/api/v1/security/risk-register/99/status')
      .send({ status: ' accepted ', residualSeverity: 'moderate', residualLikelihood: 'unlikely' })
      .set('Authorization', 'Bearer token');

    expect(response.status).toBe(200);
    expect(updateRiskStatus).toHaveBeenCalledWith(
      expect.objectContaining({ riskId: 99, status: 'accepted' })
    );
  });

  it('rejects status updates when the status value is missing', async () => {
    const response = await request(app)
      .patch('/api/v1/security/risk-register/11/status')
      .send({ residualSeverity: 'moderate' })
      .set('Authorization', 'Bearer token');

    expect(response.status).toBe(400);
    expect(response.body.error).toBe('status is required');
    expect(updateRiskStatus).not.toHaveBeenCalled();
  });

  it('deletes risks from the register', async () => {
    deleteRisk.mockResolvedValue({
      success: true,
      deleted: { riskId: 23, riskUuid: 'risk-uuid-23', tenantId: 'global', status: 'identified' }
    });

    const response = await request(app)
      .delete('/api/v1/security/risk-register/23')
      .send({ reason: '  Duplicate entry resolved  ' })
      .set('Authorization', 'Bearer token');

    expect(response.status).toBe(200);
<<<<<<< HEAD
    expect(response.body.data.deleted).toEqual(
      expect.objectContaining({ riskId: 23, riskUuid: 'risk-uuid-23' })
    );
    expect(deleteRisk).toHaveBeenCalledWith(
      expect.objectContaining({ riskId: 23, reason: null })
    );
  });

  it('trims delete reasons from the request payload', async () => {
    deleteRisk.mockResolvedValue({
      success: true,
      deleted: { riskId: 23, riskUuid: 'risk-uuid-23', tenantId: 'global', status: 'identified' }
    });

    await request(app)
      .delete('/api/v1/security/risk-register/23')
      .send({ reason: '   Duplicate entry resolved   ' })
      .set('Authorization', 'Bearer token');

    expect(deleteRisk).toHaveBeenCalledWith(
      expect.objectContaining({ reason: 'Duplicate entry resolved' })
    );
  });

  it('rejects invalid risk identifiers with validation feedback', async () => {
    const response = await request(app)
      .delete('/api/v1/security/risk-register/not-a-number')
      .set('Authorization', 'Bearer token');

    expect(response.status).toBe(422);
    expect(response.body.success).toBe(false);
    expect(response.body.error.details).toBeTruthy();
=======
    expect(response.body.data).toEqual({ success: true });
    expect(deleteRisk).toHaveBeenCalledWith(
      expect.objectContaining({ riskId: 23, reason: 'Duplicate entry resolved' })
    );
  });

  it('rejects delete operations when the identifier is invalid', async () => {
    const response = await request(app)
      .delete('/api/v1/security/risk-register/not-a-number')
      .set('Authorization', 'Bearer token');

    expect(response.status).toBe(400);
    expect(response.body.success).toBe(false);
    expect(response.body.error).toBe('riskId must be a positive integer');
    expect(deleteRisk).not.toHaveBeenCalled();
  });

  it('truncates excessively long deletion reasons', async () => {
    deleteRisk.mockResolvedValue({ success: true });
    const longReason = 'x'.repeat(600);

    await request(app)
      .delete('/api/v1/security/risk-register/42')
      .send({ reason: longReason })
      .set('Authorization', 'Bearer token');

    const [[payload]] = deleteRisk.mock.calls.slice(-1);
    expect(payload.reason).toBe('x'.repeat(500));
  });

  it('normalises risk register filters and sorting', async () => {
    listRiskRegister.mockResolvedValue({
      items: [],
      pagination: { total: 0, limit: 50, offset: 10 },
      summary: {}
    });

    const response = await request(app)
      .get(
        '/api/v1/security/risk-register?limit=50&offset=10&ownerId=5&includeClosed=no&sortBy=updated_at&sortDirection=ASC&search=  outage  '
      )
      .set('Authorization', 'Bearer token');

    expect(response.status).toBe(200);
    expect(listRiskRegister).toHaveBeenCalledWith(
      expect.objectContaining({
        limit: 50,
        offset: 10,
        ownerId: 5,
        includeClosed: false,
        sortBy: 'updatedAt',
        sortDirection: 'asc',
        search: 'outage'
      })
    );
  });

  it('rejects risk register listings when pagination values are invalid', async () => {
    const response = await request(app)
      .get('/api/v1/security/risk-register?limit=-1&offset=-10')
      .set('Authorization', 'Bearer token');

    expect(response.status).toBe(400);
    expect(response.body.error).toBe('limit must be a positive integer not exceeding 100');
    expect(listRiskRegister).not.toHaveBeenCalled();
  });

  it('rejects risk register listings when sort values are invalid', async () => {
    const response = await request(app)
      .get('/api/v1/security/risk-register?sortBy=unknown&sortDirection=sideways')
      .set('Authorization', 'Bearer token');

    expect(response.status).toBe(400);
    expect(response.body.error).toBe(
      'sortBy must be one of residualRisk, inherentRisk, updatedAt, createdAt, nextReviewAt, status'
    );
    expect(listRiskRegister).not.toHaveBeenCalled();
  });

  it('rejects risk register listings when includeClosed is not boolean-like', async () => {
    const response = await request(app)
      .get('/api/v1/security/risk-register?includeClosed=maybe')
      .set('Authorization', 'Bearer token');

    expect(response.status).toBe(400);
    expect(response.body.error).toBe('includeClosed must be a boolean value');
    expect(listRiskRegister).not.toHaveBeenCalled();
>>>>>>> 2e4684cf
  });

  it('lists audit evidence with filtering', async () => {
    listAuditEvidence.mockResolvedValue({
      items: [],
      pagination: { total: 0, limit: 20, offset: 0 }
    });

    const response = await request(app)
      .get('/api/v1/security/audit-evidence?framework=SOC2&limit=5')
      .set('Authorization', 'Bearer token');

    expect(response.status).toBe(200);
    expect(listAuditEvidence).toHaveBeenCalledWith(expect.objectContaining({ framework: 'SOC2', limit: 5 }));
  });

  it('rejects audit evidence listings with invalid filters', async () => {
    const response = await request(app)
      .get('/api/v1/security/audit-evidence?riskId=-4&limit=200')
      .set('Authorization', 'Bearer token');

    expect(response.status).toBe(400);
    expect(response.body.error).toBe('riskId must be a positive integer');
    expect(listAuditEvidence).not.toHaveBeenCalled();
  });

  it('records audit evidence submissions', async () => {
    recordAuditEvidence.mockResolvedValue({ evidenceUuid: 'evidence-uuid-1' });

    const response = await request(app)
      .post('/api/v1/security/audit-evidence')
      .send({
        storagePath: '  s3://evidence/path.pdf  ',
        framework: ' SOC2 ',
        controlReference: ' CC-1 ',
        capturedAt: '2024-05-01T00:00:00.000Z',
        sources: [' policy ', '', null]
      })
      .set('Authorization', 'Bearer token');

    expect(response.status).toBe(201);
    expect(recordAuditEvidence).toHaveBeenCalledWith(
      expect.objectContaining({
        storagePath: 's3://evidence/path.pdf',
        framework: 'SOC2',
        controlReference: 'CC-1',
        capturedAt: expect.any(Date),
        sources: ['policy']
      })
    );
  });

  it('rejects audit evidence submissions without a storage path', async () => {
    const response = await request(app)
      .post('/api/v1/security/audit-evidence')
      .send({ framework: 'SOC2' })
      .set('Authorization', 'Bearer token');

    expect(response.status).toBe(400);
    expect(response.body.error).toBe('storagePath is required');
    expect(recordAuditEvidence).not.toHaveBeenCalled();
  });

  it('rejects audit evidence submissions when the riskId is invalid', async () => {
    const response = await request(app)
      .post('/api/v1/security/audit-evidence')
      .send({ storagePath: 's3://bucket', riskId: -1 })
      .set('Authorization', 'Bearer token');

    expect(response.status).toBe(400);
    expect(response.body.error).toBe('riskId must be a positive integer');
    expect(recordAuditEvidence).not.toHaveBeenCalled();
  });

  it('logs business continuity exercises', async () => {
    logContinuityExercise.mockResolvedValue({ exerciseUuid: 'exercise-uuid-1', scenarioKey: 'rds-drill' });

    const response = await request(app)
      .post('/api/v1/security/continuity/exercises')
      .send({
        scenarioKey: ' rds-drill ',
        scenarioSummary: ' RDS failover validation ',
        exerciseType: 'tabletop',
        followUpActions: ['  notify ']
      })
      .set('Authorization', 'Bearer token');

    expect(response.status).toBe(201);
    expect(logContinuityExercise).toHaveBeenCalledWith(
      expect.objectContaining({
        scenarioKey: 'rds-drill',
        scenarioSummary: 'RDS failover validation',
        followUpActions: ['notify']
      })
    );
  });

  it('rejects continuity exercise listings with invalid date filters', async () => {
    const response = await request(app)
      .get('/api/v1/security/continuity/exercises?since=not-a-date')
      .set('Authorization', 'Bearer token');

    expect(response.status).toBe(400);
    expect(response.body.error).toBe('since must be a valid date');
    expect(listContinuityExercises).not.toHaveBeenCalled();
  });

  it('rejects continuity exercise submissions with invalid durations', async () => {
    const response = await request(app)
      .post('/api/v1/security/continuity/exercises')
      .send({ scenarioKey: 'drill', scenarioSummary: 'summary', actualRtoMinutes: -1 })
      .set('Authorization', 'Bearer token');

    expect(response.status).toBe(400);
    expect(response.body.error).toBe('actualRtoMinutes must be a non-negative integer');
    expect(logContinuityExercise).not.toHaveBeenCalled();
  });

  it('requires a positive identifier when recording risk reviews', async () => {
    const response = await request(app)
      .post('/api/v1/security/risk-register/not-valid/reviews')
      .send({ status: 'complete' })
      .set('Authorization', 'Bearer token');

    expect(response.status).toBe(400);
    expect(response.body.error).toBe('riskId must be a positive integer');
    expect(recordRiskReview).not.toHaveBeenCalled();
  });

  it('rejects risk review submissions with invalid date payloads', async () => {
    const response = await request(app)
      .post('/api/v1/security/risk-register/12/reviews')
      .send({ reviewedAt: 'not-a-date' })
      .set('Authorization', 'Bearer token');

    expect(response.status).toBe(400);
    expect(response.body.error).toBe('reviewedAt must be a valid date');
    expect(recordRiskReview).not.toHaveBeenCalled();
  });

  it('records risk reviews with sanitised payloads', async () => {
    recordRiskReview.mockResolvedValue({ reviewUuid: 'review-uuid-1' });

    const response = await request(app)
      .post('/api/v1/security/risk-register/12/reviews')
      .send({
        status: ' in_review ',
        notes: '  Needs approval  ',
        evidenceReferences: ['  doc-ref ', '', null],
        reviewer: { id: 'admin-1', displayName: ' Security Lead ' }
      })
      .set('Authorization', 'Bearer token');

    expect(response.status).toBe(201);
    const [[payload]] = recordRiskReview.mock.calls.slice(-1);
    expect(payload.status).toBe('in_review');
    expect(payload.notes).toBe('Needs approval');
    expect(payload.evidenceReferences).toEqual(['doc-ref']);
    expect(payload.reviewer).toEqual(expect.objectContaining({ id: 'admin-1' }));
  });

  it('rejects audit evidence submissions with invalid timestamps', async () => {
    const response = await request(app)
      .post('/api/v1/security/audit-evidence')
      .send({ storagePath: 's3://bucket', capturedAt: 'invalid-date' })
      .set('Authorization', 'Bearer token');

    expect(response.status).toBe(400);
    expect(response.body.error).toBe('capturedAt must be a valid date');
    expect(recordAuditEvidence).not.toHaveBeenCalled();
  });

  it('rejects assessment listings with invalid pagination', async () => {
    const response = await request(app)
      .get('/api/v1/security/assessments?limit=0')
      .set('Authorization', 'Bearer token');

    expect(response.status).toBe(400);
    expect(response.body.error).toBe('limit must be a positive integer not exceeding 100');
    expect(listAssessments).not.toHaveBeenCalled();
  });

  it('rejects schedule assessment requests without required fields', async () => {
    const response = await request(app)
      .post('/api/v1/security/assessments')
      .send({ assessmentType: 'pentest' })
      .set('Authorization', 'Bearer token');

    expect(response.status).toBe(400);
    expect(response.body.error).toBe('scheduledFor is required');
    expect(scheduleAssessment).not.toHaveBeenCalled();
  });

  it('rejects schedule assessment requests with invalid dates', async () => {
    const response = await request(app)
      .post('/api/v1/security/assessments')
      .send({ assessmentType: 'pentest', scheduledFor: 'invalid' })
      .set('Authorization', 'Bearer token');

    expect(response.status).toBe(400);
    expect(response.body.error).toBe('scheduledFor must be a valid date');
    expect(scheduleAssessment).not.toHaveBeenCalled();
  });

  it('schedules assessments with sanitised payloads', async () => {
    scheduleAssessment.mockResolvedValue({ assessmentUuid: 'asm-1' });

    const response = await request(app)
      .post('/api/v1/security/assessments')
      .send({
        assessmentType: '  pentest ',
        scheduledFor: '2025-01-01T00:00:00.000Z',
        scope: '  External perimeter  ',
        methodology: '  OWASP  '
      })
      .set('Authorization', 'Bearer token');

    expect(response.status).toBe(201);
    expect(scheduleAssessment).toHaveBeenCalledWith(
      expect.objectContaining({
        assessmentType: 'pentest',
        scheduledFor: expect.any(Date),
        scope: 'External perimeter',
        methodology: 'OWASP'
      })
    );
  });

  it('rejects continuity exercises missing the scenario context', async () => {
    const response = await request(app)
      .post('/api/v1/security/continuity/exercises')
      .send({})
      .set('Authorization', 'Bearer token');

    expect(response.status).toBe(400);
    expect(response.body.error).toBe('scenarioKey is required');
    expect(logContinuityExercise).not.toHaveBeenCalled();
  });
});<|MERGE_RESOLUTION|>--- conflicted
+++ resolved
@@ -44,7 +44,6 @@
     app.use(express.json());
     app.use('/api/v1/security', securityRouter);
     app.use((error, _req, res, _next) => {
-<<<<<<< HEAD
       const status = error.status ?? 500;
       res.status(status).json({
         success: false,
@@ -53,10 +52,6 @@
           details: error.details ?? null
         }
       });
-=======
-      const status = error?.status ?? 500;
-      res.status(status).json({ success: false, error: error?.message ?? 'Internal Server Error' });
->>>>>>> 2e4684cf
     });
   });
 
@@ -178,7 +173,6 @@
       .set('Authorization', 'Bearer token');
 
     expect(response.status).toBe(200);
-<<<<<<< HEAD
     expect(response.body.data.deleted).toEqual(
       expect.objectContaining({ riskId: 23, riskUuid: 'risk-uuid-23' })
     );
@@ -211,95 +205,6 @@
     expect(response.status).toBe(422);
     expect(response.body.success).toBe(false);
     expect(response.body.error.details).toBeTruthy();
-=======
-    expect(response.body.data).toEqual({ success: true });
-    expect(deleteRisk).toHaveBeenCalledWith(
-      expect.objectContaining({ riskId: 23, reason: 'Duplicate entry resolved' })
-    );
-  });
-
-  it('rejects delete operations when the identifier is invalid', async () => {
-    const response = await request(app)
-      .delete('/api/v1/security/risk-register/not-a-number')
-      .set('Authorization', 'Bearer token');
-
-    expect(response.status).toBe(400);
-    expect(response.body.success).toBe(false);
-    expect(response.body.error).toBe('riskId must be a positive integer');
-    expect(deleteRisk).not.toHaveBeenCalled();
-  });
-
-  it('truncates excessively long deletion reasons', async () => {
-    deleteRisk.mockResolvedValue({ success: true });
-    const longReason = 'x'.repeat(600);
-
-    await request(app)
-      .delete('/api/v1/security/risk-register/42')
-      .send({ reason: longReason })
-      .set('Authorization', 'Bearer token');
-
-    const [[payload]] = deleteRisk.mock.calls.slice(-1);
-    expect(payload.reason).toBe('x'.repeat(500));
-  });
-
-  it('normalises risk register filters and sorting', async () => {
-    listRiskRegister.mockResolvedValue({
-      items: [],
-      pagination: { total: 0, limit: 50, offset: 10 },
-      summary: {}
-    });
-
-    const response = await request(app)
-      .get(
-        '/api/v1/security/risk-register?limit=50&offset=10&ownerId=5&includeClosed=no&sortBy=updated_at&sortDirection=ASC&search=  outage  '
-      )
-      .set('Authorization', 'Bearer token');
-
-    expect(response.status).toBe(200);
-    expect(listRiskRegister).toHaveBeenCalledWith(
-      expect.objectContaining({
-        limit: 50,
-        offset: 10,
-        ownerId: 5,
-        includeClosed: false,
-        sortBy: 'updatedAt',
-        sortDirection: 'asc',
-        search: 'outage'
-      })
-    );
-  });
-
-  it('rejects risk register listings when pagination values are invalid', async () => {
-    const response = await request(app)
-      .get('/api/v1/security/risk-register?limit=-1&offset=-10')
-      .set('Authorization', 'Bearer token');
-
-    expect(response.status).toBe(400);
-    expect(response.body.error).toBe('limit must be a positive integer not exceeding 100');
-    expect(listRiskRegister).not.toHaveBeenCalled();
-  });
-
-  it('rejects risk register listings when sort values are invalid', async () => {
-    const response = await request(app)
-      .get('/api/v1/security/risk-register?sortBy=unknown&sortDirection=sideways')
-      .set('Authorization', 'Bearer token');
-
-    expect(response.status).toBe(400);
-    expect(response.body.error).toBe(
-      'sortBy must be one of residualRisk, inherentRisk, updatedAt, createdAt, nextReviewAt, status'
-    );
-    expect(listRiskRegister).not.toHaveBeenCalled();
-  });
-
-  it('rejects risk register listings when includeClosed is not boolean-like', async () => {
-    const response = await request(app)
-      .get('/api/v1/security/risk-register?includeClosed=maybe')
-      .set('Authorization', 'Bearer token');
-
-    expect(response.status).toBe(400);
-    expect(response.body.error).toBe('includeClosed must be a boolean value');
-    expect(listRiskRegister).not.toHaveBeenCalled();
->>>>>>> 2e4684cf
   });
 
   it('lists audit evidence with filtering', async () => {
