import db from '../config/database.js';
import { ensureIntegerInRange, readJsonColumn, writeJsonColumn } from '../utils/modelUtils.js';

const TABLE = 'community_affiliates';
const STATUS_WHITELIST = new Set(['pending', 'approved', 'suspended', 'revoked']);

function normaliseReferralCode(code) {
  const value = code === undefined || code === null ? '' : String(code).trim().toUpperCase();
  if (!value) {
    throw new Error('referralCode is required');
  }

  if (!/^[A-Z0-9\-]{3,60}$/.test(value)) {
    throw new Error('referralCode must contain only letters, numbers, or dashes');
  }

  return value;
}

function normaliseStatus(status, { allowNull = false } = {}) {
  if (status === undefined || status === null) {
    if (allowNull) {
      return null;
    }
    return 'pending';
  }

  const candidate = String(status).trim().toLowerCase();
  if (!STATUS_WHITELIST.has(candidate)) {
    throw new Error(`Unsupported affiliate status '${status}'`);
  }
  return candidate;
}

function mapRecord(record) {
  if (!record) {
    return null;
  }

  return {
    id: record.id,
    communityId: record.community_id,
    userId: record.user_id,
    status: record.status,
    referralCode: record.referral_code ?? null,
    commissionRateBasisPoints: Number(record.commission_rate_bps ?? 0),
    totalEarnedCents: Number(record.total_earned_cents ?? 0),
    totalPaidCents: Number(record.total_paid_cents ?? 0),
    metadata: readJsonColumn(record.metadata, {}),
    approvedAt: record.approved_at ?? null,
    suspendedAt: record.suspended_at ?? null,
    revokedAt: record.revoked_at ?? null,
    createdAt: record.created_at ?? null,
    updatedAt: record.updated_at ?? null
  };
}

function buildInsertPayload(affiliate) {
  if (!affiliate?.communityId || !affiliate?.userId) {
    throw new Error('communityId and userId are required to create an affiliate');
  }

  return {
    community_id: ensureIntegerInRange(affiliate.communityId, {
      fieldName: 'communityId',
      min: 1
    }),
    user_id: ensureIntegerInRange(affiliate.userId, {
      fieldName: 'userId',
      min: 1
    }),
    status: normaliseStatus(affiliate.status),
    referral_code: normaliseReferralCode(affiliate.referralCode),
    commission_rate_bps: ensureIntegerInRange(affiliate.commissionRateBasisPoints, {
      fieldName: 'commissionRateBasisPoints',
      min: 0,
      max: 5000,
      defaultValue: 250
    }),
    total_earned_cents: ensureIntegerInRange(affiliate.totalEarnedCents, {
      fieldName: 'totalEarnedCents',
      min: 0,
      defaultValue: 0
    }),
    total_paid_cents: ensureIntegerInRange(affiliate.totalPaidCents, {
      fieldName: 'totalPaidCents',
      min: 0,
      defaultValue: 0
    }),
    metadata: writeJsonColumn(affiliate.metadata, {}),
    approved_at: affiliate.approvedAt ?? null,
    suspended_at: affiliate.suspendedAt ?? null,
    revoked_at: affiliate.revokedAt ?? null
  };
}

function buildUpdatePayload(updates) {
  const payload = {};

  if (updates.status !== undefined) {
    payload.status = normaliseStatus(updates.status);
  }

  if (updates.referralCode !== undefined) {
    payload.referral_code = normaliseReferralCode(updates.referralCode);
  }

  if (updates.commissionRateBasisPoints !== undefined) {
    payload.commission_rate_bps = ensureIntegerInRange(updates.commissionRateBasisPoints, {
      fieldName: 'commissionRateBasisPoints',
      min: 0,
      max: 5000,
      defaultValue: 250
    });
  }

  if (updates.totalEarnedCents !== undefined) {
    payload.total_earned_cents = ensureIntegerInRange(updates.totalEarnedCents, {
      fieldName: 'totalEarnedCents',
      min: 0,
      defaultValue: 0
    });
  }

  if (updates.totalPaidCents !== undefined) {
    payload.total_paid_cents = ensureIntegerInRange(updates.totalPaidCents, {
      fieldName: 'totalPaidCents',
      min: 0,
      defaultValue: 0
    });
  }

  if (updates.metadata !== undefined) {
    payload.metadata = writeJsonColumn(updates.metadata, {});
  }

  if (updates.approvedAt !== undefined) {
    payload.approved_at = updates.approvedAt ?? null;
  }

  if (updates.suspendedAt !== undefined) {
    payload.suspended_at = updates.suspendedAt ?? null;
  }

  if (updates.revokedAt !== undefined) {
    payload.revoked_at = updates.revokedAt ?? null;
  }

  if (updates.resetCounters === true) {
    payload.total_earned_cents = 0;
    payload.total_paid_cents = 0;
  }

  return payload;
}

export default class CommunityAffiliateModel {
  static async create(affiliate, connection = db) {
    const payload = buildInsertPayload(affiliate);
    const [id] = await connection(TABLE).insert(payload);
    return this.findById(id, connection);
  }

  static async updateById(id, updates, connection = db) {
<<<<<<< HEAD
    const payload = {};
    if (updates.status !== undefined) {
      payload.status = updates.status;
    }
    if (updates.referralCode !== undefined) {
      payload.referral_code = updates.referralCode;
    }
    if (updates.commissionRateBasisPoints !== undefined) {
      payload.commission_rate_bps = updates.commissionRateBasisPoints;
    }
    if (updates.totalEarnedCents !== undefined) {
      payload.total_earned_cents = updates.totalEarnedCents;
    }
    if (updates.totalPaidCents !== undefined) {
      payload.total_paid_cents = updates.totalPaidCents;
    }
    if (updates.metadata !== undefined) {
      payload.metadata = JSON.stringify(updates.metadata ?? {});
    }
    if (updates.approvedAt !== undefined) {
      payload.approved_at = updates.approvedAt;
    }
    if (updates.suspendedAt !== undefined) {
      payload.suspended_at = updates.suspendedAt;
    }
    if (updates.revokedAt !== undefined) {
      payload.revoked_at = updates.revokedAt;
    }

    if (Object.keys(payload).length === 0) {
=======
    const payload = buildUpdatePayload(updates ?? {});

    if (!Object.keys(payload).length) {
>>>>>>> e774db83
      return this.findById(id, connection);
    }

    await connection(TABLE)
      .where({ id })
      .update({ ...payload, updated_at: connection.fn.now() });

    return this.findById(id, connection);
  }

  static async incrementEarnings(id, { amountEarnedCents = 0, amountPaidCents = 0 }, connection = db) {
    const earned = ensureIntegerInRange(amountEarnedCents, {
      fieldName: 'amountEarnedCents',
      min: 0,
      defaultValue: 0
    });

    const paid = ensureIntegerInRange(amountPaidCents, {
      fieldName: 'amountPaidCents',
      min: 0,
      defaultValue: 0
    });

    await connection(TABLE)
      .where({ id })
      .increment({
        total_earned_cents: earned,
        total_paid_cents: paid
      })
      .update({ updated_at: connection.fn.now() });

    return this.findById(id, connection);
  }

  static async findById(id, connection = db) {
    if (!id) {
      return null;
    }
    const record = await connection(TABLE).where({ id }).first();
    return mapRecord(record);
  }

  static async findByReferralCode(referralCode, connection = db) {
    if (!referralCode) {
      return null;
    }
    const record = await connection(TABLE).where({ referral_code: normaliseReferralCode(referralCode) }).first();
    return mapRecord(record);
  }

  static async listByCommunity(communityId, { status } = {}, connection = db) {
    const community = ensureIntegerInRange(communityId, { fieldName: 'communityId', min: 1 });
    const query = connection(TABLE).where({ community_id: community });

    if (status) {
      query.andWhere({ status: normaliseStatus(status) });
    }

    const rows = await query.orderBy('created_at', 'desc');
    return rows.map((row) => mapRecord(row));
  }
}<|MERGE_RESOLUTION|>--- conflicted
+++ resolved
@@ -162,7 +162,6 @@
   }
 
   static async updateById(id, updates, connection = db) {
-<<<<<<< HEAD
     const payload = {};
     if (updates.status !== undefined) {
       payload.status = updates.status;
@@ -193,11 +192,6 @@
     }
 
     if (Object.keys(payload).length === 0) {
-=======
-    const payload = buildUpdatePayload(updates ?? {});
-
-    if (!Object.keys(payload).length) {
->>>>>>> e774db83
       return this.findById(id, connection);
     }
 
