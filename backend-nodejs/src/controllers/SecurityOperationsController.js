--- conflicted
+++ resolved
@@ -2,7 +2,6 @@
 
 import securityOperationsService from '../services/SecurityOperationsService.js';
 
-<<<<<<< HEAD
 const riskIdParamSchema = Joi.object({
   riskId: Joi.number().integer().positive().required()
 });
@@ -17,24 +16,6 @@
     error.details = error.details.map((detail) => detail.message);
   }
   return next(error);
-=======
-const RISK_SORT_FIELDS = new Map([
-  ['residualrisk', 'residualRisk'],
-  ['inherentrisk', 'inherentRisk'],
-  ['updatedat', 'updatedAt'],
-  ['createdat', 'createdAt'],
-  ['nextreviewat', 'nextReviewAt'],
-  ['status', 'status']
-]);
-
-const BOOLEAN_TRUE_VALUES = new Set(['true', '1', 'yes', 'y', 'on']);
-const BOOLEAN_FALSE_VALUES = new Set(['false', '0', 'no', 'n', 'off']);
-
-function createHttpError(status, message) {
-  const error = new Error(message);
-  error.status = status;
-  return error;
->>>>>>> 2e4684cf
 }
 
 function resolveActor(req) {
@@ -340,7 +321,6 @@
     try {
       const tenantId = resolveTenant(req);
       const actor = resolveActor(req);
-<<<<<<< HEAD
 
       const [{ riskId }, { reason }] = await Promise.all([
         riskIdParamSchema.validateAsync(req.params ?? {}, { abortEarly: false, convert: true }),
@@ -363,25 +343,6 @@
       return res.json({ success: true, data: result });
     } catch (error) {
       return handleValidationError(error, next);
-=======
-      const parsedRiskId = requirePositiveInteger(req.params?.riskId, 'riskId');
-      const reason = sanitiseOptionalText(req.body?.reason ?? req.query?.reason, { maxLength: 500 });
-
-      const acknowledgement = await securityOperationsService.deleteRisk({
-        riskId: parsedRiskId,
-        tenantId,
-        actor,
-        reason,
-        requestContext: resolveRequestContext(req)
-      });
-
-      return res.json({ success: true, data: acknowledgement });
-    } catch (error) {
-      if (error?.message?.toLowerCase().includes('not found')) {
-        error.status = 404;
-      }
-      return next(error);
->>>>>>> 2e4684cf
     }
   }
 
