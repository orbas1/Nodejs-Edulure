import crypto from 'node:crypto';

import db from '../config/database.js';
import UserModel from '../models/UserModel.js';
import UserPrivacySettingModel from '../models/UserPrivacySettingModel.js';
import UserFollowModel from '../models/UserFollowModel.js';
import FollowRecommendationModel from '../models/FollowRecommendationModel.js';
<<<<<<< HEAD
import PlatformSettingsService from './PlatformSettingsService.js';
=======
import IdentityVerificationService from './IdentityVerificationService.js';
>>>>>>> cc9f96fa

function safeJsonParse(value, fallback = {}) {
  if (!value) return fallback;
  if (typeof value === 'object') return value;
  try {
    return JSON.parse(value);
  } catch (_error) {
    return fallback;
  }
}

const DAY_IN_MS = 24 * 60 * 60 * 1000;

function toNumber(value) {
  if (value === null || value === undefined) {
    return 0;
  }
  const parsed = Number(value);
  return Number.isNaN(parsed) ? 0 : parsed;
}

function formatNumber(value) {
  return new Intl.NumberFormat('en-US').format(toNumber(value));
}

export function buildAvatarUrl(email) {
  const hash = crypto.createHash('md5').update(String(email).trim().toLowerCase()).digest('hex');
  return `https://www.gravatar.com/avatar/${hash}?d=identicon&s=160`;
}

export function formatCurrency(amountCents, currency = 'USD') {
  const formatter = new Intl.NumberFormat('en-US', {
    style: 'currency',
    currency,
    minimumFractionDigits: 2
  });
  const amount = Number(amountCents ?? 0) / 100;
  return formatter.format(amount);
}

export function humanizeRelativeTime(date, referenceDate = new Date()) {
  if (!date) return 'Unknown';
  const target = typeof date === 'string' ? new Date(date) : new Date(date.getTime());
  const diffMs = referenceDate.getTime() - target.getTime();
  const diffMinutes = Math.round(diffMs / 60000);
  if (diffMinutes < 1) return 'Just now';
  if (diffMinutes < 60) return `${diffMinutes}m ago`;
  const diffHours = Math.round(diffMinutes / 60);
  if (diffHours < 24) return `${diffHours}h ago`;
  const diffDays = Math.round(diffHours / 24);
  if (diffDays < 7) return `${diffDays}d ago`;
  const diffWeeks = Math.round(diffDays / 7);
  if (diffWeeks < 5) return `${diffWeeks}w ago`;
  const diffMonths = Math.round(diffDays / 30);
  if (diffMonths < 12) return `${diffMonths}mo ago`;
  const diffYears = Math.round(diffDays / 365);
  return `${diffYears}y ago`;
}

export function calculateLearningStreak(completionDates, referenceDate = new Date()) {
  if (!completionDates?.length) {
    return { current: 0, longest: 0 };
  }

  const daySet = new Set();
  completionDates.forEach((date) => {
    if (!date) return;
    const resolved = typeof date === 'string' ? new Date(date) : date;
    const key = resolved.toISOString().slice(0, 10);
    daySet.add(key);
  });

  const sortedDays = Array.from(daySet)
    .sort()
    .map((iso) => new Date(`${iso}T00:00:00Z`));

  let longest = 0;
  let streak = 1;
  for (let i = 1; i < sortedDays.length; i += 1) {
    const diffDays = (sortedDays[i].getTime() - sortedDays[i - 1].getTime()) / (24 * 60 * 60 * 1000);
    if (diffDays === 1) {
      streak += 1;
    } else {
      longest = Math.max(longest, streak);
      streak = 1;
    }
  }
  longest = Math.max(longest, streak);

  const todayKey = referenceDate.toISOString().slice(0, 10);
  let cursor = new Date(`${todayKey}T00:00:00Z`);
  let current = 0;
  while (daySet.has(cursor.toISOString().slice(0, 10))) {
    current += 1;
    cursor = new Date(cursor.getTime() - 24 * 60 * 60 * 1000);
  }

  return { current, longest };
}

export function buildLearningPace(completions, referenceDate = new Date()) {
  const days = [];
  for (let offset = 6; offset >= 0; offset -= 1) {
    const day = new Date(referenceDate.getTime() - offset * 24 * 60 * 60 * 1000);
    const key = day.toLocaleDateString('en-US', { weekday: 'short' });
    days.push({ key, minutes: 0 });
  }

  completions.forEach((completion) => {
    if (!completion.completedAt) return;
    const completedAt = typeof completion.completedAt === 'string'
      ? new Date(completion.completedAt)
      : completion.completedAt;
    const diffDays = Math.floor(
      (referenceDate.setHours(0, 0, 0, 0) - completedAt.setHours(0, 0, 0, 0)) /
        (24 * 60 * 60 * 1000)
    );
    if (diffDays >= 0 && diffDays < 7) {
      const index = 6 - diffDays;
      if (days[index]) {
        days[index].minutes += Number(completion.durationMinutes ?? 0);
      }
    }
  });

  return days.map((entry) => ({ day: entry.key, minutes: entry.minutes }));
}

export function buildInstructorDashboard({
  user,
  now,
  courses,
  courseEnrollments,
  modules,
  lessons,
  assignments,
  tutorProfiles,
  tutorAvailability,
  tutorBookings,
  liveClassrooms,
  assets,
  assetEvents,
  communityMemberships,
  communityStats,
  communityResources,
  communityPosts,
  adsCampaigns,
  adsMetrics,
  paywallTiers,
  communitySubscriptions,
  ebookRows,
  ebookProgressRows
}) {
  const lastThirtyWindow = new Date(now.getTime() - 30 * 24 * 60 * 60 * 1000);

  const communityStatsMap = new Map();
  communityStats.forEach((stat) => {
    const communityId = Number(stat.community_id ?? stat.communityId);
    communityStatsMap.set(communityId, {
      activeMembers: Number(stat.active_members ?? stat.activeMembers ?? 0),
      pendingMembers: Number(stat.pending_members ?? stat.pendingMembers ?? 0),
      moderators: Number(
        stat.moderators ?? stat.moderatorCount ?? stat.moderator_count ?? 0
      )
    });
  });

  const managedCommunityIds = new Set();
  const communityLookup = new Map();
  const managedCommunities = [];

  const upsertManagedCommunity = (communityId, payload) => {
    if (!communityLookup.has(communityId)) {
      communityLookup.set(communityId, payload);
      managedCommunities.push(payload);
    }
    managedCommunityIds.add(communityId);
  };

  communityMemberships.forEach((membership) => {
    const communityId = Number(membership.communityId);
    const normalized = {
      communityId,
      communityName: membership.communityName ?? `Community ${communityId}`,
      role: membership.role,
      status: membership.status,
      ownerId: membership.ownerId,
      membershipMetadata: membership.membershipMetadata
    };
    communityLookup.set(communityId, normalized);
    if (membership.ownerId === user.id || (membership.role && membership.role !== 'member')) {
      upsertManagedCommunity(communityId, normalized);
    }
  });

  paywallTiers.forEach((tier) => {
    const communityId = Number(tier.communityId);
    if (Number(tier.ownerId) === user.id) {
      const existing = communityLookup.get(communityId) ?? {
        communityId,
        communityName: tier.communityName ?? `Community ${communityId}`,
        role: 'owner',
        status: 'active',
        ownerId: tier.ownerId,
        membershipMetadata: '{}'
      };
      upsertManagedCommunity(communityId, existing);
    }
  });

  liveClassrooms.forEach((session) => {
    if (!session.communityId) return;
    const communityId = Number(session.communityId);
    const existing = communityLookup.get(communityId) ?? {
      communityId,
      communityName: session.communityName ?? `Community ${communityId}`,
      role: 'host',
      status: 'active',
      ownerId: user.id,
      membershipMetadata: '{}'
    };
    upsertManagedCommunity(communityId, existing);
  });

  const hasInstructorSignals =
    user.role === 'instructor' ||
    courses.length > 0 ||
    tutorProfiles.length > 0 ||
    managedCommunityIds.size > 0 ||
    liveClassrooms.length > 0 ||
    assets.length > 0;

  if (!hasInstructorSignals) {
    return null;
  }

  const enrollmentsByCourse = new Map();
  courseEnrollments.forEach((enrollment) => {
    const courseId = Number(enrollment.courseId);
    const list = enrollmentsByCourse.get(courseId) ?? [];
    list.push({ ...enrollment, metadata: safeJsonParse(enrollment.metadata, {}) });
    enrollmentsByCourse.set(courseId, list);
  });

  const courseSummaries = courses.map((course) => {
    const courseId = Number(course.id);
    const enrollments = enrollmentsByCourse.get(courseId) ?? [];
    const active = enrollments.filter((enrollment) => enrollment.status === 'active').length;
    const completed = enrollments.filter((enrollment) => enrollment.status === 'completed').length;
    const invited = enrollments.filter((enrollment) => enrollment.status === 'invited').length;
    const startedRecent = enrollments.filter(
      (enrollment) => enrollment.startedAt && new Date(enrollment.startedAt) >= lastThirtyWindow
    ).length;
    const total = enrollments.length;
    const priceAmount = Number(course.priceAmount ?? 0);
    return {
      id: courseId,
      title: course.title,
      status: course.status,
      releaseAt: course.releaseAt ? new Date(course.releaseAt) : null,
      priceAmount,
      priceCurrency: course.priceCurrency ?? 'USD',
      deliveryFormat: course.deliveryFormat,
      active,
      completed,
      invited,
      total,
      startedRecent,
      revenue: priceAmount * total,
      revenueRecent: priceAmount * startedRecent,
      summary: course.summary,
      metadata: safeJsonParse(course.metadata, {})
    };
  });

  const courseTotals = courseSummaries.reduce(
    (acc, course) => {
      acc.active += course.active;
      acc.completed += course.completed;
      acc.invited += course.invited;
      acc.total += course.total;
      acc.startedRecent += course.startedRecent;
      acc.revenue += course.revenue;
      acc.revenueRecent += course.revenueRecent;
      return acc;
    },
    { active: 0, completed: 0, invited: 0, total: 0, startedRecent: 0, revenue: 0, revenueRecent: 0 }
  );

  const modulesNormalised = modules.map((module) => ({
    id: Number(module.id),
    courseId: Number(module.courseId),
    title: module.title,
    position: Number(module.position ?? 0),
    releaseOffsetDays: Number(module.releaseOffsetDays ?? 0),
    metadata: safeJsonParse(module.metadata, {})
  }));

  const modulesByCourse = new Map();
  modulesNormalised.forEach((module) => {
    const list = modulesByCourse.get(module.courseId) ?? [];
    list.push(module);
    modulesByCourse.set(module.courseId, list);
  });

  const lessonsNormalised = lessons.map((lesson) => {
    const moduleOffset = Number(lesson.moduleReleaseOffsetDays ?? 0);
    let releaseDate = lesson.releaseAt ? new Date(lesson.releaseAt) : null;
    if (!releaseDate && lesson.courseReleaseAt) {
      const base = new Date(lesson.courseReleaseAt);
      releaseDate = new Date(base.getTime() + moduleOffset * 24 * 60 * 60 * 1000);
    }
    return {
      id: Number(lesson.id),
      courseId: Number(lesson.courseId),
      moduleId: Number(lesson.moduleId),
      courseTitle: lesson.courseTitle,
      title: lesson.title,
      releaseAt: releaseDate,
      durationMinutes: Number(lesson.durationMinutes ?? 0),
      metadata: safeJsonParse(lesson.metadata, {})
    };
  });

  const lessonsByModule = new Map();
  lessonsNormalised.forEach((lesson) => {
    if (!lesson.moduleId) return;
    const list = lessonsByModule.get(lesson.moduleId) ?? [];
    list.push(lesson);
    lessonsByModule.set(lesson.moduleId, list);
  });

  const upcomingLessons = lessonsNormalised
    .filter((lesson) => lesson.releaseAt && lesson.releaseAt >= now)
    .sort((a, b) => a.releaseAt - b.releaseAt)
    .slice(0, 20);

  const assignmentsNormalised = assignments.map((assignment) => {
    const metadata = safeJsonParse(assignment.metadata, {});
    const base = assignment.courseReleaseAt ? new Date(assignment.courseReleaseAt) : new Date(now.getTime());
    const offset = Number(assignment.dueOffsetDays ?? 0);
    const dueDate = new Date(base.getTime() + offset * 24 * 60 * 60 * 1000);
    return {
      id: Number(assignment.id),
      courseId: Number(assignment.courseId),
      moduleId: assignment.moduleId ? Number(assignment.moduleId) : null,
      courseTitle: assignment.courseTitle,
      title: assignment.title,
      dueDate,
      owner: metadata.owner ?? `${user.firstName ?? ''} ${user.lastName ?? ''}`.trim() || user.email,
      metadata
    };
  });

  const assignmentsByModule = new Map();
  assignmentsNormalised.forEach((assignment) => {
    if (!assignment.moduleId) return;
    const list = assignmentsByModule.get(assignment.moduleId) ?? [];
    list.push(assignment);
    assignmentsByModule.set(assignment.moduleId, list);
  });

  const upcomingAssignments = assignmentsNormalised
    .filter((assignment) => assignment.dueDate && assignment.dueDate >= now)
    .sort((a, b) => a.dueDate - b.dueDate)
    .slice(0, 20);

  const liveSessions = liveClassrooms.map((session) => ({
    ...session,
    metadata: safeJsonParse(session.metadata, {}),
    startAt: session.startAt ? new Date(session.startAt) : null,
    endAt: session.endAt ? new Date(session.endAt) : null
  }));

  const upcomingLiveClasses = liveSessions
    .filter((session) => session.startAt && session.startAt >= now)
    .sort((a, b) => a.startAt - b.startAt);

  const tutorSlots = tutorAvailability.map((slot) => ({
    ...slot,
    metadata: safeJsonParse(slot.metadata, {}),
    startAt: slot.startAt ? new Date(slot.startAt) : null,
    endAt: slot.endAt ? new Date(slot.endAt) : null
  }));
  const upcomingTutorSlots = tutorSlots.filter((slot) => slot.startAt && slot.startAt >= now);

  const tutorBookingsNormalised = tutorBookings.map((booking) => ({
    ...booking,
    metadata: safeJsonParse(booking.metadata, {}),
    requestedAt: booking.requestedAt ? new Date(booking.requestedAt) : null,
    scheduledStart: booking.scheduledStart ? new Date(booking.scheduledStart) : null,
    scheduledEnd: booking.scheduledEnd ? new Date(booking.scheduledEnd) : null
  }));

  const pipelineBookings = tutorBookingsNormalised
    .filter((booking) => booking.status === 'requested')
    .map((booking) => ({
      id: `booking-${booking.id}`,
      status: 'Requested',
      learner: `${booking.learnerFirstName ?? ''} ${booking.learnerLastName ?? ''}`.trim() || 'Learner',
      requested: booking.requestedAt ? humanizeRelativeTime(booking.requestedAt, now) : 'Awaiting review',
      topic: booking.metadata.topic ?? 'Mentorship session'
    }));

  const confirmedBookings = tutorBookingsNormalised
    .filter((booking) => booking.status === 'confirmed')
    .map((booking) => ({
      id: `booking-${booking.id}`,
      topic: booking.metadata.topic ?? 'Mentorship session',
      learner: `${booking.learnerFirstName ?? ''} ${booking.learnerLastName ?? ''}`.trim() || 'Learner',
      date: formatDateTime(booking.scheduledStart, { dateStyle: 'medium', timeStyle: 'short' })
    }));

  const tutorProfileMap = new Map();
  tutorProfiles.forEach((profile) => {
    tutorProfileMap.set(Number(profile.id), { ...profile, metadata: safeJsonParse(profile.metadata, {}) });
  });

  const tutorScheduleMap = new Map();
  upcomingTutorSlots.forEach((slot) => {
    const tutorId = Number(slot.tutorId);
    const base = tutorScheduleMap.get(tutorId) ?? {
      mentor: slot.tutorName ?? tutorProfileMap.get(tutorId)?.displayName ?? `${user.firstName ?? ''} ${user.lastName ?? ''}`.trim(),
      slots: 0,
      learners: 0,
      notes: new Set()
    };
    base.slots += 1;
    if (slot.metadata.channel) base.notes.add(`#${slot.metadata.channel}`);
    if (slot.metadata.durationMinutes) base.notes.add(`${slot.metadata.durationMinutes} mins`);
    tutorScheduleMap.set(tutorId, base);
  });

  tutorBookingsNormalised
    .filter((booking) => booking.status === 'confirmed')
    .forEach((booking) => {
      const tutorId = Number(booking.tutorId);
      const base = tutorScheduleMap.get(tutorId) ?? {
        mentor: tutorProfileMap.get(tutorId)?.displayName ?? `${user.firstName ?? ''} ${user.lastName ?? ''}`.trim(),
        slots: 0,
        learners: 0,
        notes: new Set()
      };
      base.learners += 1;
      tutorScheduleMap.set(tutorId, base);
    });

  const tutorSchedule = Array.from(tutorScheduleMap.entries()).map(([tutorId, entry]) => ({
    id: `tutor-${tutorId}`,
    mentor: entry.mentor,
    slots: `${entry.slots} slot${entry.slots === 1 ? '' : 's'}`,
    learners: `${entry.learners} learner${entry.learners === 1 ? '' : 's'}`,
    notes: Array.from(entry.notes).join(' • ') || 'Capacity in sync'
  }));

  const assetIds = new Set(assetsNormalised.map((asset) => Number(asset.id)));
  const assetEventGroups = new Map();
  assetEvents.forEach((event) => {
    const assetId = Number(event.assetId);
    const list = assetEventGroups.get(assetId) ?? [];
    const occurredAt = event.occurredAt
      ? event.occurredAt instanceof Date
        ? event.occurredAt
        : new Date(event.occurredAt)
      : null;
    list.push({ ...event, occurredAt, metadata: safeJsonParse(event.metadata, {}) });
    assetEventGroups.set(assetId, list);
  });

  const managedCommunityNames = new Set(
    managedCommunities.map((community) => community.communityName?.toLowerCase()).filter(Boolean)
  );

  const ebookCatalogue = ebookRows
    .map((ebook) => {
      const assetId = Number(ebook.assetId);
      const metadata = safeJsonParse(ebook.metadata, {});
      const authors = safeJsonParse(ebook.authors, []);
      const cohortLabel = typeof metadata.cohort === 'string' ? metadata.cohort.toLowerCase() : '';
      const managedByCohort = cohortLabel
        ? Array.from(managedCommunityNames).some((name) => cohortLabel.includes(name.split(' ')[0]))
        : false;
      if (!assetIds.has(assetId) && !managedByCohort) {
        return null;
      }
      const events = assetEventGroups.get(assetId) ?? [];
      const downloads = events.filter((event) => event.eventType === 'viewed').length;
      const readers = ebookProgressRows.filter((progress) => Number(progress.ebookId) === Number(ebook.id));
      return {
        id: `ebook-${ebook.id}`,
        title: ebook.title,
        status: metadata.status ?? 'Published',
        downloads: downloads || readers.length,
        authors: Array.isArray(authors) ? authors.join(', ') : undefined,
        price: formatCurrency(ebook.priceAmount, ebook.currency ?? 'USD')
      };
    })
    .filter(Boolean);

  const ebookRevenue = ebookCatalogue.reduce((total, ebook) => {
    const match = ebookRows.find((row) => `ebook-${row.id}` == ebook.id);
    if (!match) return total;
      return total + Number(match.priceAmount ?? 0) * Number(ebook.downloads ?? 0);
    }, 0);

  const resolveManuscriptStage = (asset, latestEvent) => {
    if (asset.type === 'ebook' && asset.status === 'ready') {
      return 'Ready for distribution';
    }
    if (asset.status === 'ready') {
      return 'Packaged';
    }
    if (asset.status === 'processing') {
      return 'Conversion running';
    }
    if (latestEvent?.eventType === 'annotation-created') {
      return 'In editing';
    }
    if (latestEvent?.eventType === 'viewed') {
      return 'Peer review';
    }
    return 'Outlining';
  };

  const stageProgressMap = new Map([
    ['Outlining', 20],
    ['Peer review', 45],
    ['In editing', 60],
    ['Conversion running', 75],
    ['Packaged', 90],
    ['Ready for distribution', 100]
  ]);

  const actionsByStage = new Map([
    ['Outlining', ['Define chapter structure', 'Assign writing crew']],
    ['Peer review', ['Collect reviewer feedback', 'Track edits']],
    ['In editing', ['Resolve annotations', 'Prepare layout brief']],
    ['Conversion running', ['Validate export quality', 'QA accessibility']],
    ['Packaged', ['Upload to catalogue', 'Schedule launch']],
    ['Ready for distribution', ['Promote to learners', 'Bundle with cohorts']]
  ]);

  const creationPipelines = assetsNormalised
    .filter((asset) =>
      ['ebook', 'document', 'powerpoint', 'markdown', 'notion', 'google-doc'].includes(
        String(asset.type ?? '').toLowerCase()
      )
    )
    .map((asset) => {
      const events = (assetEventGroups.get(Number(asset.id)) ?? []).sort(
        (a, b) => {
          const aTime = a.occurredAt instanceof Date ? a.occurredAt.getTime() : 0;
          const bTime = b.occurredAt instanceof Date ? b.occurredAt.getTime() : 0;
          return aTime - bTime;
        }
      );
      const latestEvent = events[events.length - 1] ?? null;
      const stage = resolveManuscriptStage(asset, latestEvent);
      const progress = stageProgressMap.get(stage) ?? Math.min(90, 30 + events.length * 10);
      const nextActions = actionsByStage.get(stage) ?? ['Assign reviewer', 'Prepare launch checklist'];
      let latestActivity = null;
      if (latestEvent?.eventType === 'annotation-created' && latestEvent.metadata?.note) {
        latestActivity = latestEvent.metadata.note;
      } else if (latestEvent?.eventType) {
        latestActivity = latestEvent.eventType.replace(/[-_]/g, ' ');
      }
      const reference = asset.metadata?.deckVersion
        ? `Deck v${asset.metadata.deckVersion}`
        : asset.metadata?.ingestionPipeline ?? null;
      return {
        id: `manuscript-${asset.id}`,
        title: normaliseFilename(asset.originalFilename),
        stage,
        progress,
        lastUpdated: formatDateTime(asset.updatedAt ?? asset.createdAt, { dateStyle: 'medium', timeStyle: 'short' }),
        owner: `${user.firstName ?? ''} ${user.lastName ?? ''}`.trim() || 'Instructor',
        nextActions,
        reference,
        latestActivity
      };
    });

  const metricsByCampaign = new Map();
  adsMetrics.forEach((metric) => {
    const campaignId = Number(metric.campaignId);
    const list = metricsByCampaign.get(campaignId) ?? [];
    list.push({
      ...metric,
      metricDate: metric.metricDate ? new Date(metric.metricDate) : null,
      metadata: safeJsonParse(metric.metadata, {})
    });
    metricsByCampaign.set(campaignId, list);
  });

  const relevantCampaigns = adsCampaigns
    .map((campaign) => ({ ...campaign, metadata: safeJsonParse(campaign.metadata, {}) }))
    .filter((campaign) => {
      if (campaign.createdBy === user.id) return true;
      const promotedCommunityId = campaign.metadata?.promotedCommunityId;
      return promotedCommunityId && managedCommunityIds.has(Number(promotedCommunityId));
    });

  const activeCampaigns = relevantCampaigns
    .filter((campaign) => campaign.status === 'active')
    .map((campaign) => ({
      id: `campaign-${campaign.id}`,
      name: campaign.name,
      format: campaign.objective,
      spend: formatCurrency(campaign.spendTotalCents ?? 0, campaign.spendCurrency ?? 'USD'),
      performance: `${((campaign.ctr ?? 0) * 100).toFixed(2)}% CTR · Score ${Number(campaign.performanceScore ?? 0).toFixed(1)}`
    }));

  const adExperiments = relevantCampaigns
    .map((campaign) => {
      const series = (metricsByCampaign.get(Number(campaign.id)) ?? []).sort(
        (a, b) => (b.metricDate?.getTime() ?? 0) - (a.metricDate?.getTime() ?? 0)
      );
      if (!series.length) return null;
      const latest = series[0];
      const previous = series[1];
      const conversionDelta = previous ? latest.conversions - previous.conversions : latest.conversions;
      const deltaLabel = previous ? `${conversionDelta >= 0 ? '+' : ''}${conversionDelta}` : `${latest.conversions}`;
      return {
        id: `experiment-${campaign.id}`,
        name: campaign.name,
        status: campaign.status === 'active' ? 'Live' : 'Completed',
        hypothesis: `${deltaLabel} conversions · ${formatCurrency(latest.revenueCents ?? 0, campaign.spendCurrency ?? 'USD')} revenue`
      };
    })
    .filter(Boolean);

  const liveRevenue = liveSessions.reduce(
    (total, session) => total + Number(session.priceAmount ?? 0) * Number(session.reservedSeats ?? 0),
    0
  );

  const subscriptionStatsByTier = new Map();
  communitySubscriptions.forEach((subscription) => {
    const communityId = Number(subscription.communityId);
    if (!managedCommunityIds.has(communityId)) return;
    const key = `${communityId}-${subscription.tierName ?? 'default'}`;
    const entry = subscriptionStatsByTier.get(key) ?? {
      tierName: subscription.tierName ?? 'Tier',
      communityName: subscription.communityName ?? `Community ${communityId}`,
      priceCents: Number(subscription.priceCents ?? 0),
      currency: subscription.currency ?? 'USD',
      billingInterval: subscription.billingInterval ?? 'monthly',
      active: 0,
      cancelled: 0,
      renewals: []
    };
    if (subscription.status === 'active') {
      entry.active += 1;
      if (subscription.currentPeriodEnd) {
        entry.renewals.push(new Date(subscription.currentPeriodEnd));
      }
    } else if (subscription.status === 'cancelled') {
      entry.cancelled += 1;
    }
    subscriptionStatsByTier.set(key, entry);
  });

  const subscriptionRevenue = Array.from(subscriptionStatsByTier.values()).reduce(
    (total, entry) => total + entry.priceCents * entry.active,
    0
  );

  const totalRevenue = courseTotals.revenue + liveRevenue + subscriptionRevenue + ebookRevenue || 0;
  const revenueStreams = [
    { name: 'Courses', amount: courseTotals.revenue },
    { name: 'Live sessions', amount: liveRevenue },
    { name: 'Subscriptions', amount: subscriptionRevenue },
    { name: 'E-books', amount: ebookRevenue }
  ]
    .map((stream) => ({
      name: stream.name,
      value: totalRevenue > 0 ? percentage(stream.amount, totalRevenue, 1) : 0
    }))
    .filter((entry) => entry.value > 0 || totalRevenue === 0);

  const statusLabels = {
    draft: 'Draft',
    review: 'In review',
    published: 'Published',
    archived: 'Archived'
  };

  const pipeline = courseSummaries
    .filter((course) => course.status === 'draft' || course.status === 'review')
    .map((course) => ({
      id: `course-${course.id}`,
      name: course.title,
      stage: statusLabels[course.status] ?? course.status,
      startDate: course.releaseAt ? formatDateTime(course.releaseAt, { dateStyle: 'medium', timeStyle: undefined }) : 'TBD',
      learners: `${course.invited + course.active} prospects`
    }));

  const production = [
    ...upcomingAssignments.map((assignment) => ({
      id: `assignment-${assignment.id}`,
      asset: `${assignment.courseTitle} · ${assignment.title}`,
      owner: assignment.owner,
      status: assignment.dueDate ? `Due ${formatDateTime(assignment.dueDate, { dateStyle: 'medium', timeStyle: undefined })}` : 'Scheduling',
      type: 'Assignment'
    })),
    ...upcomingLessons.map((lesson) => ({
      id: `lesson-${lesson.id}`,
      asset: `${lesson.courseTitle} · ${lesson.title}`,
      owner: `${user.firstName ?? ''} ${user.lastName ?? ''}`.trim() || 'Facilitator',
      status: `Releases ${formatDateTime(lesson.releaseAt, { dateStyle: 'medium', timeStyle: 'short' })}`,
      type: 'Lesson'
    }))
  ].slice(0, 12);

  const normaliseFilename = (name) => {
    if (!name) return 'Untitled asset';
    const leaf = name.split('/').pop();
    return leaf.replace(/\.[^/.]+$/, '').replace(/[-_]/g, ' ').replace(/\s+/g, ' ').trim();
  };

  const assetsNormalised = assets.map((asset) => ({
    ...asset,
    metadata: safeJsonParse(asset.metadata, {}),
    createdAt: asset.createdAt ? new Date(asset.createdAt) : null,
    updatedAt: asset.updatedAt ? new Date(asset.updatedAt) : null
  }));

  const library = assetsNormalised
    .filter((asset) => asset.status === 'ready')
    .map((asset) => ({
      id: `asset-${asset.id}`,
      title: normaliseFilename(asset.originalFilename),
      format: asset.type,
      updated: formatDateTime(asset.updatedAt ?? asset.createdAt, { dateStyle: 'medium', timeStyle: undefined })
    }));

  const formatReleaseOffsetLabel = (offsetDays) => {
    const offset = Number.isFinite(Number(offsetDays)) ? Number(offsetDays) : null;
    if (offset === null || Number.isNaN(offset) || offset <= 0) {
      return 'Launch week';
    }
    if (offset % 7 === 0) {
      const week = offset / 7 + 1;
      return `Week ${week}`;
    }
    return `Day ${offset}`;
  };

  const readinessLabelForScore = (score) => {
    if (score >= 80) return 'Launch-ready';
    if (score >= 50) return 'In build';
    if (score > 0) return 'Needs production';
    return 'Kick-off required';
  };

  const creationBlueprints = courseSummaries.map((course) => {
    const courseModules = [...(modulesByCourse.get(course.id) ?? [])].sort((a, b) => a.position - b.position);
    const moduleSummaries = courseModules.map((module) => {
      const moduleLessons = lessonsByModule.get(module.id) ?? [];
      const moduleAssignments = assignmentsByModule.get(module.id) ?? [];
      const lessonDuration = moduleLessons.reduce((total, lesson) => total + Number(lesson.durationMinutes ?? 0), 0);
      const recommendedMinutes = Number(
        module.metadata?.recommendedDurationMinutes ?? module.metadata?.estimatedMinutes ?? 0
      );
      const durationMinutes = lessonDuration > 0 ? lessonDuration : recommendedMinutes;
      const outstanding = [];
      if (moduleLessons.length === 0) {
        outstanding.push('Add lesson plan');
      }
      if (course.deliveryFormat === 'cohort' && moduleAssignments.length === 0) {
        outstanding.push('Attach assignment');
      }
      if (!module.metadata?.ritual && !module.metadata?.hasSimulation) {
        outstanding.push('Document ritual');
      }
      if (durationMinutes === 0) {
        outstanding.push('Estimate duration');
      }
      return {
        id: module.id,
        title: module.title,
        lessons: moduleLessons.length,
        assignments: moduleAssignments.length,
        durationMinutes,
        releaseLabel: formatReleaseOffsetLabel(module.releaseOffsetDays),
        outstanding
      };
    });

    const modulesReady = moduleSummaries.filter((module) => module.outstanding.length === 0).length;
    const readinessScore = moduleSummaries.length
      ? Math.round((modulesReady / moduleSummaries.length) * 100)
      : 0;
    const totalDurationMinutes = moduleSummaries.reduce((total, module) => total + module.durationMinutes, 0);
    const outstanding = moduleSummaries
      .flatMap((module) => module.outstanding.map((task) => `${module.title}: ${task}`))
      .slice(0, 8);
    const upcomingMilestones = [
      ...upcomingLessons
        .filter((lesson) => lesson.courseId === course.id)
        .map((lesson) => ({
          id: `lesson-${lesson.id}`,
          title: lesson.title,
          type: 'Lesson release',
          date: lesson.releaseAt
        })),
      ...upcomingAssignments
        .filter((assignment) => assignment.courseId === course.id)
        .map((assignment) => ({
          id: `assignment-${assignment.id}`,
          title: assignment.title,
          type: 'Assignment due',
          date: assignment.dueDate
        }))
    ]
      .sort((a, b) => {
        const aTime = a.date instanceof Date ? a.date.getTime() : Number.POSITIVE_INFINITY;
        const bTime = b.date instanceof Date ? b.date.getTime() : Number.POSITIVE_INFINITY;
        return aTime - bTime;
      })
      .slice(0, 4)
      .map((item) => ({
        id: item.id,
        title: item.title,
        type: item.type,
        due: item.date
          ? formatDateTime(item.date, {
              dateStyle: 'medium',
              timeStyle: item.type === 'Lesson release' ? 'short' : undefined
            })
          : 'TBD'
      }));

    return {
      id: `blueprint-${course.id}`,
      name: course.title,
      stage: statusLabels[course.status] ?? course.status,
      summary: course.summary,
      readiness: readinessScore,
      readinessLabel: readinessLabelForScore(readinessScore),
      totalDurationMinutes,
      totalDurationLabel: totalDurationMinutes > 0 ? minutesToReadable(totalDurationMinutes) : 'Estimate pending',
      moduleCount: moduleSummaries.length,
      modules: moduleSummaries.map((module) => ({
        id: `module-${module.id}`,
        title: module.title,
        release: module.releaseLabel,
        lessons: module.lessons,
        assignments: module.assignments,
        duration: module.durationMinutes > 0 ? minutesToReadable(module.durationMinutes) : 'Estimate pending',
        outstanding: module.outstanding
      })),
      outstanding,
      upcoming: upcomingMilestones,
      learners: course.total,
      price: formatCurrency(course.priceAmount, course.priceCurrency ?? 'USD')
    };
  });

  const managedCommunitiesSummaries = managedCommunities.map((community) => {
    const communityId = Number(community.communityId);
    const stats = communityStatsMap.get(communityId) ?? { activeMembers: 0, pendingMembers: 0, moderators: 0 };
    const activeMembers = stats.activeMembers;
    const pendingMembers = stats.pendingMembers;
    const moderators = stats.moderators;
    const engagementScore = activeMembers + pendingMembers > 0 ? activeMembers / (activeMembers + pendingMembers) : 0;
    let health = 'Stable';
    if (engagementScore >= 0.85) health = 'Excellent';
    else if (engagementScore >= 0.65) health = 'Healthy';
    else if (engagementScore > 0) health = 'Needs attention';
    const trend = pendingMembers > 0 ? `+${pendingMembers} pending` : moderators > 0 ? `${moderators} moderators` : 'Steady';
    return {
      id: `community-${communityId}`,
      title: community.communityName ?? `Community ${communityId}`,
      members: `${activeMembers} members`,
      trend,
      health
    };
  });

  const templates = communityResources
    .filter((resource) => resource.createdBy === user.id && resource.resourceType === 'content_asset')
    .map((resource) => {
      const tags = safeJsonParse(resource.tags, []);
      const metadata = safeJsonParse(resource.metadata, {});
      return {
        id: `resource-${resource.id}`,
        name: resource.title,
        duration: resource.publishedAt
          ? `Updated ${formatDateTime(resource.publishedAt, { dateStyle: 'medium', timeStyle: undefined })}`
          : 'Draft',
        ingredients: Array.isArray(tags) && tags.length ? tags.slice(0, 4) : ['Ops blueprint', metadata.deckVersion ? `v${metadata.deckVersion}` : 'Asset'],
        community: resource.communityName
      };
    });

  const webinars = liveSessions.map((session) => ({
    id: `live-${session.id}`,
    topic: session.title,
    date: formatDateTime(session.startAt, { dateStyle: 'medium', timeStyle: 'short' }),
    status: session.status,
    registrants: `${Number(session.reservedSeats ?? 0)}/${Number(session.capacity ?? 0)}`
  }));

  const podcasts = communityPosts.map((post) => ({
    id: `post-${post.id}`,
    stage: post.status === 'published' ? 'Published' : 'Draft',
    episode: post.title,
    release: post.publishedAt ? formatDateTime(post.publishedAt, { dateStyle: 'medium', timeStyle: undefined }) : 'Unscheduled'
  }));

  const lessonSchedule = upcomingLessons.map((lesson) => ({
    id: `lesson-${lesson.id}`,
    topic: lesson.title,
    course: lesson.courseTitle,
    date: formatDateTime(lesson.releaseAt, { dateStyle: 'medium', timeStyle: 'short' }),
    facilitator: `${user.firstName ?? ''} ${user.lastName ?? ''}`.trim() || 'Facilitator'
  }));

  const calendarEntries = [];
  upcomingLiveClasses.forEach((session) => {
    if (!session.startAt) return;
    calendarEntries.push({
      day: session.startAt.toLocaleDateString('en-US', { weekday: 'short' }),
      description: `Live: ${session.title}`
    });
  });
  upcomingLessons.forEach((lesson) => {
    if (!lesson.releaseAt) return;
    calendarEntries.push({
      day: lesson.releaseAt.toLocaleDateString('en-US', { weekday: 'short' }),
      description: `Lesson: ${lesson.courseTitle} – ${lesson.title}`
    });
  });
  tutorBookingsNormalised
    .filter((booking) => booking.status === 'confirmed' && booking.scheduledStart && booking.scheduledStart >= now)
    .forEach((booking) => {
      calendarEntries.push({
        day: booking.scheduledStart.toLocaleDateString('en-US', { weekday: 'short' }),
        description: `Mentor: ${booking.metadata.topic ?? 'Session'}`
      });
    });
  const calendar = buildCalendarEntries(calendarEntries);

  const pricingOffers = courseSummaries.map((course) => ({
    id: `pricing-course-${course.id}`,
    name: course.title,
    price: formatCurrency(course.priceAmount, course.priceCurrency ?? 'USD'),
    status: statusLabels[course.status] ?? course.status,
    conversion: `${percentage(course.completed, course.total || 1, 1)}%`,
    learners: `${course.total} enrolled`
  }));

  const pricingSubscriptionsDetailed = Array.from(subscriptionStatsByTier.values()).map((entry, index) => {
    const nextRenewal = entry.renewals.sort((a, b) => (a?.getTime() ?? 0) - (b?.getTime() ?? 0))[0] ?? null;
    return {
      id: `pricing-tier-${index}`,
      name: `${entry.communityName} · ${entry.tierName}`,
      price: formatCurrency(entry.priceCents, entry.currency),
      members: `${entry.active} active`,
      churn: entry.cancelled > 0 ? `${entry.cancelled} cancellations` : 'Retention steady',
      renewal: nextRenewal ? formatDateTime(nextRenewal, { dateStyle: 'medium', timeStyle: undefined }) : 'Auto-renewal',
      _activeCount: entry.active
    };
  });

  const pricingSubscriptions = pricingSubscriptionsDetailed.map(({ _activeCount, ...rest }) => rest);

  const pricingSessions = liveSessions.map((session) => ({
    id: `pricing-live-${session.id}`,
    name: session.title,
    price: formatCurrency(session.priceAmount, session.priceCurrency ?? 'USD'),
    seats: `${Number(session.reservedSeats ?? 0)}/${Number(session.capacity ?? 0)} booked`,
    status: session.status === 'scheduled' ? 'Scheduled' : session.status,
    date: formatDateTime(session.startAt, { dateStyle: 'medium', timeStyle: 'short' })
  }));

  const pricingInsights = [];
  if (courseSummaries.length > 0) {
    const topCourse = courseSummaries.reduce((current, candidate) => (candidate.total > current.total ? candidate : current), courseSummaries[0]);
    pricingInsights.push(
      `${topCourse.title} holds ${topCourse.total} enrolments with ${percentage(topCourse.completed, topCourse.total || 1, 0)}% completion.`
    );
  }
  const totalSubscribers = pricingSubscriptionsDetailed.reduce((sum, tier) => sum + (tier._activeCount ?? 0), 0);
  if (totalSubscribers > 0) {
    pricingInsights.push(`${totalSubscribers} active subscriber${totalSubscribers === 1 ? '' : 's'} across premium communities.`);
  }
  if (upcomingLiveClasses.length > 0) {
    const nextLive = upcomingLiveClasses[0];
    pricingInsights.push(
      `Next live session “${nextLive.title}” is scheduled ${formatDateTime(nextLive.startAt, { dateStyle: 'medium', timeStyle: 'short' })}.`
    );
  }

  const analytics = {
    enrollment: courseSummaries.map((course) => ({
      label: course.title,
      current: course.active + course.completed,
      previous: course.total - course.startedRecent
    })),
    revenueStreams
  };

  const metrics = [
    {
      label: 'Active learners',
      value: `${courseTotals.active}`,
      change: `+${courseTotals.startedRecent} last 30d`,
      trend: 'up'
    },
    {
      label: 'Avg completion',
      value: `${percentage(courseTotals.completed, courseTotals.total || 1, 1)}%`,
      change: `${courseTotals.completed} cohorts completed`,
      trend: percentage(courseTotals.completed, courseTotals.total || 1, 1) >= 60 ? 'up' : 'down'
    },
    {
      label: 'Upcoming sessions',
      value: `${upcomingLiveClasses.length}`,
      change: `${upcomingTutorSlots.length} tutor slot${upcomingTutorSlots.length === 1 ? '' : 's'}`,
      trend: upcomingLiveClasses.length > 0 ? 'up' : 'down'
    },
    {
      label: 'Course revenue',
      value: formatCurrency(courseTotals.revenue, courseSummaries[0]?.priceCurrency ?? 'USD'),
      change: `+${formatCurrency(courseTotals.revenueRecent, courseSummaries[0]?.priceCurrency ?? 'USD')} pipeline`,
      trend: courseTotals.revenueRecent >= 0 ? 'up' : 'down'
    }
  ];

  const searchIndex = [
    ...courseSummaries.map((course) => ({
      id: `search-instructor-course-${course.id}`,
      role: 'instructor',
      type: 'Course',
      title: course.title,
      url: '/dashboard/instructor/courses/manage'
    })),
    ...managedCommunitiesSummaries.map((community) => ({
      id: `search-instructor-community-${community.id}`,
      role: 'instructor',
      type: 'Community',
      title: community.title,
      url: '/dashboard/instructor/communities/manage'
    })),
    ...upcomingLiveClasses.map((session) => ({
      id: `search-instructor-live-${session.id}`,
      role: 'instructor',
      type: 'Live session',
      title: session.title,
      url: '/dashboard/instructor/calendar'
    }))
  ];

  const profileStats = [];
  if (courseSummaries.length > 0) {
    profileStats.push({ label: 'Cohorts', value: `${courseSummaries.length} active` });
  }
  if (upcomingLiveClasses.length > 0) {
    profileStats.push({ label: 'Live sessions', value: `${upcomingLiveClasses.length} scheduled` });
  }
  if (tutorProfiles.length > 0) {
    profileStats.push({ label: 'Tutor pods', value: `${tutorProfiles.length} mentors` });
  }

  const bioSegments = [];
  if (courseSummaries.length > 0) {
    bioSegments.push(`coaching ${courseSummaries.length} cohort${courseSummaries.length === 1 ? '' : 's'}`);
  }
  if (managedCommunityIds.size > 0) {
    bioSegments.push(`stewarding ${managedCommunityIds.size} community${managedCommunityIds.size === 1 ? '' : 'ies'}`);
  }
  if (upcomingLiveClasses.length > 0) {
    const totalSeatCount = liveSessions.reduce((sum, session) => sum + Number(session.reservedSeats ?? 0), 0);
    bioSegments.push(`guiding ${totalSeatCount} learners through live simulations`);
  }
  const profileBio = bioSegments.length ? `Currently ${bioSegments.join(', ')}.` : '';

  return {
    role: { id: 'instructor', label: 'Instructor' },
    dashboard: {
      metrics,
      analytics,
      courses: {
        pipeline,
        production,
        library,
        creationBlueprints
      },
      communities: {
        manageDeck: managedCommunitiesSummaries,
        createTemplates: templates,
        webinars,
        podcasts
      },
      schedules: {
        lessons: lessonSchedule,
        tutor: tutorSchedule
      },
      bookings: {
        pipeline: pipelineBookings,
        confirmed: confirmedBookings
      },
      ebooks: {
        catalogue: ebookCatalogue,
        creationPipelines
      },
      ads: {
        active: activeCampaigns,
        experiments: adExperiments
      },
      calendar,
      pricing: {
        offers: pricingOffers,
        subscriptions: pricingSubscriptions,
        sessions: pricingSessions,
        insights: pricingInsights
      }
    },
    searchIndex,
    profileStats,
    profileBio
  };
}

function sum(array, selector = (value) => value) {
  return array.reduce((total, item) => total + Number(selector(item) ?? 0), 0);
}

function percentage(part, total, precision = 1) {
  const numerator = Number(part ?? 0);
  const denominator = Number(total ?? 0);
  if (denominator <= 0) return 0;
  const factor = 10 ** precision;
  return Math.round(((numerator / denominator) * 100 + Number.EPSILON) * factor) / factor;
}

function buildCalendarEntries(entries) {
  const days = new Map();
  entries.forEach((entry) => {
    if (!days.has(entry.day)) {
      days.set(entry.day, []);
    }
    days.get(entry.day).push(entry.description);
  });
  return Array.from(days.entries()).map(([day, items], index) => ({
    id: `day-${index}`,
    day,
    items
  }));
}

function formatDateTime(date, options = {}) {
  if (!date) return 'TBD';
  const resolved = typeof date === 'string' ? new Date(date) : date;
  return new Intl.DateTimeFormat('en-US', {
    dateStyle: options.dateStyle ?? 'medium',
    timeStyle: options.timeStyle ?? 'short',
    timeZone: options.timeZone ?? 'UTC'
  }).format(resolved);
}

function differenceInDays(end, start) {
  const endDate = typeof end === 'string' ? new Date(end) : new Date(end.getTime());
  const startDate = typeof start === 'string' ? new Date(start) : new Date(start.getTime());
  const diffMs = endDate.getTime() - startDate.getTime();
  return Math.round(diffMs / (24 * 60 * 60 * 1000));
}

function minutesToReadable(minutes) {
  if (minutes < 60) {
    return `${Math.round(minutes)} mins`;
  }
  const hours = Math.floor(minutes / 60);
  const remaining = Math.round(minutes % 60);
  if (remaining === 0) {
    return `${hours} hrs`;
  }
  return `${hours}h ${remaining}m`;
}

export default class DashboardService {
  static async getDashboardForUser(userId, { referenceDate = new Date() } = {}) {
    const user = await UserModel.findById(userId);
    if (!user) {
      const error = new Error('User not found');
      error.status = 404;
      throw error;
    }

    const now = referenceDate instanceof Date ? referenceDate : new Date(referenceDate);

    const [
      privacySettings,
      courseStats,
      enrollmentRows,
      progressRows,
      membershipRows,
      communityStatRows,
      subscriptionRows,
      affiliateRows,
      affiliatePayoutRows,
      liveClassRows,
      tutorBookingRows,
      directMessageRows,
      followersCount,
      followingCount,
      pendingIncomingRows,
      pendingOutgoingRows,
      followRecommendations,
      paymentIntentRows,
      ebookProgressRows,
      ebookRows,
      ebookHighlightRows,
      ebookBookmarkRows,
      communityMessageRows,
      communityMessageContributionRows,
      communityAssignments,
      instructorCourseRows,
      instructorCourseEnrollmentRows,
      instructorCourseModuleRows,
      instructorLessonRows,
      instructorAssignmentRows,
      tutorProfileRows,
      tutorAvailabilityRows,
      instructorBookingRows,
      instructorLiveClassRows,
      instructorAssetRows,
      instructorAssetEventRows,
      communityResourceRows,
      communityPostRows,
      adsCampaignRows,
      adsMetricRows,
      communityPaywallTierRows,
      communitySubscriptionRows
    ] = await Promise.all([
      UserPrivacySettingModel.getForUser(userId),
      db('course_enrollments as ce')
        .where('ce.user_id', userId)
        .select(
          db.raw("SUM(CASE WHEN ce.status = 'active' THEN 1 ELSE 0 END) as active_count"),
          db.raw("SUM(CASE WHEN ce.status = 'completed' THEN 1 ELSE 0 END) as completed_count"),
          db.raw('AVG(ce.progress_percent) as avg_progress'),
          db.raw('COUNT(*) as total_enrollments')
        )
        .first(),
      db('course_enrollments as ce')
        .innerJoin('courses as c', 'c.id', 'ce.course_id')
        .innerJoin('users as instructor', 'instructor.id', 'c.instructor_id')
        .where('ce.user_id', userId)
        .select(
          'ce.id as enrollmentId',
          'ce.public_id as enrollmentPublicId',
          'ce.course_id as courseId',
          'ce.status as status',
          'ce.progress_percent as progressPercent',
          'ce.started_at as startedAt',
          'ce.completed_at as completedAt',
          'ce.last_accessed_at as lastAccessedAt',
          'c.title as courseTitle',
          'c.slug as courseSlug',
          'c.summary as courseSummary',
          'c.level as courseLevel',
          'c.delivery_format as deliveryFormat',
          'c.rating_average as courseRating',
          'c.rating_count as courseRatingCount',
          'c.enrolment_count as enrolmentCount',
          'c.release_at as releaseAt',
          'c.metadata as courseMetadata',
          'instructor.first_name as instructorFirstName',
          'instructor.last_name as instructorLastName'
        )
        .orderBy('ce.started_at', 'desc'),
      db('course_progress as cp')
        .innerJoin('course_enrollments as ce', 'ce.id', 'cp.enrollment_id')
        .innerJoin('course_lessons as cl', 'cl.id', 'cp.lesson_id')
        .where('ce.user_id', userId)
        .select(
          'cp.enrollment_id as enrollmentId',
          'ce.course_id as courseId',
          'cp.completed as completed',
          'cp.completed_at as completedAt',
          'cp.progress_percent as progressPercent',
          'cl.title as lessonTitle',
          'cl.slug as lessonSlug',
          'cl.position as lessonPosition',
          'cl.duration_minutes as durationMinutes',
          'cl.release_at as lessonReleaseAt'
        ),
      db('community_members as cm')
        .innerJoin('communities as c', 'c.id', 'cm.community_id')
        .where('cm.user_id', userId)
        .select(
          'cm.id as membershipId',
          'cm.community_id as communityId',
          'cm.role',
          'cm.status',
          'cm.joined_at as joinedAt',
          'cm.metadata as membershipMetadata',
          'c.name as communityName',
          'c.slug as communitySlug',
          'c.description as communityDescription',
          'c.visibility as visibility',
          'c.metadata as communityMetadata',
          'c.owner_id as ownerId'
        ),
      db('community_members')
        .whereIn(
          'community_id',
          db('community_members').select('community_id').where('user_id', userId)
        )
        .groupBy('community_id')
        .select(
          'community_id',
          db.raw("SUM(CASE WHEN status = 'active' THEN 1 ELSE 0 END) as active_members"),
          db.raw("SUM(CASE WHEN status = 'pending' THEN 1 ELSE 0 END) as pending_members"),
          db.raw("SUM(CASE WHEN role != 'member' AND status = 'active' THEN 1 ELSE 0 END) as moderators")
        ),
      db('community_subscriptions as cs')
        .leftJoin('community_paywall_tiers as tier', 'tier.id', 'cs.tier_id')
        .where('cs.user_id', userId)
        .select(
          'cs.community_id as communityId',
          'cs.public_id as subscriptionId',
          'cs.status',
          'cs.started_at as startedAt',
          'cs.current_period_start as currentPeriodStart',
          'cs.current_period_end as currentPeriodEnd',
          'cs.cancel_at_period_end as cancelAtPeriodEnd',
          'cs.provider',
          'cs.metadata as subscriptionMetadata',
          'tier.name as tierName',
          'tier.price_cents as tierPriceCents',
          'tier.currency as tierCurrency',
          'tier.billing_interval as tierInterval',
          'tier.benefits as tierBenefits'
        ),
      db('community_affiliates')
        .where('user_id', userId)
        .select(
          'id',
          'community_id as communityId',
          'status',
          'referral_code as referralCode',
          'commission_rate_bps as commissionRateBps',
          'total_earned_cents as totalEarnedCents',
          'total_paid_cents as totalPaidCents',
          'metadata',
          'approved_at as approvedAt'
        ),
      db('community_affiliate_payouts')
        .whereIn(
          'affiliate_id',
          db('community_affiliates').select('id').where('user_id', userId)
        )
        .select(
          'id',
          'affiliate_id as affiliateId',
          'amount_cents as amountCents',
          'status',
          'payout_reference as payoutReference',
          'scheduled_at as scheduledAt',
          'processed_at as processedAt',
          'metadata'
        ),
      db('live_classroom_registrations as reg')
        .innerJoin('live_classrooms as lc', 'lc.id', 'reg.classroom_id')
        .leftJoin('communities as c', 'c.id', 'lc.community_id')
        .where('reg.user_id', userId)
        .select(
          'lc.id as classroomId',
          'lc.public_id as classroomPublicId',
          'lc.community_id as communityId',
          'lc.title',
          'lc.slug',
          'lc.summary',
          'lc.start_at as startAt',
          'lc.end_at as endAt',
          'lc.type',
          'lc.price_amount as priceAmount',
          'lc.price_currency as priceCurrency',
          'lc.capacity',
          'lc.reserved_seats as reservedSeats',
          'lc.timezone',
          'lc.metadata as classroomMetadata',
          'reg.status as registrationStatus',
          'reg.ticket_type as ticketType',
          'reg.amount_paid as amountPaid',
          'reg.currency as registrationCurrency',
          'reg.registered_at as registeredAt',
          'c.name as communityName'
        ),
      db('tutor_bookings as tb')
        .innerJoin('tutor_profiles as tp', 'tp.id', 'tb.tutor_id')
        .where('tb.learner_id', userId)
        .select(
          'tb.id',
          'tb.public_id as publicId',
          'tb.status',
          'tb.scheduled_start as scheduledStart',
          'tb.scheduled_end as scheduledEnd',
          'tb.duration_minutes as durationMinutes',
          'tb.hourly_rate_amount as hourlyRateAmount',
          'tb.hourly_rate_currency as hourlyRateCurrency',
          'tb.meeting_url as meetingUrl',
          'tb.metadata',
          'tp.display_name as tutorName',
          'tp.headline as tutorHeadline',
          'tp.rating_average as tutorRating',
          'tp.rating_count as tutorRatingCount'
        ),
      db('direct_message_participants as dmp')
        .innerJoin('direct_message_threads as thread', 'thread.id', 'dmp.thread_id')
        .where('dmp.user_id', userId)
        .select(
          'dmp.thread_id as threadId',
          'dmp.role',
          'dmp.notifications_enabled as notificationsEnabled',
          'dmp.last_read_message_id as lastReadMessageId',
          'dmp.last_read_at as lastReadAt',
          'thread.last_message_at as lastMessageAt',
          'thread.last_message_preview as lastMessagePreview',
          'thread.is_group as isGroup',
          'thread.metadata as threadMetadata'
        ),
      UserFollowModel.countFollowers(userId),
      UserFollowModel.countFollowing(userId),
      db('user_follows as uf')
        .innerJoin('users as u', 'u.id', 'uf.follower_id')
        .where('uf.following_id', userId)
        .andWhere('uf.status', 'pending')
        .select(
          'uf.id',
          'u.id as userId',
          'u.first_name as firstName',
          'u.last_name as lastName',
          'u.email',
          'uf.created_at as requestedAt',
          'uf.metadata'
        ),
      db('user_follows as uf')
        .innerJoin('users as u', 'u.id', 'uf.following_id')
        .where('uf.follower_id', userId)
        .andWhere('uf.status', 'pending')
        .select(
          'uf.id',
          'u.id as userId',
          'u.first_name as firstName',
          'u.last_name as lastName',
          'u.email',
          'uf.created_at as requestedAt',
          'uf.metadata'
        ),
      FollowRecommendationModel.listForUser(userId, { limit: 6 }),
      db('payment_intents')
        .where('user_id', userId)
        .orderBy('created_at', 'desc')
        .select(
          'public_id as publicId',
          'status',
          'currency',
          'amount_subtotal as amountSubtotal',
          'amount_discount as amountDiscount',
          'amount_tax as amountTax',
          'amount_total as amountTotal',
          'amount_refunded as amountRefunded',
          'metadata',
          'entity_type as entityType',
          'entity_id as entityId',
          'captured_at as capturedAt',
          'created_at as createdAt'
        ),
      db('ebook_read_progress as erp')
        .innerJoin('content_assets as asset', 'asset.id', 'erp.asset_id')
        .innerJoin('ebooks as ebook', 'ebook.asset_id', 'asset.id')
        .where('erp.user_id', userId)
        .select(
          'ebook.id as ebookId',
          'ebook.public_id as ebookPublicId',
          'ebook.title',
          'ebook.slug',
          'ebook.subtitle',
          'ebook.description',
          'ebook.price_currency as currency',
          'ebook.price_amount as priceAmount',
          'ebook.rating_average as ratingAverage',
          'ebook.rating_count as ratingCount',
          'ebook.metadata as ebookMetadata',
          'erp.progress_percent as progressPercent',
          'erp.last_location as lastLocation',
          'erp.time_spent_seconds as timeSpentSeconds'
        ),
      db('ebooks').select(
        'id',
        'asset_id as assetId',
        'public_id as publicId',
        'title',
        'slug',
        'subtitle',
        'description',
        'authors',
        'price_currency as currency',
        'price_amount as priceAmount',
        'rating_average as ratingAverage',
        'rating_count as ratingCount',
        'metadata',
        'release_at as releaseAt'
      ),
      db('ebook_highlights').where('user_id', userId).select('ebook_id as ebookId', 'id'),
      db('ebook_bookmarks').where('user_id', userId).select('ebook_id as ebookId', 'id'),
      db('community_messages as msg')
        .leftJoin('communities as c', 'c.id', 'msg.community_id')
        .where('msg.author_id', userId)
        .orderBy('msg.delivered_at', 'desc')
        .limit(5)
        .select(
          'msg.id',
          'msg.body',
          'msg.metadata',
          'msg.delivered_at as deliveredAt',
          'msg.thread_root_id as threadRootId',
          'c.name as communityName'
        ),
      db('community_messages as msg')
        .leftJoin('communities as c', 'c.id', 'msg.community_id')
        .where('msg.author_id', userId)
        .groupBy('msg.community_id', 'c.name')
        .select('msg.community_id as communityId', 'c.name as communityName', db.raw('COUNT(*) as contribution_count')),
      db('course_assignments as ca')
        .innerJoin('course_enrollments as ce', 'ce.course_id', 'ca.course_id')
        .innerJoin('courses as c', 'c.id', 'ca.course_id')
        .where('ce.user_id', userId)
        .select(
          'ca.id',
          'ca.course_id as courseId',
          'ca.title',
          'ca.due_offset_days as dueOffsetDays',
          'ca.metadata',
          'ce.started_at as enrollmentStartedAt',
          'c.title as courseTitle'
        ),
      db('courses as course')
        .where('course.instructor_id', userId)
        .select(
          'course.id',
          'course.public_id as publicId',
          'course.title',
          'course.slug',
          'course.summary',
          'course.status',
          'course.delivery_format as deliveryFormat',
          'course.price_amount as priceAmount',
          'course.price_currency as priceCurrency',
          'course.release_at as releaseAt',
          'course.metadata',
          'course.enrolment_count as enrolmentCount',
          'course.rating_average as ratingAverage',
          'course.rating_count as ratingCount',
          'course.created_at as createdAt',
          'course.updated_at as updatedAt'
        ),
      db('course_enrollments as ice')
        .innerJoin('courses as ic', 'ic.id', 'ice.course_id')
        .where('ic.instructor_id', userId)
        .select(
          'ice.id',
          'ice.course_id as courseId',
          'ice.user_id as userId',
          'ice.status',
          'ice.progress_percent as progressPercent',
          'ice.started_at as startedAt',
          'ice.completed_at as completedAt',
          'ice.last_accessed_at as lastAccessedAt',
          'ice.metadata',
          'ic.price_amount as priceAmount',
          'ic.price_currency as priceCurrency'
        ),
      db('course_modules as module')
        .innerJoin('courses as course', 'course.id', 'module.course_id')
        .where('course.instructor_id', userId)
        .select(
          'module.id',
          'module.course_id as courseId',
          'module.title',
          'module.slug',
          'module.position',
          'module.release_offset_days as releaseOffsetDays',
          'module.metadata'
        ),
      db('course_lessons as lesson')
        .innerJoin('courses as course', 'course.id', 'lesson.course_id')
        .innerJoin('course_modules as module', 'module.id', 'lesson.module_id')
        .where('course.instructor_id', userId)
        .select(
          'lesson.id',
          'lesson.course_id as courseId',
          'lesson.module_id as moduleId',
          'lesson.title',
          'lesson.slug',
          'lesson.position',
          'lesson.release_at as releaseAt',
          'lesson.duration_minutes as durationMinutes',
          'lesson.metadata',
          'course.title as courseTitle',
          'course.release_at as courseReleaseAt',
          'module.title as moduleTitle',
          'module.release_offset_days as moduleReleaseOffsetDays'
        ),
      db('course_assignments as assignment')
        .innerJoin('courses as course', 'course.id', 'assignment.course_id')
        .leftJoin('course_modules as module', 'module.id', 'assignment.module_id')
        .where('course.instructor_id', userId)
        .select(
          'assignment.id',
          'assignment.course_id as courseId',
          'assignment.module_id as moduleId',
          'assignment.title',
          'assignment.instructions',
          'assignment.max_score as maxScore',
          'assignment.due_offset_days as dueOffsetDays',
          'assignment.metadata',
          'course.title as courseTitle',
          'course.release_at as courseReleaseAt',
          'module.title as moduleTitle'
        ),
      db('tutor_profiles as tp')
        .where('tp.user_id', userId)
        .select(
          'tp.id',
          'tp.display_name as displayName',
          'tp.headline',
          'tp.hourly_rate_amount as hourlyRateAmount',
          'tp.hourly_rate_currency as hourlyRateCurrency',
          'tp.rating_average as ratingAverage',
          'tp.rating_count as ratingCount',
          'tp.completed_sessions as completedSessions',
          'tp.metadata'
        ),
      db('tutor_availability_slots as slot')
        .innerJoin('tutor_profiles as tp', 'tp.id', 'slot.tutor_id')
        .where('tp.user_id', userId)
        .select(
          'slot.id',
          'slot.tutor_id as tutorId',
          'slot.start_at as startAt',
          'slot.end_at as endAt',
          'slot.status',
          'slot.is_recurring as isRecurring',
          'slot.recurrence_rule as recurrenceRule',
          'slot.metadata',
          'tp.display_name as tutorName'
        ),
      db('tutor_bookings as booking')
        .innerJoin('tutor_profiles as tp', 'tp.id', 'booking.tutor_id')
        .leftJoin('users as learner', 'learner.id', 'booking.learner_id')
        .where('tp.user_id', userId)
        .select(
          'booking.id',
          'booking.public_id as publicId',
          'booking.tutor_id as tutorId',
          'booking.status',
          'booking.requested_at as requestedAt',
          'booking.confirmed_at as confirmedAt',
          'booking.scheduled_start as scheduledStart',
          'booking.scheduled_end as scheduledEnd',
          'booking.duration_minutes as durationMinutes',
          'booking.metadata',
          'learner.first_name as learnerFirstName',
          'learner.last_name as learnerLastName'
        ),
      db('live_classrooms as lc')
        .leftJoin('communities as community', 'community.id', 'lc.community_id')
        .where('lc.instructor_id', userId)
        .select(
          'lc.id',
          'lc.public_id as publicId',
          'lc.title',
          'lc.slug',
          'lc.summary',
          'lc.status',
          'lc.type',
          'lc.is_ticketed as isTicketed',
          'lc.price_amount as priceAmount',
          'lc.price_currency as priceCurrency',
          'lc.capacity',
          'lc.reserved_seats as reservedSeats',
          'lc.start_at as startAt',
          'lc.end_at as endAt',
          'lc.metadata',
          'community.id as communityId',
          'community.name as communityName'
        ),
      db('content_assets as asset')
        .leftJoin('users as creator', 'creator.id', 'asset.created_by')
        .where('asset.created_by', userId)
        .select(
          'asset.id',
          'asset.public_id as publicId',
          'asset.type',
          'asset.original_filename as originalFilename',
          'asset.status',
          'asset.visibility',
          'asset.size_bytes as sizeBytes',
          'asset.mime_type as mimeType',
          'asset.metadata',
          'asset.created_at as createdAt',
          'asset.updated_at as updatedAt',
          'creator.first_name as creatorFirstName',
          'creator.last_name as creatorLastName'
        ),
      db('content_asset_events as event')
        .whereIn(
          'event.asset_id',
          db('content_assets').select('id').where('created_by', userId)
        )
        .select('event.id', 'event.asset_id as assetId', 'event.user_id as userId', 'event.event_type as eventType', 'event.occurred_at as occurredAt', 'event.metadata'),
      db('community_resources as resource')
        .leftJoin('communities as community', 'community.id', 'resource.community_id')
        .select(
          'resource.id',
          'resource.community_id as communityId',
          'resource.created_by as createdBy',
          'resource.title',
          'resource.description',
          'resource.resource_type as resourceType',
          'resource.tags',
          'resource.status',
          'resource.metadata',
          'resource.published_at as publishedAt',
          'community.owner_id as ownerId',
          'community.name as communityName'
        ),
      db('community_posts as post')
        .leftJoin('communities as community', 'community.id', 'post.community_id')
        .where('post.author_id', userId)
        .select(
          'post.id',
          'post.community_id as communityId',
          'post.title',
          'post.post_type as postType',
          'post.status',
          'post.published_at as publishedAt',
          'post.metadata',
          'community.name as communityName'
        ),
      db('ads_campaigns as campaign')
        .leftJoin('users as creator', 'creator.id', 'campaign.created_by')
        .select(
          'campaign.id',
          'campaign.public_id as publicId',
          'campaign.name',
          'campaign.objective',
          'campaign.status',
          'campaign.budget_currency as budgetCurrency',
          'campaign.budget_daily_cents as budgetDailyCents',
          'campaign.spend_currency as spendCurrency',
          'campaign.spend_total_cents as spendTotalCents',
          'campaign.performance_score as performanceScore',
          'campaign.ctr',
          'campaign.cpc_cents as cpcCents',
          'campaign.cpa_cents as cpaCents',
          'campaign.targeting_keywords as targetingKeywords',
          'campaign.targeting_audiences as targetingAudiences',
          'campaign.targeting_locations as targetingLocations',
          'campaign.start_at as startAt',
          'campaign.end_at as endAt',
          'campaign.metadata',
          'campaign.created_by as createdBy',
          'creator.first_name as creatorFirstName',
          'creator.last_name as creatorLastName'
        ),
      db('ads_campaign_metrics_daily as metric')
        .innerJoin('ads_campaigns as campaign', 'campaign.id', 'metric.campaign_id')
        .select(
          'metric.id',
          'metric.campaign_id as campaignId',
          'metric.metric_date as metricDate',
          'metric.impressions',
          'metric.clicks',
          'metric.conversions',
          'metric.spend_cents as spendCents',
          'metric.revenue_cents as revenueCents',
          'metric.metadata'
        ),
      db('community_paywall_tiers as tier')
        .innerJoin('communities as community', 'community.id', 'tier.community_id')
        .select(
          'tier.id',
          'tier.community_id as communityId',
          'tier.name',
          'tier.slug',
          'tier.price_cents as priceCents',
          'tier.currency',
          'tier.billing_interval as billingInterval',
          'tier.is_active as isActive',
          'tier.metadata',
          'community.owner_id as ownerId',
          'community.name as communityName'
        ),
      db('community_subscriptions as subscription')
        .leftJoin('communities as community', 'community.id', 'subscription.community_id')
        .leftJoin('community_paywall_tiers as tier', 'tier.id', 'subscription.tier_id')
        .select(
          'subscription.id',
          'subscription.community_id as communityId',
          'subscription.user_id as userId',
          'subscription.status',
          'subscription.started_at as startedAt',
          'subscription.current_period_end as currentPeriodEnd',
          'subscription.metadata',
          'tier.name as tierName',
          'tier.price_cents as priceCents',
          'tier.currency',
          'tier.billing_interval as billingInterval',
          'community.owner_id as ownerId',
          'community.name as communityName'
        )
    ]);
    const communityStatsMap = new Map();
    communityStatRows.forEach((row) => {
      communityStatsMap.set(Number(row.community_id), {
        activeMembers: Number(row.active_members ?? 0),
        pendingMembers: Number(row.pending_members ?? 0),
        moderators: Number(row.moderators ?? 0)
      });
    });

    const subscriptionByCommunity = new Map();
    subscriptionRows.forEach((row) => {
      subscriptionByCommunity.set(Number(row.communityId), {
        ...row,
        metadata: safeJsonParse(row.subscriptionMetadata, {})
      });
    });

    const affiliateByCommunity = new Map();
    affiliateRows.forEach((row) => {
      affiliateByCommunity.set(Number(row.communityId), {
        ...row,
        metadata: safeJsonParse(row.metadata, {})
      });
    });

    const affiliatePayoutByAffiliate = new Map();
    affiliatePayoutRows.forEach((row) => {
      const entry = affiliatePayoutByAffiliate.get(row.affiliateId) ?? [];
      entry.push({ ...row, metadata: safeJsonParse(row.metadata, {}) });
      affiliatePayoutByAffiliate.set(row.affiliateId, entry);
    });

    const instructorDashboard = buildInstructorDashboard({
      user,
      now,
      courses: instructorCourseRows,
      courseEnrollments: instructorCourseEnrollmentRows,
      modules: instructorCourseModuleRows,
      lessons: instructorLessonRows,
      assignments: instructorAssignmentRows,
      tutorProfiles: tutorProfileRows,
      tutorAvailability: tutorAvailabilityRows,
      tutorBookings: instructorBookingRows,
      liveClassrooms: instructorLiveClassRows,
      assets: instructorAssetRows,
      assetEvents: instructorAssetEventRows,
      communityMemberships: membershipRows,
      communityStats: communityStatRows,
      communityResources: communityResourceRows,
      communityPosts: communityPostRows,
      adsCampaigns: adsCampaignRows,
      adsMetrics: adsMetricRows,
      paywallTiers: communityPaywallTierRows,
      communitySubscriptions: communitySubscriptionRows,
      ebookRows,
      ebookProgressRows
    });

    const progressByEnrollment = new Map();
    progressRows.forEach((row) => {
      const list = progressByEnrollment.get(row.enrollmentId) ?? [];
      list.push(row);
      progressByEnrollment.set(row.enrollmentId, list);
    });

    const learningCompletions = progressRows
      .filter((row) => row.completed && row.completedAt)
      .map((row) => ({
        completedAt: row.completedAt,
        durationMinutes: Number(row.durationMinutes ?? 0)
      }));

    const streak = calculateLearningStreak(
      learningCompletions.map((entry) => entry.completedAt),
      now
    );

    const lastSevenWindow = now.getTime() - 7 * 24 * 60 * 60 * 1000;
    const previousSevenWindow = now.getTime() - 14 * 24 * 60 * 60 * 1000;

    const lastSevenCompletions = learningCompletions.filter((entry) => {
      const completed = typeof entry.completedAt === 'string' ? new Date(entry.completedAt) : entry.completedAt;
      return completed.getTime() >= lastSevenWindow;
    });

    const previousSevenCompletions = learningCompletions.filter((entry) => {
      const completed = typeof entry.completedAt === 'string' ? new Date(entry.completedAt) : entry.completedAt;
      return completed.getTime() >= previousSevenWindow && completed.getTime() < lastSevenWindow;
    });

    const timeInvestedCurrent = sum(lastSevenCompletions, (entry) => entry.durationMinutes);
    const timeInvestedPrevious = sum(previousSevenCompletions, (entry) => entry.durationMinutes);
    const modulesCompletedCurrent = lastSevenCompletions.length;
    const modulesCompletedPrevious = previousSevenCompletions.length;

    const communityContributionMap = new Map();
    communityMessageContributionRows.forEach((row) => {
      communityContributionMap.set(Number(row.communityId), {
        name: row.communityName,
        count: Number(row.contribution_count ?? 0)
      });
    });

    const memberships = membershipRows.map((row) => {
      const stats = communityStatsMap.get(Number(row.communityId)) ?? {
        activeMembers: 0,
        pendingMembers: 0,
        moderators: 0
      };
      const subscription = subscriptionByCommunity.get(Number(row.communityId));
      const affiliate = affiliateByCommunity.get(Number(row.communityId));
      const affiliatePayouts = affiliate ? affiliatePayoutByAffiliate.get(affiliate.id) ?? [] : [];
      const upcomingSessions = liveClassRows.filter(
        (session) => Number(session.communityId ?? 0) === Number(row.communityId)
      );

      const initiatives = [];
      if (subscription) {
        initiatives.push(
          `Subscribed to ${subscription.tierName} (${formatCurrency(subscription.tierPriceCents, subscription.tierCurrency)}/${subscription.tierInterval})`
        );
      }
      if (affiliate) {
        const outstanding = Number(affiliate.totalEarnedCents ?? 0) - Number(affiliate.totalPaidCents ?? 0);
        initiatives.push(`Affiliate referrals ${affiliate.referralCode} · ${formatCurrency(outstanding, 'USD')} pending`);
      }
      if (stats.pendingMembers > 0) {
        initiatives.push(`${stats.pendingMembers} member invite${stats.pendingMembers === 1 ? '' : 's'} awaiting approval`);
      }
      if (upcomingSessions.length > 0) {
        initiatives.push(`${upcomingSessions.length} live session${upcomingSessions.length === 1 ? '' : 's'} scheduled`);
      }
      if (initiatives.length === 0) {
        initiatives.push('Monitoring engagement and retention baselines');
      }

      const totalMembers = stats.activeMembers + stats.pendingMembers;
      const healthRatio = totalMembers > 0 ? Math.round((stats.activeMembers / totalMembers) * 100) : 0;

      return {
        id: `community-${row.communityId}`,
        name: row.communityName,
        members: `${stats.activeMembers} active`,
        moderators: stats.moderators,
        health: `${healthRatio}%`,
        initiatives,
        metadata: {
          role: row.role,
          status: row.status
        }
      };
    });

    const pipelineEntries = [];
    subscriptionRows.forEach((subscription) => {
      if (!subscription.currentPeriodEnd || !subscription.currentPeriodStart) return;
      const totalDays = Math.max(differenceInDays(subscription.currentPeriodEnd, subscription.currentPeriodStart), 1);
      const elapsedDays = Math.min(
        Math.max(differenceInDays(now, subscription.currentPeriodStart), 0),
        totalDays
      );
      const progressPercent = Math.round((elapsedDays / totalDays) * 100);
      pipelineEntries.push({
        id: `subscription-${subscription.subscriptionId}`,
        title: `${subscription.tierName} renewal`,
        owner: 'You',
        progress: progressPercent
      });
    });

    affiliateRows.forEach((affiliate) => {
      const payouts = affiliatePayoutByAffiliate.get(affiliate.id) ?? [];
      payouts.forEach((payout) => {
        let progress = 25;
        if (payout.status === 'processing') progress = 60;
        if (payout.status === 'completed') progress = 100;
        pipelineEntries.push({
          id: `payout-${payout.id}`,
          title: `Affiliate payout ${payout.payoutReference}`,
          owner: affiliate.referralCode,
          progress
        });
      });
    });

    liveClassRows.forEach((session) => {
      if (!session.capacity) return;
      const occupancy = Math.min(
        Math.round((Number(session.reservedSeats ?? 0) / Number(session.capacity ?? 1)) * 100),
        100
      );
      pipelineEntries.push({
        id: `classroom-${session.classroomId}`,
        title: `${session.title} occupancy`,
        owner: session.communityName ?? 'Live classroom',
        progress: occupancy
      });
    });

    const uniquePipelines = [];
    const pipelineIds = new Set();
    pipelineEntries
      .sort((a, b) => b.progress - a.progress)
      .forEach((entry) => {
        if (pipelineIds.has(entry.id) || uniquePipelines.length >= 4) return;
        pipelineIds.add(entry.id);
        uniquePipelines.push(entry);
      });

    const activeEnrollments = enrollmentRows.filter((row) => row.status === 'active');
    const learnerCourseSummaries = activeEnrollments.map((enrollment) => {
      const lessons = (progressByEnrollment.get(enrollment.enrollmentId) ?? []).sort(
        (a, b) => a.lessonPosition - b.lessonPosition
      );
      const nextLesson = lessons.find((lesson) => !lesson.completed);
      return {
        id: enrollment.courseSlug,
        title: enrollment.courseTitle,
        status: 'In progress',
        progress: Math.round(Number(enrollment.progressPercent ?? 0)),
        instructor: `${enrollment.instructorFirstName} ${enrollment.instructorLastName}`.trim(),
        nextLesson: nextLesson ? nextLesson.lessonTitle : 'Review completed lessons'
      };
    });

    const ebookHighlightMap = ebookHighlightRows.reduce((acc, row) => {
      const key = Number(row.ebookId);
      acc.set(key, (acc.get(key) ?? 0) + 1);
      return acc;
    }, new Map());

    const ebookBookmarkMap = ebookBookmarkRows.reduce((acc, row) => {
      const key = Number(row.ebookId);
      acc.set(key, (acc.get(key) ?? 0) + 1);
      return acc;
    }, new Map());

    const ebookLibrary = ebookProgressRows.map((row) => {
      const highlights = ebookHighlightMap.get(row.ebookId) ?? 0;
      const bookmarks = ebookBookmarkMap.get(row.ebookId) ?? 0;
      const progressPercent = Number(row.progressPercent ?? 0);
      let statusLabel = 'Not started';
      if (progressPercent >= 100) statusLabel = 'Completed';
      else if (progressPercent > 0) statusLabel = 'In progress';
      return {
        id: `ebook-${row.ebookId}`,
        title: row.title,
        status: statusLabel,
        progress: progressPercent,
        price: formatCurrency(row.priceAmount, row.currency),
        highlights,
        bookmarks,
        timeSpent: minutesToReadable(Number(row.timeSpentSeconds ?? 0) / 60)
      };
    });

    const recommendationCandidates = ebookRows.filter((ebook) =>
      !ebookProgressRows.some((progress) => progress.ebookId === ebook.id)
    );
    const courseRecommendations = recommendationCandidates.slice(0, 3).map((ebook) => ({
      id: `ebook-rec-${ebook.id}`,
      title: `${ebook.title} (Ebook)`,
      summary: (ebook.subtitle ?? ebook.description ?? '').slice(0, 120) || 'Explore complementary research and playbooks.',
      rating: Number(ebook.ratingAverage ?? 0).toFixed(1)
    }));

    const assignmentAlerts = communityAssignments
      .map((assignment) => {
        if (!assignment.enrollmentStartedAt) return null;
        const dueDate = new Date(assignment.enrollmentStartedAt);
        dueDate.setDate(dueDate.getDate() + Number(assignment.dueOffsetDays ?? 0));
        return {
          id: assignment.id,
          courseTitle: assignment.courseTitle,
          title: assignment.title,
          dueDate
        };
      })
      .filter((assignment) => assignment && assignment.dueDate >= now);

    const upcomingEvents = [];
    liveClassRows.forEach((session) => {
      if (!session.startAt) return;
      const start = new Date(session.startAt);
      if (start < now) return;
      upcomingEvents.push({
        id: `live-${session.classroomId}`,
        title: session.title,
        type: 'Live classroom',
        date: start,
        host: session.communityName ?? 'Edulure Live',
        action: session.registrationStatus === 'registered' ? 'Join room' : 'Manage ticket'
      });
    });

    tutorBookingRows.forEach((booking) => {
      if (!booking.scheduledStart) return;
      const start = new Date(booking.scheduledStart);
      if (start < now) return;
      upcomingEvents.push({
        id: `booking-${booking.id}`,
        title: booking.metadata?.topic ?? booking.tutorHeadline ?? 'Mentor session',
        type: 'Mentor session',
        date: start,
        host: booking.tutorName,
        action: 'Review brief'
      });
    });

    assignmentAlerts
      .filter((assignment) => assignment.dueDate.getTime() - now.getTime() <= 7 * 24 * 60 * 60 * 1000)
      .forEach((assignment) => {
        upcomingEvents.push({
          id: `assignment-${assignment.id}`,
          title: assignment.title,
          type: 'Assignment due',
          date: assignment.dueDate,
          host: assignment.courseTitle,
          action: 'Submit work'
        });
      });

    upcomingEvents.sort((a, b) => a.date - b.date);

    const upcomingDisplay = upcomingEvents.map((event) => ({
      id: event.id,
      title: event.title,
      type: event.type,
      date: formatDateTime(event.date, { timeStyle: 'short' }),
      host: event.host,
      action: event.action,
      dateLabel: event.date.toLocaleDateString('en-US', { weekday: 'short' })
    }));

    const calendarEntries = buildCalendarEntries(
      upcomingDisplay.map((event) => ({
        day: event.dateLabel,
        description: `${event.type} · ${event.title}`
      }))
    );

    const tutorSessions = tutorBookingRows.map((booking) => ({
      ...booking,
      metadata: safeJsonParse(booking.metadata, {})
    }));

    const tutorBookings = {
      active: tutorSessions
        .filter((booking) => booking.scheduledStart && new Date(booking.scheduledStart) >= now)
        .map((booking) => ({
          id: booking.id,
          topic: booking.metadata?.topic ?? booking.tutorHeadline ?? 'Mentor session',
          mentor: booking.tutorName,
          date: formatDateTime(booking.scheduledStart, { timeStyle: 'short' }),
          status: booking.status
        })),
      history: tutorSessions
        .filter((booking) => booking.scheduledEnd && new Date(booking.scheduledEnd) < now)
        .map((booking) => ({
          id: booking.id,
          mentor: booking.tutorName,
          topic: booking.metadata?.topic ?? booking.tutorHeadline ?? 'Mentor session',
          date: formatDateTime(booking.scheduledStart, { dateStyle: 'medium' }),
          rating: Number(booking.tutorRating ?? 0).toFixed(1)
        }))
    };

    const totalSpent = paymentIntentRows
      .filter((intent) => intent.status === 'succeeded')
      .reduce((total, intent) => total + Number(intent.amountTotal ?? 0) - Number(intent.amountRefunded ?? 0), 0);

    const lastThirtyWindow = now.getTime() - 30 * 24 * 60 * 60 * 1000;
    const previousThirtyWindow = now.getTime() - 60 * 24 * 60 * 60 * 1000;

    const totalSpentCurrent = paymentIntentRows
      .filter((intent) => intent.status === 'succeeded' && intent.capturedAt && new Date(intent.capturedAt).getTime() >= lastThirtyWindow)
      .reduce((total, intent) => total + Number(intent.amountTotal ?? 0) - Number(intent.amountRefunded ?? 0), 0);

    const totalSpentPrevious = paymentIntentRows
      .filter((intent) =>
        intent.status === 'succeeded' &&
        intent.capturedAt &&
        new Date(intent.capturedAt).getTime() >= previousThirtyWindow &&
        new Date(intent.capturedAt).getTime() < lastThirtyWindow
      )
      .reduce((total, intent) => total + Number(intent.amountTotal ?? 0) - Number(intent.amountRefunded ?? 0), 0);

    const activeSubscriptions = subscriptionRows.filter((subscription) => subscription.status === 'active');
    const outstandingAffiliate = affiliateRows.reduce(
      (total, affiliate) => total + (Number(affiliate.totalEarnedCents ?? 0) - Number(affiliate.totalPaidCents ?? 0)),
      0
    );

    const financialSummary = [
      {
        label: 'Total invested',
        value: formatCurrency(totalSpent, 'USD'),
        change: `${totalSpentCurrent >= totalSpentPrevious ? '+' : '−'}${formatCurrency(
          Math.abs(totalSpentCurrent - totalSpentPrevious),
          'USD'
        )} last 30d`,
        trend: totalSpentCurrent >= totalSpentPrevious ? 'up' : 'down'
      },
      {
        label: 'Active subscriptions',
        value: `${activeSubscriptions.length} active`,
        change: activeSubscriptions
          .map((subscription) =>
            `Renews ${formatDateTime(subscription.currentPeriodEnd, { dateStyle: 'medium', timeStyle: undefined })}`
          )
          .join(' • ') || 'No renewals scheduled',
        trend: 'up'
      },
      {
        label: 'Affiliate credits',
        value: formatCurrency(outstandingAffiliate, 'USD'),
        change: outstandingAffiliate > 0 ? 'Release pending payout' : 'All payouts cleared',
        trend: outstandingAffiliate > 0 ? 'up' : 'down'
      }
    ];

    const invoices = paymentIntentRows.slice(0, 6).map((intent) => {
      const metadata = safeJsonParse(intent.metadata, {});
      const items = Array.isArray(metadata.items) ? metadata.items : [];
      const label = items.length
        ? items.map((item) => item.name ?? item.id).join(', ')
        : intent.entityType ?? 'Payment';
      return {
        id: intent.publicId,
        label,
        amount: formatCurrency(Number(intent.amountTotal ?? 0) - Number(intent.amountRefunded ?? 0), intent.currency ?? 'USD'),
        status: intent.status,
        date: formatDateTime(intent.capturedAt ?? intent.createdAt, { dateStyle: 'medium', timeStyle: undefined })
      };
    });

    const directMessageInsights = directMessageRows.map((row) => {
      const lastMessageAt = row.lastMessageAt ? new Date(row.lastMessageAt) : null;
      const lastReadAt = row.lastReadAt ? new Date(row.lastReadAt) : null;
      const hasUnread = !lastReadAt || (lastMessageAt && lastMessageAt > lastReadAt);
      return {
        threadId: row.threadId,
        unread: hasUnread,
        notificationsEnabled: Boolean(row.notificationsEnabled),
        preview: row.lastMessagePreview
      };
    });

    const unreadThreads = directMessageInsights.filter((entry) => entry.unread).length;

    const pendingFollowRequests = pendingIncomingRows.map((row) => ({
      id: String(row.id),
      userId: Number(row.userId),
      name: `${row.firstName} ${row.lastName}`.trim(),
      email: row.email,
      requestedAt: humanizeRelativeTime(row.requestedAt, now)
    }));

    const followSuggestions = followRecommendations.map((entry) => ({
      id: String(entry.recommendation.id),
      userId: Number(entry.user.id),
      name: `${entry.user.firstName} ${entry.user.lastName}`.trim(),
      score: entry.recommendation.score,
      reason: entry.recommendation.reasonCode.replace(/_/g, ' '),
      email: entry.user.email
    }));

    const feedHighlights = communityMessageRows.map((row) => {
      const metadata = safeJsonParse(row.metadata, {});
      const tags = Array.isArray(metadata.tags) ? metadata.tags : [];
      return {
        id: row.id,
        headline: row.body.slice(0, 120),
        time: humanizeRelativeTime(row.deliveredAt, now),
        tags: tags.length ? tags : [row.communityName ?? 'Community'],
        reactions: metadata.reactions ?? 0,
        comments: metadata.replies ?? 0
      };
    });

    const completedLessons = progressRows.filter((row) => row.completed).length;
    const activeCommunityCount = memberships.filter((membership) => membership.metadata.status === 'active').length;
    const totalCommunityPosts = communityMessageContributionRows.reduce(
      (total, row) => total + Number(row.contribution_count ?? 0),
      0
    );

    const metrics = [
      {
        label: 'Learning streak',
        value: `${streak.current} day${streak.current === 1 ? '' : 's'}`,
        change: `Longest ${streak.longest} day${streak.longest === 1 ? '' : 's'}`,
        trend: streak.current >= streak.longest ? 'up' : 'down'
      },
      {
        label: 'Lessons completed',
        value: `${completedLessons} lessons`,
        change: `${modulesCompletedCurrent >= modulesCompletedPrevious ? '+' : '−'}${Math.abs(
          modulesCompletedCurrent - modulesCompletedPrevious
        )} last 7d`,
        trend: modulesCompletedCurrent >= modulesCompletedPrevious ? 'up' : 'down'
      },
      {
        label: 'Time invested',
        value: minutesToReadable(timeInvestedCurrent),
        change: `${timeInvestedCurrent >= timeInvestedPrevious ? '+' : '−'}${minutesToReadable(
          Math.abs(timeInvestedCurrent - timeInvestedPrevious)
        )} vs prior week`,
        trend: timeInvestedCurrent >= timeInvestedPrevious ? 'up' : 'down'
      },
      {
        label: 'Communities active',
        value: String(activeCommunityCount),
        change: `${totalCommunityPosts} posts logged`,
        trend: totalCommunityPosts > 0 ? 'up' : 'down'
      }
    ];

    const learningPace = buildLearningPace(learningCompletions, now);
    const communityEngagement = Array.from(communityContributionMap.values())
      .sort((a, b) => b.count - a.count)
      .slice(0, 4)
      .map((entry) => ({ name: entry.name, participation: entry.count }));

    const notifications = [];
    pendingFollowRequests.forEach((request) => {
      notifications.push({
        id: `follow-${request.id}`,
        title: `${request.name} requested to follow you`,
        timestamp: request.requestedAt,
        type: 'social'
      });
    });
    assignmentAlerts.forEach((assignment) => {
      notifications.push({
        id: `assignment-${assignment.id}`,
        title: `${assignment.title} due ${formatDateTime(assignment.dueDate, { dateStyle: 'medium', timeStyle: undefined })}`,
        timestamp: humanizeRelativeTime(assignment.dueDate, now),
        type: 'learning'
      });
    });
    if (unreadThreads > 0) {
      notifications.push({
        id: 'dm-unread',
        title: `${unreadThreads} conversation${unreadThreads === 1 ? '' : 's'} awaiting review`,
        timestamp: 'Messages',
        type: 'messaging'
      });
    }

    const roles = [{ id: 'learner', label: 'Learner' }];
    if (instructorDashboard) {
      roles.push(instructorDashboard.role);
    }

    const dashboards = {
      learner: {
        metrics,
        analytics: {
          learningPace,
          communityEngagement
        },
        upcoming: upcomingDisplay.slice(0, 5),
        communities: {
          managed: memberships,
          pipelines: uniquePipelines
        },
        courses: {
          active: learnerCourseSummaries,
          recommendations: courseRecommendations
        },
        calendar: calendarEntries,
        tutorBookings,
        ebooks: {
          library: ebookLibrary,
          recommendations: courseRecommendations
        },
        financial: {
          summary: financialSummary,
          invoices
        },
        notifications: {
          total: notifications.length,
          unreadMessages: unreadThreads,
          items: notifications
        },
        followers: {
          followers: followersCount,
          following: followingCount,
          pending: pendingFollowRequests,
          outgoing: pendingOutgoingRows.map((row) => ({
            id: String(row.id),
            userId: Number(row.userId),
            name: `${row.firstName} ${row.lastName}`.trim(),
            email: row.email,
            requestedAt: humanizeRelativeTime(row.requestedAt, now)
          })),
          recommendations: followSuggestions
        },
        settings: {
          privacy: {
            visibility: privacySettings.profileVisibility,
            followApprovalRequired: privacySettings.followApprovalRequired,
            shareActivity: privacySettings.shareActivity,
            messagePermission: privacySettings.messagePermission
          },
          messaging: {
            unreadThreads,
            notificationsEnabled: directMessageInsights.every((entry) => entry.notificationsEnabled)
          },
          communities: memberships.map((membership) => ({
            id: membership.id,
            name: membership.name,
            role: membership.metadata.role,
            status: membership.metadata.status
          }))
        }
      }
    };

    if (instructorDashboard) {
      dashboards.instructor = instructorDashboard.dashboard;
    }

    let adminDashboard = null;
    if (user.role === 'admin') {
      adminDashboard = await DashboardService.buildAdminDashboard({ now });
      dashboards.admin = adminDashboard.dashboard;
    }

    const searchIndex = [
      ...learnerCourseSummaries.map((course) => ({
        id: `search-course-${course.id}`,
        role: 'learner',
        type: 'Course',
        title: course.title,
        url: `/dashboard/learner/courses/${course.id}`
      })),
      ...memberships.map((community) => ({
        id: `search-community-${community.id}`,
        role: 'learner',
        type: 'Community',
        title: community.name,
        url: '/dashboard/learner/communities'
      })),
      ...upcomingDisplay.map((event) => ({
        id: `search-event-${event.id}`,
        role: 'learner',
        type: event.type,
        title: event.title,
        url: '/dashboard/learner/calendar'
      }))
    ];

    if (instructorDashboard) {
      searchIndex.push(...instructorDashboard.searchIndex);
    }
    if (adminDashboard?.searchIndex?.length) {
      searchIndex.push(...adminDashboard.searchIndex);
    }

    const communityNames = memberships.map((membership) => membership.name).filter(Boolean);
    const primaryProgram = learnerCourseSummaries[0]?.title ?? 'Edulure programs';
    const learnerProfileBio = communityNames.length
      ? `Currently collaborating across ${communityNames.join(', ')} while progressing through ${primaryProgram}.`
      : `Progressing through ${primaryProgram}.`;
    const profileBioSegments = [learnerProfileBio];
    if (instructorDashboard?.profileBio) {
      profileBioSegments.push(instructorDashboard.profileBio);
    }
    if (adminDashboard?.profileBio) {
      profileBioSegments.push(adminDashboard.profileBio);
    }
    const profileBio = profileBioSegments.filter(Boolean).join(' ');

    const profileStats = [
      { label: 'Communities', value: `${memberships.length} joined` },
      { label: 'Courses', value: `${activeEnrollments.length} active` },
      { label: 'Badges', value: `${learningCompletions.length} milestones` }
    ];
    if (instructorDashboard) {
      profileStats.push(...instructorDashboard.profileStats);
    }
    if (adminDashboard?.profileStats?.length) {
      profileStats.push(...adminDashboard.profileStats);
    }

    const profileTitleSegments = [
      `${memberships.length} communities`,
      `${activeEnrollments.length} active program${activeEnrollments.length === 1 ? '' : 's'}`
    ];
    if (instructorDashboard) {
      const managedCommunitiesCount =
        instructorDashboard.dashboard?.communities?.manageDeck?.length ?? 0;
      if (managedCommunitiesCount > 0) {
        profileTitleSegments.push(
          `${managedCommunitiesCount} community${managedCommunitiesCount === 1 ? '' : 'ies'} stewarded`
        );
      } else {
        profileTitleSegments.push('Instructor studio live');
      }
    }
    if (adminDashboard?.profileTitleSegment) {
      profileTitleSegments.push(adminDashboard.profileTitleSegment);
    }
    const profileTitle = profileTitleSegments.join(' · ');

    const verificationSummary = await IdentityVerificationService.getVerificationSummaryForUser(user.id);
    const safeVerification = {
      status: verificationSummary.status,
      reference: verificationSummary.reference,
      documentsRequired: verificationSummary.documentsRequired,
      documentsSubmitted: verificationSummary.documentsSubmitted,
      requiredDocuments: verificationSummary.requiredDocuments,
      outstandingDocuments: verificationSummary.outstandingDocuments,
      riskScore: verificationSummary.riskScore,
      needsManualReview: verificationSummary.needsManualReview,
      escalationLevel: verificationSummary.escalationLevel,
      lastSubmittedAt: verificationSummary.lastSubmittedAt,
      lastReviewedAt: verificationSummary.lastReviewedAt,
      rejectionReason: verificationSummary.rejectionReason,
      documents: verificationSummary.documents.map((doc) => ({
        id: doc.id,
        type: doc.type,
        status: doc.status,
        fileName: doc.fileName,
        mimeType: doc.mimeType,
        sizeBytes: doc.sizeBytes,
        submittedAt: doc.submittedAt,
        reviewedAt: doc.reviewedAt
      }))
    };

    return {
      profile: {
        id: user.id,
        name: `${user.firstName} ${user.lastName}`.trim(),
        email: user.email,
        avatar: buildAvatarUrl(user.email),
        title: profileTitle,
        bio: profileBio,
        stats: profileStats,
        feedHighlights,
        verification: safeVerification
      },
      roles,
      dashboards,
      searchIndex
    };
  }

  static async buildAdminDashboard({ now = new Date() } = {}) {
    const reference = now instanceof Date ? now : new Date(now);
    const thirtyDaysAgo = new Date(reference.getTime() - 30 * DAY_IN_MS);
    const sixtyDaysAgo = new Date(reference.getTime() - 60 * DAY_IN_MS);
    const yesterday = new Date(reference.getTime() - DAY_IN_MS);
    const twoDaysAgo = new Date(reference.getTime() - 2 * DAY_IN_MS);
    const twoWeeksAhead = new Date(reference.getTime() + 14 * DAY_IN_MS);

    const [
      totalUsersRow,
      newUsersCurrentRow,
      newUsersPreviousRow,
      instructorCountRow,
      communityTotalRow,
      communityCurrentRow,
      communityPreviousRow,
      activeSubscriptionDetails,
      presenceCurrentRow,
      presencePreviousRow,
      revenueCurrentRows,
      revenuePreviousRows,
      paymentOutcomeRows,
      pendingMembershipRows,
      payoutRows,
      followRequestsRows,
      analyticsAlertsRows,
      domainEventRows,
      topCommunitiesRows,
      tutorResponseRow,
      refundsPendingRow,
      upcomingLiveClassRows
    ] = await Promise.all([
      db('users').count('id as count').first(),
      db('users').where('created_at', '>=', thirtyDaysAgo).count('id as count').first(),
      db('users')
        .whereBetween('created_at', [sixtyDaysAgo, thirtyDaysAgo])
        .count('id as count')
        .first(),
      db('users').where('role', 'instructor').count('id as count').first(),
      db('communities').whereNull('deleted_at').count('id as count').first(),
      db('communities').where('created_at', '>=', thirtyDaysAgo).count('id as count').first(),
      db('communities')
        .whereBetween('created_at', [sixtyDaysAgo, thirtyDaysAgo])
        .count('id as count')
        .first(),
      db('community_subscriptions as cs')
        .innerJoin('community_paywall_tiers as tier', 'tier.id', 'cs.tier_id')
        .innerJoin('communities as c', 'c.id', 'cs.community_id')
        .select([
          'cs.id',
          'cs.public_id as publicId',
          'cs.community_id as communityId',
          'cs.started_at as startedAt',
          'cs.current_period_end as currentPeriodEnd',
          'tier.price_cents as priceCents',
          'tier.currency as currency',
          'tier.billing_interval as billingInterval',
          'c.name as communityName'
        ])
        .where('cs.status', 'active'),
      db('user_presence_sessions').where('last_seen_at', '>=', yesterday).count('id as count').first(),
      db('user_presence_sessions')
        .whereBetween('last_seen_at', [twoDaysAgo, yesterday])
        .count('id as count')
        .first(),
      db('payment_intents')
        .where('status', 'succeeded')
        .andWhere('captured_at', '>=', thirtyDaysAgo)
        .select('currency')
        .sum({ total: 'amount_total' })
        .groupBy('currency'),
      db('payment_intents')
        .where('status', 'succeeded')
        .andWhere('captured_at', '>=', sixtyDaysAgo)
        .andWhere('captured_at', '<', thirtyDaysAgo)
        .select('currency')
        .sum({ total: 'amount_total' })
        .groupBy('currency'),
      db('payment_intents')
        .where('created_at', '>=', thirtyDaysAgo)
        .select('status')
        .count({ total: '*' })
        .groupBy('status'),
      db('community_members as cm')
        .innerJoin('communities as c', 'c.id', 'cm.community_id')
        .innerJoin('users as u', 'u.id', 'cm.user_id')
        .where('cm.status', 'pending')
        .select([
          'cm.id',
          'c.name as communityName',
          'u.first_name as firstName',
          'u.last_name as lastName',
          'u.email',
          'cm.joined_at as joinedAt'
        ])
        .orderBy('cm.joined_at', 'desc'),
      db('community_affiliate_payouts as cap')
        .innerJoin('community_affiliates as ca', 'ca.id', 'cap.affiliate_id')
        .innerJoin('communities as c', 'c.id', 'ca.community_id')
        .innerJoin('users as u', 'u.id', 'ca.user_id')
        .whereIn('cap.status', ['pending', 'processing'])
        .select([
          'cap.id',
          'cap.amount_cents as amountCents',
          'cap.status',
          'cap.scheduled_at as scheduledAt',
          'cap.created_at as createdAt',
          'c.name as communityName',
          'u.first_name as firstName',
          'u.last_name as lastName'
        ])
        .orderBy('cap.created_at', 'desc'),
      db('user_follows as uf')
        .innerJoin('users as follower', 'follower.id', 'uf.follower_id')
        .innerJoin('users as following', 'following.id', 'uf.following_id')
        .where('uf.status', 'pending')
        .select([
          'uf.id',
          'uf.created_at as createdAt',
          'follower.first_name as followerFirstName',
          'follower.last_name as followerLastName',
          'following.first_name as followingFirstName',
          'following.last_name as followingLastName'
        ])
        .orderBy('uf.created_at', 'desc'),
      db('analytics_alerts')
        .orderBy('detected_at', 'desc')
        .limit(6),
      db('domain_events as de')
        .leftJoin('users as actor', 'actor.id', 'de.performed_by')
        .select([
          'de.id',
          'de.entity_type as entityType',
          'de.entity_id as entityId',
          'de.event_type as eventType',
          'de.payload',
          'de.created_at as createdAt',
          'actor.first_name as actorFirstName',
          'actor.last_name as actorLastName'
        ])
        .orderBy('de.created_at', 'desc')
        .limit(8),
      db('payment_intents as pi')
        .innerJoin('community_subscriptions as cs', 'cs.public_id', 'pi.entity_id')
        .innerJoin('communities as c', 'c.id', 'cs.community_id')
        .where('pi.entity_type', 'community_subscription')
        .andWhere('pi.status', 'succeeded')
        .andWhere('pi.captured_at', '>=', thirtyDaysAgo)
        .groupBy('c.id', 'c.name')
        .select([
          'c.id',
          'c.name',
          db.raw('SUM(pi.amount_total) as revenue'),
          db.raw('COUNT(DISTINCT cs.id) as subscribers')
        ])
        .orderBy('revenue', 'desc')
        .limit(4),
      db('tutor_profiles').avg('response_time_minutes as avgResponse').first(),
      db('payment_refunds').where('status', 'pending').count('id as count').first(),
      db('live_classrooms as lc')
        .leftJoin('communities as c', 'c.id', 'lc.community_id')
        .where('lc.status', 'scheduled')
        .andWhere('lc.start_at', '>=', reference)
        .andWhere('lc.start_at', '<', twoWeeksAhead)
        .select([
          'lc.id',
          'lc.title',
          'lc.start_at as startAt',
          'c.name as communityName'
        ])
        .orderBy('lc.start_at', 'asc')
        .limit(5)
    ]);

    const totalUsers = toNumber(totalUsersRow?.count);
    const newUsersCurrent = toNumber(newUsersCurrentRow?.count);
    const newUsersPrevious = toNumber(newUsersPreviousRow?.count);
    const instructorCount = toNumber(instructorCountRow?.count);
    const communityTotal = toNumber(communityTotalRow?.count);
    const communitiesCreatedCurrent = toNumber(communityCurrentRow?.count);
    const communitiesCreatedPrevious = toNumber(communityPreviousRow?.count);
    const dailyActiveCurrent = toNumber(presenceCurrentRow?.count);
    const dailyActivePrevious = toNumber(presencePreviousRow?.count);

    const activeSubscriptions = activeSubscriptionDetails.length;
    const primaryCurrency =
      activeSubscriptionDetails[0]?.currency ?? revenueCurrentRows[0]?.currency ?? 'USD';

    const subscriptionStartsCurrent = activeSubscriptionDetails.filter((subscription) => {
      if (!subscription.startedAt) return false;
      const startedAt = subscription.startedAt instanceof Date
        ? subscription.startedAt
        : new Date(subscription.startedAt);
      return startedAt >= thirtyDaysAgo;
    }).length;
    const subscriptionStartsPrevious = activeSubscriptionDetails.filter((subscription) => {
      if (!subscription.startedAt) return false;
      const startedAt = subscription.startedAt instanceof Date
        ? subscription.startedAt
        : new Date(subscription.startedAt);
      return startedAt >= sixtyDaysAgo && startedAt < thirtyDaysAgo;
    }).length;

    const computeAnnualised = (priceCents, interval) => {
      switch (interval) {
        case 'monthly':
          return priceCents * 12;
        case 'quarterly':
          return priceCents * 4;
        case 'annual':
          return priceCents;
        case 'lifetime':
          return 0;
        default:
          return priceCents * 12;
      }
    };

    const computeMonthlyRecurring = (priceCents, interval) => {
      switch (interval) {
        case 'monthly':
          return priceCents;
        case 'quarterly':
          return Math.round(priceCents / 3);
        case 'annual':
          return Math.round(priceCents / 12);
        case 'lifetime':
          return 0;
        default:
          return priceCents;
      }
    };

    const arrCents = activeSubscriptionDetails.reduce(
      (total, subscription) => total + computeAnnualised(toNumber(subscription.priceCents), subscription.billingInterval),
      0
    );
    const mrrCents = activeSubscriptionDetails.reduce(
      (total, subscription) => total + computeMonthlyRecurring(toNumber(subscription.priceCents), subscription.billingInterval),
      0
    );

    const revenueCurrentTotal = revenueCurrentRows.reduce(
      (total, row) => total + toNumber(row.total),
      0
    );
    const revenuePreviousTotal = revenuePreviousRows.reduce(
      (total, row) => total + toNumber(row.total),
      0
    );
    const revenueCurrency = revenueCurrentRows[0]?.currency ?? primaryCurrency;

    const paymentOutcomeMap = paymentOutcomeRows.reduce((acc, row) => {
      acc[row.status] = toNumber(row.total ?? row.count ?? row.Total);
      return acc;
    }, {});
    const paymentSucceeded = paymentOutcomeMap.succeeded ?? 0;
    const paymentFailed = (paymentOutcomeMap.failed ?? 0) + (paymentOutcomeMap.canceled ?? 0);
    const paymentProcessing = paymentOutcomeMap.processing ?? 0;
    const paymentRequiresAction =
      (paymentOutcomeMap.requires_action ?? 0) + (paymentOutcomeMap.requires_payment_method ?? 0);
    const paymentTotalConsidered =
      paymentSucceeded + paymentFailed + paymentProcessing + paymentRequiresAction;
    const captureRate =
      paymentTotalConsidered > 0
        ? `${((paymentSucceeded / paymentTotalConsidered) * 100).toFixed(1)}%`
        : '0%';

    const refundsPending = toNumber(refundsPendingRow?.count);

    const percentageChange = (current, previous, label) => {
      if (previous === 0) {
        if (current === 0) {
          return { change: `No change ${label}`, trend: 'up' };
        }
        return { change: `+100% ${label}`, trend: 'up' };
      }
      const delta = ((current - previous) / previous) * 100;
      if (Math.abs(delta) < 0.1) {
        return { change: `No change ${label}`, trend: 'up' };
      }
      const rounded = Math.abs(delta).toFixed(1);
      return {
        change: `${delta >= 0 ? '+' : '−'}${rounded}% ${label}`,
        trend: delta >= 0 ? 'up' : 'down'
      };
    };

    const countChange = (current, previous, { label, unitSingular, unitPlural }) => {
      const diff = current - previous;
      if (diff === 0) {
        return { change: `No change ${label}`, trend: 'up' };
      }
      const absolute = Math.abs(diff);
      let unit = '';
      if (unitSingular) {
        const plural = unitPlural ?? `${unitSingular}s`;
        unit = ` ${absolute === 1 ? unitSingular : plural}`;
      }
      return {
        change: `${diff > 0 ? '+' : '−'}${formatNumber(absolute)}${unit} ${label}`,
        trend: diff >= 0 ? 'up' : 'down'
      };
    };

    const revenueChange = percentageChange(revenueCurrentTotal, revenuePreviousTotal, 'vs prior 30d');

    const metrics = [
      {
        id: 'net-revenue',
        label: 'Net revenue (30d)',
        value: formatCurrency(revenueCurrentTotal, revenueCurrency),
        change: revenueChange.change,
        trend: revenueChange.trend
      },
      {
        id: 'active-subscriptions',
        label: 'Active subscriptions',
        value: formatNumber(activeSubscriptions),
        ...countChange(subscriptionStartsCurrent, subscriptionStartsPrevious, {
          label: 'new vs prior 30d',
          unitSingular: 'new',
          unitPlural: 'new'
        })
      },
      {
        id: 'communities-live',
        label: 'Communities live',
        value: formatNumber(communityTotal),
        ...countChange(communitiesCreatedCurrent, communitiesCreatedPrevious, {
          label: 'launched vs prior 30d',
          unitSingular: 'launch',
          unitPlural: 'launches'
        })
      },
      {
        id: 'daily-active-members',
        label: 'Daily active members',
        value: formatNumber(dailyActiveCurrent),
        ...countChange(dailyActiveCurrent, dailyActivePrevious, {
          label: 'vs prior day',
          unitSingular: 'member',
          unitPlural: 'members'
        })
      }
    ];

    const approvalsItems = [];

    pendingMembershipRows.forEach((row) => {
      approvalsItems.push({
        id: `membership-${row.id}`,
        name: `${row.firstName} ${row.lastName}`.trim(),
        type: 'Community access',
        summary: `${row.communityName} • ${row.email}`,
        submittedAt: humanizeRelativeTime(row.joinedAt, reference),
        status: 'Pending review',
        action: 'Review member',
        priority: 'medium'
      });
    });

    payoutRows.forEach((row) => {
      approvalsItems.push({
        id: `payout-${row.id}`,
        name: `${row.communityName} affiliate`,
        type: 'Affiliate payout',
        summary: `${row.firstName} ${row.lastName}`.trim(),
        submittedAt: humanizeRelativeTime(row.scheduledAt ?? row.createdAt, reference),
        status: row.status === 'processing' ? 'Processing' : 'Awaiting approval',
        action: 'Review payout',
        priority: row.status === 'processing' ? 'low' : 'high',
        amount: formatCurrency(row.amountCents, primaryCurrency)
      });
    });

    followRequestsRows.forEach((row) => {
      approvalsItems.push({
        id: `follow-${row.id}`,
        name: `${row.followerFirstName} ${row.followerLastName}`.trim(),
        type: 'Follow request',
        summary: `Waiting on ${row.followingFirstName} ${row.followingLastName}`.trim(),
        submittedAt: humanizeRelativeTime(row.createdAt, reference),
        status: 'Pending',
        action: 'Review connection',
        priority: 'low'
      });
    });

    const approvals = {
      pendingCount: approvalsItems.length,
      items: approvalsItems.slice(0, 10)
    };

    const topCommunities = topCommunitiesRows.map((row) => {
      const subscribers = toNumber(row.subscribers);
      return {
        id: `community-${row.id}`,
        name: row.name,
        revenue: formatCurrency(toNumber(row.revenue), revenueCurrency),
        subscribers,
        share: activeSubscriptions > 0 ? Math.round((subscribers / activeSubscriptions) * 100) : 0
      };
    });

    const revenue = {
      overview: {
        netRevenue: formatCurrency(revenueCurrentTotal, revenueCurrency),
        netRevenueChange: revenueChange.change,
        arr: formatCurrency(arrCents, primaryCurrency),
        mrr: formatCurrency(mrrCents, primaryCurrency),
        captureRate,
        failedPayments: paymentOutcomeMap.failed ?? 0,
        refundsPending
      },
      topCommunities,
      paymentHealth: {
        succeeded: paymentSucceeded,
        processing: paymentProcessing,
        requiresAction: paymentRequiresAction,
        failed: paymentOutcomeMap.failed ?? 0,
        total: paymentTotalConsidered
      }
    };

    const alerts = analyticsAlertsRows.map((row) => {
      const metadata = safeJsonParse(row.metadata, {});
      return {
        id: `alert-${row.alert_code ?? row.id}`,
        severity: row.severity,
        message: row.message,
        detectedAt: row.detected_at,
        detectedLabel: humanizeRelativeTime(row.detected_at, reference),
        resolvedAt: row.resolved_at,
        resolvedLabel: row.resolved_at ? humanizeRelativeTime(row.resolved_at, reference) : null,
        metadata
      };
    });

    const events = domainEventRows.map((row) => {
      const payload = safeJsonParse(row.payload, {});
      const actorName = `${row.actorFirstName ?? ''} ${row.actorLastName ?? ''}`.trim();
      const summaryParts = [row.eventType.replace(/[._]/g, ' ')];
      if (actorName) {
        summaryParts.push(`by ${actorName}`);
      }
      return {
        id: `event-${row.id}`,
        type: row.eventType,
        entity: row.entityType,
        summary: summaryParts.join(' '),
        occurredAt: row.createdAt,
        occurredLabel: humanizeRelativeTime(row.createdAt, reference),
        metadata: payload
      };
    });

    const averageResponseMinutes = Math.round(
      toNumber(tutorResponseRow?.avgResponse ?? tutorResponseRow?.avg_response)
    );

    const openAlerts = alerts.filter((alert) => !alert.resolvedAt).length;

    const upcomingLaunches = upcomingLiveClassRows.map((row) => {
      const startAt = row.startAt instanceof Date ? row.startAt : new Date(row.startAt);
      const diffMs = startAt.getTime() - reference.getTime();
      const diffDays = Math.max(0, Math.round(diffMs / DAY_IN_MS));
      const startIn = diffMs <= 0
        ? 'In progress'
        : diffDays === 0
          ? 'Starting today'
          : `In ${diffDays} day${diffDays === 1 ? '' : 's'}`;
      return {
        id: `launch-${row.id}`,
        title: row.title,
        community: row.communityName ?? 'Community',
        startAt: formatDateTime(startAt, { dateStyle: 'medium', timeStyle: 'short' }),
        startIn
      };
    });

<<<<<<< HEAD
    const monetizationSettings = await PlatformSettingsService.getMonetizationSettings();
=======
    const compliance = await IdentityVerificationService.getAdminOverview({ now: reference });
>>>>>>> cc9f96fa

    const operations = {
      support: {
        backlog: pendingMembershipRows.length + followRequestsRows.length,
        pendingMemberships: pendingMembershipRows.length,
        followRequests: followRequestsRows.length,
        avgResponseMinutes: averageResponseMinutes,
        dailyActiveMembers: dailyActiveCurrent
      },
      risk: {
        payoutsProcessing: payoutRows.length,
        failedPayments: paymentOutcomeMap.failed ?? 0,
        refundsPending,
        alertsOpen: openAlerts
      },
      platform: {
        totalUsers: formatNumber(totalUsers),
        newUsers30d: formatNumber(newUsersCurrent),
        newUsersChange: countChange(newUsersCurrent, newUsersPrevious, {
          label: 'vs prior 30d',
          unitSingular: 'signup',
          unitPlural: 'signups'
        }).change,
        communitiesLive: formatNumber(communityTotal),
        instructors: formatNumber(instructorCount)
      },
      upcomingLaunches
    };

    const profileStats = [
      { label: 'Active subscriptions', value: `${formatNumber(activeSubscriptions)} accounts` },
      { label: 'Communities live', value: `${formatNumber(communityTotal)} spaces` },
      { label: 'ARR', value: formatCurrency(arrCents, primaryCurrency) }
    ];

    const pendingKycMetric = compliance.metrics?.find((metric) => metric.id === 'kyc-pending-review');
    if (pendingKycMetric) {
      profileStats.push({ label: 'KYC reviews pending', value: `${pendingKycMetric.value} cases` });
    }

    const profileBio = `Overseeing ${formatNumber(communityTotal)} communities, ${formatNumber(
      activeSubscriptions
    )} active subscriptions, and ${formatCurrency(revenueCurrentTotal, revenueCurrency)} captured in the last 30 days.`;

    const searchIndex = [
      { id: 'admin-approvals', role: 'admin', type: 'Operations', title: 'Approvals queue', url: '/admin#approvals' },
      { id: 'admin-revenue', role: 'admin', type: 'Revenue', title: 'Revenue performance', url: '/admin#revenue' },
      { id: 'admin-activity', role: 'admin', type: 'Signals', title: 'Operational alerts', url: '/admin#activity' },
      { id: 'admin-compliance', role: 'admin', type: 'Compliance', title: 'KYC queue', url: '/admin#compliance' }
    ];

    return {
      role: { id: 'admin', label: 'Admin' },
      dashboard: {
        metrics,
        approvals,
        revenue,
        operations,
<<<<<<< HEAD
        activity: { alerts, events },
        settings: {
          monetization: monetizationSettings
        }
=======
        compliance,
        activity: { alerts, events }
>>>>>>> cc9f96fa
      },
      profileStats,
      profileBio,
      profileTitleSegment: 'Platform operations oversight',
      searchIndex
    };
  }
}<|MERGE_RESOLUTION|>--- conflicted
+++ resolved
@@ -5,11 +5,8 @@
 import UserPrivacySettingModel from '../models/UserPrivacySettingModel.js';
 import UserFollowModel from '../models/UserFollowModel.js';
 import FollowRecommendationModel from '../models/FollowRecommendationModel.js';
-<<<<<<< HEAD
 import PlatformSettingsService from './PlatformSettingsService.js';
-=======
 import IdentityVerificationService from './IdentityVerificationService.js';
->>>>>>> cc9f96fa
 
 function safeJsonParse(value, fallback = {}) {
   if (!value) return fallback;
@@ -3061,11 +3058,8 @@
       };
     });
 
-<<<<<<< HEAD
     const monetizationSettings = await PlatformSettingsService.getMonetizationSettings();
-=======
     const compliance = await IdentityVerificationService.getAdminOverview({ now: reference });
->>>>>>> cc9f96fa
 
     const operations = {
       support: {
@@ -3124,15 +3118,12 @@
         approvals,
         revenue,
         operations,
-<<<<<<< HEAD
         activity: { alerts, events },
         settings: {
           monetization: monetizationSettings
         }
-=======
         compliance,
         activity: { alerts, events }
->>>>>>> cc9f96fa
       },
       profileStats,
       profileBio,
