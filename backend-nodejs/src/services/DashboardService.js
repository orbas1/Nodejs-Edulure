--- conflicted
+++ resolved
@@ -12,7 +12,6 @@
 
 const DAY_IN_MS = 24 * 60 * 60 * 1000;
 
-<<<<<<< HEAD
 export function formatCurrency(amountCents, currency = 'USD') {
   const amount = Number(amountCents ?? 0) / 100;
   return new Intl.NumberFormat('en-US', {
@@ -96,371 +95,6 @@
     longest = Math.max(longest, streak);
     previous = day;
   }
-=======
-function toNumber(value) {
-  if (value === null || value === undefined) {
-    return 0;
-  }
-  const parsed = Number(value);
-  return Number.isNaN(parsed) ? 0 : parsed;
-}
-
-function formatNumber(value) {
-  return new Intl.NumberFormat('en-US').format(toNumber(value));
-}
-
-function normaliseStringArray(value) {
-  if (!value) return [];
-  if (Array.isArray(value)) {
-    return value
-      .map((entry) => String(entry).trim())
-      .filter((entry) => entry.length > 0);
-  }
-  if (typeof value === 'string') {
-    const trimmed = value.trim();
-    if (!trimmed) return [];
-    if (trimmed.startsWith('[')) {
-      const parsed = safeJsonParse(trimmed, []);
-      if (Array.isArray(parsed)) {
-        return parsed
-          .map((entry) => String(entry).trim())
-          .filter((entry) => entry.length > 0);
-      }
-    }
-    return trimmed
-      .split(',')
-      .map((entry) => entry.trim())
-      .filter((entry) => entry.length > 0);
-  }
-  if (typeof value === 'object') {
-    return Object.values(value)
-      .map((entry) => String(entry).trim())
-      .filter((entry) => entry.length > 0);
-  }
-  return [];
-}
-
-function formatPercentage(value, digits = 2) {
-  const numeric = Number(value ?? 0);
-  if (!Number.isFinite(numeric) || Number.isNaN(numeric)) {
-    return '0.00%';
-  }
-  return `${(numeric * 100).toFixed(digits)}%`;
-}
-
-function formatRoasFromCents(revenueCents, spendCents) {
-  const spend = Number(spendCents ?? 0);
-  const revenue = Number(revenueCents ?? 0);
-  if (spend <= 0) return null;
-  const ratio = revenue / spend;
-  if (!Number.isFinite(ratio)) return null;
-  return `${ratio.toFixed(2)}x`;
-}
-
-function formatScheduleRange(startAt, endAt) {
-  if (!startAt && !endAt) {
-    return 'Schedule pending';
-  }
-  if (startAt && endAt) {
-    return `${formatDateTime(startAt, { dateStyle: 'medium' })} – ${formatDateTime(endAt, { dateStyle: 'medium' })}`;
-  }
-  if (startAt) {
-    return `Starts ${formatDateTime(startAt, { dateStyle: 'medium' })}`;
-  }
-  return `Runs until ${formatDateTime(endAt, { dateStyle: 'medium' })}`;
-}
-
-function accumulateCurrency(map, currency, cents) {
-  if (!currency) return;
-  const current = map.get(currency) ?? 0;
-  map.set(currency, current + Number(cents ?? 0));
-}
-
-function capitalise(value) {
-  if (!value) return '';
-  const stringValue = String(value);
-  if (!stringValue.length) return '';
-  return stringValue.charAt(0).toUpperCase() + stringValue.slice(1);
-}
-
-function normaliseFilename(name) {
-  if (!name) return 'Untitled asset';
-  const leaf = String(name).split('/').pop();
-  return leaf.replace(/\.[^/.]+$/, '').replace(/[-_]/g, ' ').replace(/\s+/g, ' ').trim();
-}
-
-function resolvePlacementSurface(campaign) {
-  const featureFlag = campaign.metadata?.featureFlag;
-  if (typeof featureFlag === 'string' && featureFlag.includes('explorer')) {
-    return 'Explorer';
-  }
-  if (typeof featureFlag === 'string' && featureFlag.includes('feed')) {
-    return 'Learning feed';
-  }
-  if (campaign.metadata?.promotedCommunityId) {
-    return 'Community spotlight';
-  }
-  return 'Learning feed';
-}
-
-function resolvePlacementSlot(campaign) {
-  switch (campaign.objective) {
-    case 'conversions':
-      return 'Conversion spotlight';
-    case 'leads':
-      return 'Lead capture hero';
-    case 'traffic':
-      return 'Traffic accelerator';
-    case 'awareness':
-    default:
-      return 'Awareness banner';
-  }
-}
-
-function buildPlacementTags(campaign, keywords, audiences) {
-  const tags = new Set();
-  if (campaign.objective) {
-    tags.add(`Objective · ${capitalise(campaign.objective)}`);
-  }
-  const featureFlag = campaign.metadata?.featureFlag;
-  if (featureFlag) {
-    tags.add(`Flag · ${featureFlag}`);
-  }
-  const promotedCommunityId = campaign.metadata?.promotedCommunityId;
-  if (promotedCommunityId) {
-    tags.add(`Community · #${promotedCommunityId}`);
-  }
-  keywords.slice(0, 2).forEach((keyword) => tags.add(`Keyword · ${keyword}`));
-  audiences.slice(0, 2).forEach((audience) => tags.add(`Audience · ${audience}`));
-  return Array.from(tags);
-}
-
-function buildInstructorProjectsWorkspace({
-  user,
-  now,
-  courseSummaries = [],
-  assignments = [],
-  pipelineBookings = [],
-  tutorBookings = [],
-  communityResources = [],
-  assets = [],
-  campaignsDetailed = []
-}) {
-  const formatCurrencySummary = (currencyMap) => {
-    const entries = Array.from(currencyMap.entries()).filter(([, cents]) => Number(cents ?? 0) !== 0);
-    if (entries.length === 0) {
-      return '—';
-    }
-    if (entries.length === 1) {
-      const [currency, cents] = entries[0];
-      return formatCurrency(cents, currency);
-    }
-    return entries.map(([currency, cents]) => formatCurrency(cents, currency)).join(' · ');
-  };
-
-  const courseById = new Map(courseSummaries.map((course) => [Number(course.id), course]));
-  const stageLabelByStatus = {
-    draft: 'Qualification',
-    discovery: 'Qualification',
-    qualification: 'Qualification',
-    pilot: 'Pilot',
-    beta: 'Pilot',
-    negotiation: 'Negotiation',
-    enterprise: 'Negotiation',
-    contract: 'Contract',
-    published: 'Contract',
-    renewal: 'Renewal'
-  };
-  const stageProbability = {
-    Qualification: 0.35,
-    Pilot: 0.55,
-    Negotiation: 0.68,
-    Contract: 0.82,
-    Renewal: 0.9
-  };
-
-  const bidPipeline = [];
-  const stageBreakdown = new Map();
-  const clientPipeline = new Map();
-  const pipelineValueByCurrency = new Map();
-  const weightedValueByCurrency = new Map();
-  const probabilityValues = [];
-  const conversionValues = [];
-
-  courseSummaries.forEach((course) => {
-    const metadata = course.metadata ?? {};
-    const listings = Array.isArray(metadata.catalogueListings) ? metadata.catalogueListings : [];
-    listings.forEach((listing, index) => {
-      const channel = listing.channel ?? listing.workspace ?? listing.id ?? 'Marketplace';
-      const rawStatus = (listing.status ?? 'Draft').toString().toLowerCase();
-      const stage = stageLabelByStatus[rawStatus] ?? 'Qualification';
-      const priceCents = Number.isFinite(Number(listing.price)) ? Number(listing.price) : Number(course.priceAmount ?? 0);
-      const conversions = Number(listing.conversions ?? 0);
-      const impressions = Number(listing.impressions ?? 0);
-      let conversionRate = Number(listing.conversionRate ?? 0);
-      if (conversionRate > 1) {
-        conversionRate = conversionRate / 100;
-      }
-      if (!Number.isFinite(conversionRate) || conversionRate <= 0) {
-        conversionRate = impressions > 0 ? conversions / impressions : 0.12;
-      }
-      const expectedDeals = conversions > 0 ? conversions : Math.max(1, Math.round(conversionRate * 100));
-      const pipelineValueCents = Math.max(0, priceCents) * expectedDeals;
-      const probability = stageProbability[stage] ?? 0.45;
-      const updatedAt = listing.lastSyncedAt ? new Date(listing.lastSyncedAt) : course.releaseAt ?? now;
-      const currency = listing.currency ?? course.priceCurrency ?? 'USD';
-      const conversionLabel = conversions > 0 ? `${conversions} wins` : formatPercentage(conversionRate, 1);
-
-      bidPipeline.push({
-        id: `bid-${course.id}-${listing.id ?? index}`,
-        name: course.title,
-        channel,
-        status: capitalise(listing.status ?? 'Draft'),
-        stage,
-        valueCents: pipelineValueCents,
-        value: formatCurrency(pipelineValueCents, currency),
-        currency,
-        probability,
-        probabilityLabel: `${Math.round(probability * 100)}%`,
-        conversionRate,
-        conversionLabel,
-        updatedAt: updatedAt instanceof Date ? updatedAt : new Date(updatedAt),
-        updatedLabel: updatedAt
-          ? formatDateTime(updatedAt, { dateStyle: 'medium', timeStyle: 'short' })
-          : 'Not yet synced',
-        nextAction:
-          rawStatus === 'pilot'
-            ? 'Graduate pilot to enterprise tier'
-            : rawStatus === 'draft'
-              ? 'Finalise commercial terms'
-              : 'Monitor performance telemetry',
-        owner: resolveName(user.firstName, user.lastName, user.email)
-      });
-
-      const stageEntry = stageBreakdown.get(stage) ?? {
-        id: `stage-${stage.toLowerCase().replace(/\s+/g, '-')}`,
-        name: stage,
-        count: 0,
-        valueByCurrency: new Map(),
-        probabilityTotal: 0
-      };
-      stageEntry.count += 1;
-      stageEntry.probabilityTotal += probability;
-      accumulateCurrency(stageEntry.valueByCurrency, currency, pipelineValueCents);
-      stageBreakdown.set(stage, stageEntry);
-
-      const clientKey = channel.toLowerCase();
-      const clientEntry = clientPipeline.get(clientKey) ?? {
-        id: `client-${clientKey || 'channel'}`,
-        name: channel,
-        pipelineValueByCurrency: new Map(),
-        stageCounts: new Map(),
-        probabilityTotal: 0,
-        conversionTotal: 0,
-        records: 0,
-        owner: resolveName(user.firstName, user.lastName, user.email),
-        latestUpdate: null
-      };
-      clientEntry.records += 1;
-      accumulateCurrency(clientEntry.pipelineValueByCurrency, currency, pipelineValueCents);
-      clientEntry.stageCounts.set(stage, (clientEntry.stageCounts.get(stage) ?? 0) + 1);
-      clientEntry.probabilityTotal += probability;
-      clientEntry.conversionTotal += conversionRate;
-      if (!clientEntry.latestUpdate || (updatedAt && updatedAt > clientEntry.latestUpdate)) {
-        clientEntry.latestUpdate = updatedAt instanceof Date ? updatedAt : new Date(updatedAt);
-      }
-      clientPipeline.set(clientKey, clientEntry);
-
-      accumulateCurrency(pipelineValueByCurrency, currency, pipelineValueCents);
-      accumulateCurrency(weightedValueByCurrency, currency, Math.round(pipelineValueCents * probability));
-      probabilityValues.push(probability);
-      conversionValues.push(conversionRate);
-    });
-  });
-
-  bidPipeline.sort((a, b) => {
-    if ((b.probability ?? 0) !== (a.probability ?? 0)) {
-      return (b.probability ?? 0) - (a.probability ?? 0);
-    }
-    return (b.updatedAt?.getTime() ?? 0) - (a.updatedAt?.getTime() ?? 0);
-  });
-
-  const bidStages = Array.from(stageBreakdown.values()).map((entry) => {
-    const valueLabel = formatCurrencySummary(entry.valueByCurrency);
-    const averageProbability =
-      entry.count > 0 ? `${Math.round((entry.probabilityTotal / entry.count) * 100)}%` : '—';
-    return {
-      id: entry.id,
-      name: entry.name,
-      count: entry.count,
-      value: valueLabel,
-      averageProbability
-    };
-  });
-
-  const responseTimes = tutorBookings
-    .filter((booking) => booking.requestedAt && booking.confirmedAt)
-    .map((booking) =>
-      Math.max(0, Math.round((booking.confirmedAt.getTime() - booking.requestedAt.getTime()) / (60 * 1000)))
-    );
-  const averageResponseMinutes = responseTimes.length
-    ? Math.round(responseTimes.reduce((total, value) => total + value, 0) / responseTimes.length)
-    : null;
-  const responseLabel = averageResponseMinutes !== null ? minutesToReadable(averageResponseMinutes) : 'No confirmed bids';
-
-  const projectSummary = [
-    {
-      id: 'projects-active-bids',
-      label: 'Active bids',
-      value: `${bidPipeline.length}`,
-      detail: bidPipeline.length > 0 ? 'Across marketplace & enterprise channels' : 'Publish a bid to get started',
-      tone: bidPipeline.length > 0 ? 'primary' : 'neutral',
-      trend: bidPipeline.length > 0 ? 'up' : 'neutral'
-    },
-    {
-      id: 'projects-weighted-pipeline',
-      label: 'Weighted pipeline',
-      value: formatCurrencySummary(weightedValueByCurrency),
-      detail: 'Probability-adjusted forecast for next 60 days',
-      tone: 'success',
-      trend: 'up'
-    },
-    {
-      id: 'projects-conversion',
-      label: 'Avg. conversion',
-      value: conversionValues.length
-        ? formatPercentage(
-            conversionValues.reduce((total, value) => total + value, 0) / conversionValues.length,
-            1
-          )
-        : '0.0%',
-      detail: 'Rolling 30d performance across bids',
-      tone: 'info',
-      trend: conversionValues.length ? 'up' : 'neutral'
-    },
-    {
-      id: 'projects-response-sla',
-      label: 'Bid response SLA',
-      value: responseLabel,
-      detail: `${pipelineBookings.length} inbound brief${pipelineBookings.length === 1 ? '' : 's'} awaiting triage`,
-      tone: averageResponseMinutes !== null && averageResponseMinutes <= 120 ? 'success' : 'warning',
-      trend: averageResponseMinutes !== null && averageResponseMinutes <= 180 ? 'up' : 'down'
-    }
-  ];
-
-  const isProjectAssignment = (assignment) => {
-    const metadata = assignment.metadata ?? {};
-    const tags = normaliseStringArray(metadata.tags ?? metadata.labels ?? metadata.categories);
-    const keywords = `${assignment.title ?? ''} ${assignment.instructions ?? ''}`.toLowerCase();
-    const projectKeywords = ['project', 'proposal', 'audit', 'launch', 'bid', 'playbook'];
-    const hasKeyword = projectKeywords.some((keyword) => keywords.includes(keyword));
-    const requiresReview = Boolean(
-      metadata.requiresReview || metadata.reviewRequired || metadata.requiresApproval
-    );
-    const taggedProject = tags.some((tag) => projectKeywords.includes(tag.toLowerCase()));
-    return requiresReview || hasKeyword || taggedProject;
-  };
->>>>>>> f255edfa
 
   const projectProposals = assignments
     .filter(isProjectAssignment)
@@ -546,7 +180,6 @@
       return a.id.localeCompare(b.id);
     });
 
-<<<<<<< HEAD
 export function buildLearningPace(completions = [], referenceDate = new Date()) {
   const start = new Date(referenceDate.getTime() - 6 * DAY_IN_MS);
   const buckets = new Map();
@@ -563,23 +196,6 @@
     if (!buckets.has(key)) return;
     const minutes = Number(entry.durationMinutes ?? 0);
     buckets.set(key, buckets.get(key) + (Number.isFinite(minutes) ? minutes : 0));
-=======
-  const proposalTimeline = projectProposals
-    .filter((proposal) => proposal.dueDate)
-    .slice(0, 8)
-    .map((proposal) => ({
-      id: `timeline-${proposal.id}`,
-      title: proposal.title,
-      stage: proposal.stage,
-      dueLabel: proposal.dueLabel,
-      dueIn: proposal.dueIn,
-      owner: proposal.owner
-    }));
-
-  const reviewStakeholders = new Set();
-  projectProposals.forEach((proposal) => {
-    proposal.reviewers.forEach((reviewer) => reviewStakeholders.add(reviewer));
->>>>>>> f255edfa
   });
   const approvalsRequired = Math.max(reviewStakeholders.size, 2);
   const nextReview = proposalTimeline[0]?.dueLabel ?? formatDateTime(now, { dateStyle: 'long' });
@@ -590,7 +206,6 @@
   const riskAppetite =
     averageRiskScore >= 2.5 ? 'High risk portfolio' : averageRiskScore >= 1.75 ? 'Balanced risk posture' : 'Low risk';
 
-<<<<<<< HEAD
   const dayFormatter = new Intl.DateTimeFormat('en-US', { weekday: 'short' });
   return Array.from(buckets.entries()).map(([key, minutes]) => {
     const day = new Date(`${key}T00:00:00Z`);
@@ -1076,549 +691,6 @@
       label: keyword
     }))
   );
-=======
-  const reviewBoard = {
-    owner: resolveName(user.firstName, user.lastName, user.email),
-    approvalsRequired,
-    nextReview,
-    nextReviewWindow,
-    riskAppetite,
-    escalationContact: user.email,
-    cadence: 'Deal desk meets weekly on Tuesdays 09:00 UTC',
-    automation: 'Bid scoring automation triages new proposals in under 2 minutes.',
-    security:
-      'Proposals stored in AES-256 encrypted vault with per-approver MFA, full audit trails, and dynamic watermarks.'
-  };
-
-  const projectDeliverables = communityResources
-    .filter((resource) => resource.createdBy === user.id)
-    .map((resource) => {
-      const metadata = safeJsonParse(resource.metadata, {});
-      return {
-        id: `deliverable-${resource.id}`,
-        title: resource.title,
-        community: resource.communityName,
-        status: resource.status ?? 'Published',
-        type: resource.resourceType,
-        updatedLabel: resource.publishedAt
-          ? formatDateTime(resource.publishedAt, { dateStyle: 'medium', timeStyle: undefined })
-          : 'Draft',
-        tags: normaliseStringArray(resource.tags).slice(0, 5),
-        version: metadata.version ?? metadata.deckVersion ?? null
-      };
-    });
-
-  const projectArtifacts = assets.slice(0, 8).map((asset) => ({
-    id: `artifact-${asset.id}`,
-    name: normaliseFilename(asset.originalFilename),
-    stage: asset.metadata?.stage ?? 'Asset',
-    lastUpdated: asset.updatedAt
-      ? formatDateTime(asset.updatedAt, { dateStyle: 'medium', timeStyle: 'short' })
-      : 'Not updated',
-    owner: resolveName(user.firstName, user.lastName, 'Instructor'),
-    notes: asset.metadata?.notes ?? asset.metadata?.summary ?? null
-  }));
-
-  const projectSignals = campaignsDetailed.slice(0, 6).map((entry) => {
-    const conversionsDelta = entry.previousMetric
-      ? entry.latestMetric.conversions - entry.previousMetric.conversions
-      : entry.latestMetric?.conversions ?? 0;
-    const momentum = conversionsDelta > 0 ? 'up' : conversionsDelta < 0 ? 'down' : 'neutral';
-    return {
-      id: `signal-${entry.campaign.id}`,
-      title: entry.campaign.name,
-      channel: entry.placementSurface,
-      status: capitalise(entry.campaign.status ?? 'pending'),
-      spend: formatCurrency(entry.spendCents, entry.spendCurrency),
-      roas:
-        formatRoasFromCents(entry.lifetime.revenueCents, entry.lifetime.spendCents) ?? 'Awaiting spend data',
-      delta:
-        conversionsDelta === 0
-          ? 'Stable conversions'
-          : `${conversionsDelta > 0 ? '+' : ''}${conversionsDelta} conversions vs last sync`,
-      momentum,
-      objective: entry.campaign.objective ? capitalise(entry.campaign.objective) : 'Awareness',
-      lastObserved: entry.latestMetric?.date
-        ? formatDateTime(entry.latestMetric.date, { dateStyle: 'medium', timeStyle: 'short' })
-        : 'No telemetry',
-      tags: entry.placementTags.slice(0, 4)
-    };
-  });
-
-  const projectClients = Array.from(clientPipeline.values()).map((client) => {
-    const entries = Array.from(client.pipelineValueByCurrency.entries());
-    const valueLabel = entries.length
-      ? entries.map(([currency, cents]) => formatCurrency(cents, currency)).join(' · ')
-      : '—';
-    const averageProbability = client.records > 0 ? client.probabilityTotal / client.records : 0;
-    const averageConversion = client.records > 0 ? client.conversionTotal / client.records : 0;
-    const topStage = Array.from(client.stageCounts.entries()).sort((a, b) => b[1] - a[1])[0]?.[0] ?? 'Qualification';
-    return {
-      id: client.id,
-      name: client.name,
-      pipelineValue: valueLabel,
-      averageProbability: `${Math.round(averageProbability * 100)}%`,
-      averageConversion: formatPercentage(averageConversion || 0, 1),
-      activeProjects: client.records,
-      topStage,
-      owner: client.owner,
-      updatedLabel: client.latestUpdate
-        ? formatDateTime(client.latestUpdate, { dateStyle: 'medium', timeStyle: 'short' })
-        : 'Not yet synced'
-    };
-  });
-
-  const projectControls = {
-    owner: resolveName(user.firstName, user.lastName, user.email),
-    approvalsRequired,
-    reviewCadence: 'Weekly deal desk with rolling 48h async approvals',
-    lastAudit: formatDateTime(now, { dateStyle: 'long' }),
-    security:
-      'RBAC enforced with MFA, TLS 1.3 in transit, AES-256 at rest, and immutable audit trails across proposals.',
-    dataResidency: 'US & EU data centres with geo-fenced storage and regional failover.',
-    retention:
-      'Executed contracts retained for 7 years with auto-expiring watermarked downloads after 48 hours.',
-    automation:
-      'Machine scoring evaluates every bid against historical win patterns and flags anomalies instantly.',
-    compliance: [
-      'Multi-party approval required above $50k contract value.',
-      'Identity verification enforced for all external stakeholders before access.',
-      'Real-time anomaly detection guards against pricing regressions and duplicated bids.'
-    ],
-    alerts: [
-      'SLA breach triggers auto-escalation to revenue operations.',
-      'Win probability below 35% routes to playbook automation.',
-      'High-risk deals require security review before approval.'
-    ]
-  };
-
-  const projectsWorkspace = {
-    summary: projectSummary,
-    bids: {
-      pipeline: bidPipeline,
-      stages: bidStages,
-      backlog: pipelineBookings,
-      metrics: {
-        totalPipeline: formatCurrencySummary(pipelineValueByCurrency),
-        weightedPipeline: formatCurrencySummary(weightedValueByCurrency),
-        averageProbability: probabilityValues.length
-          ? `${Math.round((
-              probabilityValues.reduce((total, value) => total + value, 0) /
-              probabilityValues.length
-            ) * 100)}%`
-          : '—',
-        averageConversion: conversionValues.length
-          ? formatPercentage(
-              conversionValues.reduce((total, value) => total + value, 0) / conversionValues.length,
-              1
-            )
-          : '0.0%',
-        responseSla: responseLabel,
-        inboundRequests: pipelineBookings.length
-      }
-    },
-    proposals: {
-      active: projectProposals,
-      reviewBoard,
-      timeline: proposalTimeline
-    },
-    portfolio: {
-      deliverables: projectDeliverables,
-      artifacts: projectArtifacts
-    },
-    clients: projectClients,
-    signals: projectSignals,
-    controls: projectControls
-  };
-
-  const projectSearchEntries = [
-    ...projectsWorkspace.bids.pipeline.map((bid) => ({
-      id: `search-instructor-project-bid-${bid.id}`,
-      role: 'instructor',
-      type: 'Project bid',
-      title: `${bid.name} · ${bid.channel}`,
-      url: '/dashboard/instructor/projects'
-    })),
-    ...projectsWorkspace.proposals.active.map((proposal) => ({
-      id: `search-instructor-project-proposal-${proposal.id}`,
-      role: 'instructor',
-      type: 'Project proposal',
-      title: proposal.title,
-      url: '/dashboard/instructor/projects'
-    }))
-  ];
-
-  return { projectsWorkspace, projectSearchEntries };
-}
-
-function computeToolCategoryFromSlug(slug) {
-  if (!slug) return 'Enablement';
-  const value = String(slug).toLowerCase();
-  if (value.includes('ops') || value.includes('operations')) {
-    return 'Operations';
-  }
-  if (value.includes('lab') || value.includes('studio') || value.includes('workshop')) {
-    return 'Studio';
-  }
-  if (value.includes('growth') || value.includes('sales') || value.includes('revenue')) {
-    return 'Revenue';
-  }
-  if (value.includes('community') || value.includes('collab')) {
-    return 'Collaboration';
-  }
-  if (value.includes('analytics') || value.includes('insight')) {
-    return 'Intelligence';
-  }
-  return 'Enablement';
-}
-
-function computeToolLifecycleStage(createdAt, referenceDate = new Date()) {
-  if (!createdAt) return 'Onboarding';
-  const created = createdAt instanceof Date ? createdAt : new Date(createdAt);
-  const diffMs = referenceDate.getTime() - created.getTime();
-  const diffDays = Math.max(0, Math.round(diffMs / DAY_IN_MS));
-  if (diffDays < 90) return 'Onboarding';
-  if (diffDays < 240) return 'Growth';
-  if (diffDays < 480) return 'Scale';
-  return 'Mature';
-}
-
-function computeToolStatus(utilisationRate, adoptionVelocity) {
-  const utilisation = Number.isFinite(utilisationRate) ? utilisationRate : 0;
-  const velocity = Number.isFinite(adoptionVelocity) ? adoptionVelocity : 0;
-  if (utilisation >= 0.92) {
-    return velocity >= 0 ? 'At capacity' : 'Stabilising';
-  }
-  if (utilisation >= 0.75) {
-    return velocity >= 0 ? 'Scaling' : 'Monitoring';
-  }
-  if (utilisation >= 0.45) {
-    return velocity >= 0 ? 'Healthy' : 'Re-energise';
-  }
-  return velocity >= 0 ? 'Pilot' : 'Reboot';
-}
-
-function formatSignedNumber(value) {
-  const numeric = Number(value ?? 0);
-  if (!Number.isFinite(numeric) || Number.isNaN(numeric) || numeric === 0) {
-    return '0';
-  }
-  const absolute = Math.abs(numeric);
-  const formatted = new Intl.NumberFormat('en-US').format(absolute);
-  return `${numeric > 0 ? '+' : '−'}${formatted}`;
-}
-
-function describeDelta(current, previous) {
-  const currentValue = Number(current ?? 0);
-  const previousValue = Number(previous ?? 0);
-  const diff = currentValue - previousValue;
-  if (diff === 0) {
-    return 'No change vs prior 30d';
-  }
-  return `${formatSignedNumber(diff)} vs prior 30d`;
-}
-
-export function buildAvatarUrl(email) {
-  const hash = crypto.createHash('md5').update(String(email).trim().toLowerCase()).digest('hex');
-  return `https://www.gravatar.com/avatar/${hash}?d=identicon&s=160`;
-}
-
-export function formatCurrency(amountCents, currency = 'USD') {
-  const formatter = new Intl.NumberFormat('en-US', {
-    style: 'currency',
-    currency,
-    minimumFractionDigits: 2
-  });
-  const amount = Number(amountCents ?? 0) / 100;
-  return formatter.format(amount);
-}
-
-export function formatReleaseOffsetLabel(offsetDays) {
-  const offset = Number.isFinite(Number(offsetDays)) ? Number(offsetDays) : null;
-  if (offset === null || Number.isNaN(offset) || offset <= 0) {
-    return 'Launch week';
-  }
-  if (offset % 7 === 0) {
-    const week = offset / 7 + 1;
-    return `Week ${week}`;
-  }
-  return `Day ${offset}`;
-}
-
-export function humanizeRelativeTime(date, referenceDate = new Date()) {
-  if (!date) return 'Unknown';
-  const target = typeof date === 'string' ? new Date(date) : new Date(date.getTime());
-  const diffMs = referenceDate.getTime() - target.getTime();
-  const diffMinutes = Math.round(diffMs / 60000);
-  if (diffMinutes < 1) return 'Just now';
-  if (diffMinutes < 60) return `${diffMinutes}m ago`;
-  const diffHours = Math.round(diffMinutes / 60);
-  if (diffHours < 24) return `${diffHours}h ago`;
-  const diffDays = Math.round(diffHours / 24);
-  if (diffDays < 7) return `${diffDays}d ago`;
-  const diffWeeks = Math.round(diffDays / 7);
-  if (diffWeeks < 5) return `${diffWeeks}w ago`;
-  const diffMonths = Math.round(diffDays / 30);
-  if (diffMonths < 12) return `${diffMonths}mo ago`;
-  const diffYears = Math.round(diffDays / 365);
-  return `${diffYears}y ago`;
-}
-
-function humanizeFutureTime(date, referenceDate = new Date()) {
-  if (!date) return 'TBD';
-  const target = typeof date === 'string' ? new Date(date) : new Date(date.getTime());
-  const diffMs = target.getTime() - referenceDate.getTime();
-  if (diffMs <= 0) {
-    const diffAbsMinutes = Math.round(Math.abs(diffMs) / 60000);
-    if (diffAbsMinutes < 60) return 'Past due';
-    const diffAbsHours = Math.round(diffAbsMinutes / 60);
-    if (diffAbsHours < 24) return 'Past due';
-    const diffAbsDays = Math.round(diffAbsHours / 24);
-    return diffAbsDays === 1 ? '1 day late' : `${diffAbsDays}d late`;
-  }
-  const diffMinutes = Math.round(diffMs / 60000);
-  if (diffMinutes < 60) return `In ${diffMinutes}m`;
-  const diffHours = Math.round(diffMinutes / 60);
-  if (diffHours < 24) {
-    if (diffHours === 0) return 'Later today';
-    return `In ${diffHours}h`;
-  }
-  const diffDays = Math.round(diffHours / 24);
-  if (diffDays === 0) return 'Today';
-  if (diffDays === 1) return 'Tomorrow';
-  if (diffDays < 7) return `In ${diffDays}d`;
-  const diffWeeks = Math.round(diffDays / 7);
-  if (diffWeeks < 5) return `In ${diffWeeks}w`;
-  const diffMonths = Math.round(diffDays / 30);
-  if (diffMonths < 12) return `In ${diffMonths}mo`;
-  const diffYears = Math.round(diffDays / 365);
-  return `In ${diffYears}y`;
-}
-
-export function calculateLearningStreak(completionDates, referenceDate = new Date()) {
-  if (!completionDates?.length) {
-    return { current: 0, longest: 0 };
-  }
-
-  const daySet = new Set();
-  completionDates.forEach((date) => {
-    if (!date) return;
-    const resolved = typeof date === 'string' ? new Date(date) : date;
-    const key = resolved.toISOString().slice(0, 10);
-    daySet.add(key);
-  });
-
-  const sortedDays = Array.from(daySet)
-    .sort()
-    .map((iso) => new Date(`${iso}T00:00:00Z`));
-
-  let longest = 0;
-  let streak = 1;
-  for (let i = 1; i < sortedDays.length; i += 1) {
-    const diffDays = (sortedDays[i].getTime() - sortedDays[i - 1].getTime()) / (24 * 60 * 60 * 1000);
-    if (diffDays === 1) {
-      streak += 1;
-    } else {
-      longest = Math.max(longest, streak);
-      streak = 1;
-    }
-  }
-  longest = Math.max(longest, streak);
-
-  const todayKey = referenceDate.toISOString().slice(0, 10);
-  let cursor = new Date(`${todayKey}T00:00:00Z`);
-  let current = 0;
-  while (daySet.has(cursor.toISOString().slice(0, 10))) {
-    current += 1;
-    cursor = new Date(cursor.getTime() - 24 * 60 * 60 * 1000);
-  }
-
-  return { current, longest };
-}
-
-export function buildLearningPace(completions, referenceDate = new Date()) {
-  const days = [];
-  for (let offset = 6; offset >= 0; offset -= 1) {
-    const day = new Date(referenceDate.getTime() - offset * 24 * 60 * 60 * 1000);
-    const key = day.toLocaleDateString('en-US', { weekday: 'short' });
-    days.push({ key, minutes: 0 });
-  }
-
-  completions.forEach((completion) => {
-    if (!completion.completedAt) return;
-    const completedAt = typeof completion.completedAt === 'string'
-      ? new Date(completion.completedAt)
-      : completion.completedAt;
-    const diffDays = Math.floor(
-      (referenceDate.setHours(0, 0, 0, 0) - completedAt.setHours(0, 0, 0, 0)) /
-        (24 * 60 * 60 * 1000)
-    );
-    if (diffDays >= 0 && diffDays < 7) {
-      const index = 6 - diffDays;
-      if (days[index]) {
-        days[index].minutes += Number(completion.durationMinutes ?? 0);
-      }
-    }
-  });
-
-  return days.map((entry) => ({ day: entry.key, minutes: entry.minutes }));
-}
-
-export function buildCommunityDashboard({
-  user,
-  now,
-  communityMemberships,
-  communityStats,
-  communityResources,
-  communityPosts,
-  communityMessages,
-  communityMessageContributions,
-  communityAssignments,
-  liveClassrooms,
-  tutorBookings,
-  adsCampaigns,
-  adsMetrics,
-  communityPaywallTiers,
-  communitySubscriptions
-}) {
-  const managedCommunityIds = new Set();
-  const communityLookup = new Map();
-
-  communityMemberships.forEach((membership) => {
-    const communityId = Number(membership.communityId);
-    if (!Number.isFinite(communityId)) return;
-    const normalised = {
-      communityId,
-      communityName: membership.communityName ?? `Community ${communityId}`,
-      role: membership.role ?? 'member',
-      status: membership.status ?? 'pending',
-      ownerId: Number(membership.ownerId ?? membership.userId ?? 0),
-      joinedAt: membership.joinedAt ? new Date(membership.joinedAt) : null,
-      metadata: safeJsonParse(membership.membershipMetadata, {})
-    };
-    communityLookup.set(communityId, normalised);
-    if (normalised.ownerId === user.id || normalised.role !== 'member') {
-      managedCommunityIds.add(communityId);
-    }
-  });
-
-  communityPaywallTiers.forEach((tier) => {
-    const communityId = Number(tier.communityId);
-    if (!Number.isFinite(communityId)) return;
-    const ownerId = Number(tier.ownerId);
-    if (ownerId && ownerId === user.id) {
-      managedCommunityIds.add(communityId);
-      if (!communityLookup.has(communityId)) {
-        communityLookup.set(communityId, {
-          communityId,
-          communityName: tier.communityName ?? `Community ${communityId}`,
-          role: 'owner',
-          status: 'active',
-          ownerId,
-          joinedAt: null,
-          metadata: {}
-        });
-      }
-    }
-  });
-
-  liveClassrooms.forEach((session) => {
-    const communityId = Number(session.communityId);
-    if (!Number.isFinite(communityId)) return;
-    if (managedCommunityIds.has(communityId)) return;
-    if (session.instructorId && Number(session.instructorId) === user.id) {
-      managedCommunityIds.add(communityId);
-      communityLookup.set(communityId, {
-        communityId,
-        communityName: session.communityName ?? `Community ${communityId}`,
-        role: 'host',
-        status: session.status ?? 'scheduled',
-        ownerId: Number(session.instructorId),
-        joinedAt: session.startAt ? new Date(session.startAt) : null,
-        metadata: safeJsonParse(session.metadata, {})
-      });
-    }
-  });
-
-  if (managedCommunityIds.size === 0) {
-    return null;
-  }
-
-  const statsByCommunity = new Map();
-  communityStats.forEach((stat) => {
-    const communityId = Number(stat.community_id ?? stat.communityId);
-    if (!Number.isFinite(communityId)) return;
-    statsByCommunity.set(communityId, {
-      activeMembers: Number(stat.active_members ?? stat.activeMembers ?? 0),
-      pendingMembers: Number(stat.pending_members ?? stat.pendingMembers ?? 0),
-      moderators: Number(stat.moderators ?? stat.moderatorCount ?? stat.moderator_count ?? 0),
-      escalationsOpen: Number(stat.escalations_open ?? stat.escalationsOpen ?? 0),
-      incidentsOpen: Number(stat.incidents_open ?? stat.incidentsOpen ?? 0)
-    });
-  });
-
-  const liveSessions = liveClassrooms.map((session) => ({
-    ...session,
-    startAt: session.startAt ? new Date(session.startAt) : null,
-    endAt: session.endAt ? new Date(session.endAt) : null,
-    metadata: safeJsonParse(session.metadata, {})
-  }));
-
-  const tutorBookingsNormalised = tutorBookings.map((booking) => ({
-    ...booking,
-    scheduledStart: booking.scheduledStart ? new Date(booking.scheduledStart) : null,
-    metadata: safeJsonParse(booking.metadata, {})
-  }));
-
-  const contributionByCommunity = new Map();
-  communityMessageContributions.forEach((row) => {
-    const communityId = Number(row.communityId ?? row.community_id);
-    if (!Number.isFinite(communityId)) return;
-    contributionByCommunity.set(communityId, Number(row.contribution_count ?? 0));
-  });
-
-  const incidentsFromMessages = communityMessages
-    .map((message) => {
-      const metadata = safeJsonParse(message.metadata, {});
-      if (!metadata.flagged && !metadata.escalation) return null;
-      const communityId = Number(message.communityId ?? metadata.communityId ?? 0);
-      if (!managedCommunityIds.has(communityId)) return null;
-      return {
-        id: `incident-${message.id}`,
-        communityId,
-        communityName: message.communityName ?? communityLookup.get(communityId)?.communityName ?? 'Community',
-        severity: metadata.severity ?? 'medium',
-        status: metadata.escalation?.status ?? 'triage',
-        openedAt: message.deliveredAt ? new Date(message.deliveredAt) : null,
-        owner:
-          metadata.escalation?.owner ??
-          metadata.moderator ??
-          (`${user.firstName ?? ''} ${user.lastName ?? ''}`.trim() || 'Moderator'),
-        summary: metadata.summary ?? (metadata.flaggedReason ?? message.body?.slice(0, 120) ?? 'Flagged conversation')
-      };
-    })
-    .filter(Boolean);
-
-  const totalActiveMembers = Array.from(managedCommunityIds).reduce((total, communityId) => {
-    const stats = statsByCommunity.get(communityId);
-    return total + Number(stats?.activeMembers ?? 0);
-  }, 0);
-
-  const totalPendingMembers = Array.from(managedCommunityIds).reduce((total, communityId) => {
-    const stats = statsByCommunity.get(communityId);
-    return total + Number(stats?.pendingMembers ?? 0);
-  }, 0);
-
-  const totalModerators = Array.from(managedCommunityIds).reduce((total, communityId) => {
-    const stats = statsByCommunity.get(communityId);
-    return total + Number(stats?.moderators ?? 0);
-  }, 0);
-
-  const engagementMessages = communityMessages.filter((message) => {
-    const communityId = Number(message.communityId ?? 0);
-    return managedCommunityIds.has(communityId);
-  });
->>>>>>> f255edfa
 
   const upcomingAssignments = assignments
     .map((assignment) => ({
@@ -1772,6416 +844,10 @@
     };
 
     return {
-<<<<<<< HEAD
       profile,
-=======
-      id: `assessment-${assignment.id}`,
-      assignmentId: assignment.id,
-      courseId: assignment.courseId,
-      courseTitle: assignment.courseTitle,
-      moduleTitle: assignment.moduleTitle,
-      title: assignment.title,
-      instructions: assignment.instructions,
-      type,
-      weight: Number.isFinite(weight) ? Math.max(weight, 0) : 0,
-      dueAt,
-      dueLabel: dueAt ? formatDateTime(dueAt, { dateStyle: 'medium', timeStyle: undefined }) : 'Schedule pending',
-      dueIn: dueAt ? humanizeFutureTime(dueAt, now) : 'TBD',
-      status,
-      averageScore,
-      gradedSubmissions: gradedSubmissions.length,
-      pendingSubmissions: pendingSubmissions.length,
-      totalSubmissions: submissions.length,
-      flaggedSubmissions: flaggedSubmissions.length,
-      latestSubmissionAt,
-      maxScore,
-      metadata
-    };
-  });
-
-  const upcomingAssessmentRecords = instructorAssessmentRecords
-    .filter((record) => record.dueAt && record.dueAt >= now)
-    .sort((a, b) => a.dueAt - b.dueAt);
-
-  const overdueAssessmentRecords = instructorAssessmentRecords
-    .filter((record) => record.dueAt && record.dueAt < now && record.totalSubmissions === 0)
-    .sort((a, b) => a.dueAt - b.dueAt);
-
-  const completedAssessmentRecords = instructorAssessmentRecords
-    .filter((record) => record.status === 'Completed')
-    .sort((a, b) => (b.latestSubmissionAt?.getTime() ?? 0) - (a.latestSubmissionAt?.getTime() ?? 0));
-
-  const liveSessions = liveClassrooms.map((session) => ({
-    ...session,
-    metadata: safeJsonParse(session.metadata, {}),
-    startAt: session.startAt ? new Date(session.startAt) : null,
-    endAt: session.endAt ? new Date(session.endAt) : null
-  }));
-
-  const upcomingLiveClasses = liveSessions
-    .filter((session) => session.startAt && session.startAt >= now)
-    .sort((a, b) => a.startAt - b.startAt);
-
-  const tutorSlots = tutorAvailability.map((slot) => ({
-    ...slot,
-    metadata: safeJsonParse(slot.metadata, {}),
-    startAt: slot.startAt ? new Date(slot.startAt) : null,
-    endAt: slot.endAt ? new Date(slot.endAt) : null
-  }));
-  const upcomingTutorSlots = tutorSlots.filter((slot) => slot.startAt && slot.startAt >= now);
-
-  const tutorBookingsNormalised = tutorBookings.map((booking) => ({
-    ...booking,
-    metadata: safeJsonParse(booking.metadata, {}),
-    requestedAt: booking.requestedAt ? new Date(booking.requestedAt) : null,
-    confirmedAt: booking.confirmedAt ? new Date(booking.confirmedAt) : null,
-    scheduledStart: booking.scheduledStart ? new Date(booking.scheduledStart) : null,
-    scheduledEnd: booking.scheduledEnd ? new Date(booking.scheduledEnd) : null
-  }));
-
-    const pipelineBookings = tutorBookingsNormalised
-      .filter((booking) => booking.status === 'requested')
-      .map((booking) => ({
-        id: `booking-${booking.id}`,
-        status: 'Requested',
-        learner: resolveName(booking.learnerFirstName, booking.learnerLastName, 'Learner'),
-        requested: booking.requestedAt ? humanizeRelativeTime(booking.requestedAt, now) : 'Awaiting review',
-        topic: booking.metadata.topic ?? 'Mentorship session'
-      }));
-
-  const confirmedBookings = tutorBookingsNormalised
-    .filter((booking) => booking.status === 'confirmed')
-      .map((booking) => ({
-        id: `booking-${booking.id}`,
-        topic: booking.metadata.topic ?? 'Mentorship session',
-        learner: resolveName(booking.learnerFirstName, booking.learnerLastName, 'Learner'),
-        date: formatDateTime(booking.scheduledStart, { dateStyle: 'medium', timeStyle: 'short' })
-      }));
-
-  const tutorProfileMap = new Map();
-  tutorProfiles.forEach((profile) => {
-    tutorProfileMap.set(Number(profile.id), { ...profile, metadata: safeJsonParse(profile.metadata, {}) });
-  });
-
-  const tutorScheduleMap = new Map();
-  upcomingTutorSlots.forEach((slot) => {
-    const tutorId = Number(slot.tutorId);
-    const base = tutorScheduleMap.get(tutorId) ?? {
-      mentor:
-        slot.tutorName ??
-        tutorProfileMap.get(tutorId)?.displayName ??
-        `${user.firstName ?? ''} ${user.lastName ?? ''}`.trim(),
-      slots: 0,
-      learners: 0,
-      notes: new Set(),
-      openSlots: 0,
-      nextSlotAt: null,
-      nextOpenSlot: null,
-      nextSession: null
-    };
-    base.slots += 1;
-    if (slot.startAt && (!base.nextSlotAt || slot.startAt < base.nextSlotAt)) {
-      base.nextSlotAt = slot.startAt;
-    }
-    if (slot.status === 'open') {
-      base.openSlots += 1;
-      if (slot.startAt && (!base.nextOpenSlot || slot.startAt < base.nextOpenSlot)) {
-        base.nextOpenSlot = slot.startAt;
-      }
-    }
-    if (slot.metadata.channel) base.notes.add(`#${slot.metadata.channel}`);
-    if (slot.metadata.durationMinutes) base.notes.add(`${slot.metadata.durationMinutes} mins`);
-    tutorScheduleMap.set(tutorId, base);
-  });
-
-  tutorBookingsNormalised
-    .filter((booking) => booking.status === 'confirmed')
-    .forEach((booking) => {
-      const tutorId = Number(booking.tutorId);
-      const base = tutorScheduleMap.get(tutorId) ?? {
-        mentor:
-          tutorProfileMap.get(tutorId)?.displayName ?? `${user.firstName ?? ''} ${user.lastName ?? ''}`.trim(),
-        slots: 0,
-        learners: 0,
-        notes: new Set(),
-        openSlots: 0,
-        nextSlotAt: null,
-        nextOpenSlot: null,
-        nextSession: null
-      };
-      base.learners += 1;
-      if (booking.scheduledStart && (!base.nextSession || booking.scheduledStart < base.nextSession)) {
-        base.nextSession = booking.scheduledStart;
-      }
-      tutorScheduleMap.set(tutorId, base);
-    });
-
-  const tutorSchedule = Array.from(tutorScheduleMap.entries()).map(([tutorId, entry]) => {
-    const noteItems = Array.from(entry.notes);
-    if (entry.openSlots > 0) {
-      noteItems.push(`${entry.openSlots} open slot${entry.openSlots === 1 ? '' : 's'}`);
-    }
-    return {
-      id: `tutor-${tutorId}`,
-      mentor: entry.mentor,
-      slots: `${entry.slots} slot${entry.slots === 1 ? '' : 's'}`,
-      slotsCount: entry.slots,
-      learners: `${entry.learners} learner${entry.learners === 1 ? '' : 's'}`,
-      learnersCount: entry.learners,
-      nextAvailability: entry.nextOpenSlot
-        ? formatDateTime(entry.nextOpenSlot, { dateStyle: 'medium', timeStyle: 'short' })
-        : null,
-      nextSession: entry.nextSession
-        ? formatDateTime(entry.nextSession, { dateStyle: 'medium', timeStyle: 'short' })
-        : null,
-      notes: noteItems.length ? noteItems.join(' • ') : 'Capacity in sync',
-      noteItems
-    };
-  });
-
-  const scheduleLookup = new Map(tutorSchedule.map((entry) => [entry.id, entry]));
-
-  const tutorRoster = tutorProfiles.map((profile) => {
-    const metadata = safeJsonParse(profile.metadata, {});
-    const skills = safeJsonParse(profile.skills, []);
-    const languages = safeJsonParse(profile.languages, []);
-    const timezones = safeJsonParse(profile.timezones, []);
-    const availabilityPreferences = safeJsonParse(profile.availabilityPreferences, {});
-    const scheduleEntry = scheduleLookup.get(`tutor-${profile.id}`);
-    const openSlots = upcomingTutorSlots
-      .filter((slot) => Number(slot.tutorId) === Number(profile.id))
-      .sort((a, b) => {
-        if (!a.startAt && !b.startAt) return 0;
-        if (!a.startAt) return 1;
-        if (!b.startAt) return -1;
-        return a.startAt - b.startAt;
-      });
-    const nextOpenSlot = openSlots.find((slot) => slot.status === 'open');
-    const rateAmount = Number(profile.hourlyRateAmount ?? 0);
-    const rateCurrency = profile.hourlyRateCurrency ?? 'USD';
-    const ratingAverage = Number(profile.ratingAverage ?? 0);
-    const ratingCount = Number(profile.ratingCount ?? 0);
-    const responseMinutes = Number(profile.responseTimeMinutes ?? metadata.responseTimeMinutes ?? 0);
-    const completedSessions = Number(profile.completedSessions ?? 0);
-
-    const focusAreas = [];
-    if (Array.isArray(skills)) {
-      focusAreas.push(...skills.filter(Boolean).slice(0, 2));
-    }
-    if (Array.isArray(languages)) {
-      focusAreas.push(...languages.filter(Boolean).slice(0, 1));
-    }
-
-    const statusKey = metadata.onboardingStatus ?? (profile.isVerified ? 'active' : 'onboarding');
-    const statusLabelMap = {
-      active: 'Active',
-      complete: 'Active',
-      onboarding: 'Onboarding',
-      reviewing: 'Under review',
-      paused: 'Paused',
-      draft: 'Draft'
-    };
-    const statusToneMap = {
-      active: 'success',
-      complete: 'success',
-      onboarding: 'info',
-      reviewing: 'info',
-      paused: 'warning',
-      draft: 'neutral'
-    };
-    const statusLabel = statusLabelMap[statusKey] ?? 'Active';
-    const statusTone = statusToneMap[statusKey] ?? 'success';
-
-    const timezone = Array.isArray(timezones) && timezones.length > 0 ? timezones[0] : 'Etc/UTC';
-    const weeklyHours = Number(availabilityPreferences.weeklyHours ?? availabilityPreferences.weekly_hours ?? 0);
-
-    const availabilityLabel = scheduleEntry?.nextAvailability
-      ? scheduleEntry.nextAvailability
-      : nextOpenSlot?.startAt
-        ? formatDateTime(nextOpenSlot.startAt, { dateStyle: 'medium', timeStyle: 'short' })
-        : 'Sync calendar';
-
-    const workloadLabel = scheduleEntry
-      ? `${scheduleEntry.learners} • ${scheduleEntry.slots}`
-      : 'No scheduled capacity';
-
-    const defaultName = resolveName(user.firstName, user.lastName, 'Tutor');
-    return {
-      id: `tutor-${profile.id}`,
-      name:
-        profile.displayName ??
-        tutorScheduleMap.get(Number(profile.id))?.mentor ??
-        defaultName,
-      headline: profile.headline ?? metadata.specialty ?? metadata.title ?? 'Mentor',
-      status: statusLabel,
-      statusTone,
-      focusAreas,
-      availability: availabilityLabel,
-      timezone,
-      weeklyHours: weeklyHours > 0 ? `${weeklyHours} hrs/week` : null,
-      rate: rateAmount > 0 ? `${formatCurrency(rateAmount, rateCurrency)}/hr` : 'Rate pending',
-      rating:
-        ratingAverage > 0
-          ? `${ratingAverage.toFixed(1)} • ${ratingCount} review${ratingCount === 1 ? '' : 's'}`
-          : 'Awaiting reviews',
-      responseTime: responseMinutes > 0 ? minutesToReadable(responseMinutes) : 'SLA pending',
-      workload: workloadLabel,
-      sessions: completedSessions > 0 ? `${completedSessions} sessions` : null,
-      notes: scheduleEntry?.noteItems ?? [],
-      nextSession: scheduleEntry?.nextSession ?? null
-    };
-  });
-
-  const tutorNotifications = [];
-  if (pipelineBookings.length > 0) {
-    tutorNotifications.push({
-      id: 'tutor-pipeline-backlog',
-      severity: 'warning',
-      title: `${pipelineBookings.length} tutor request${pipelineBookings.length === 1 ? '' : 's'} awaiting assignment`,
-      detail: 'Route learners to active mentors to maintain your SLA window.',
-      ctaLabel: 'Review queue',
-      ctaPath: '/dashboard/instructor/bookings'
-    });
-  }
-
-  tutorSchedule
-    .filter((entry) => Number(entry.slotsCount ?? 0) > 0 && Number(entry.learnersCount ?? 0) > Number(entry.slotsCount ?? 0))
-    .forEach((entry) => {
-      tutorNotifications.push({
-        id: `${entry.id}-capacity`,
-        severity: 'warning',
-        title: `${entry.mentor} is over capacity`,
-        detail: `${entry.learnersCount} learners across ${entry.slotsCount} slot${entry.slotsCount === 1 ? '' : 's'}.`,
-        ctaLabel: 'Adjust load',
-        ctaPath: '/dashboard/instructor/tutor-schedule'
-      });
-    });
-
-  tutorRoster
-    .filter((tutor) => tutor.availability === 'Sync calendar')
-    .forEach((tutor) => {
-      tutorNotifications.push({
-        id: `${tutor.id}-sync`,
-        severity: 'info',
-        title: `${tutor.name} calendar needs syncing`,
-        detail: 'Reconnect the integration so learners can self-book available slots.',
-        ctaLabel: 'Sync calendar',
-        ctaPath: '/dashboard/instructor/tutor-schedule'
-      });
-    });
-
-  tutorBookingsNormalised
-    .filter((booking) => booking.status === 'confirmed' && booking.scheduledStart && booking.scheduledStart >= now)
-    .filter((booking) => booking.scheduledStart.getTime() - now.getTime() <= 48 * 60 * 60 * 1000)
-    .slice(0, 5)
-    .forEach((booking) => {
-      const learnerName = resolveName(booking.learnerFirstName, booking.learnerLastName, 'Learner');
-      tutorNotifications.push({
-        id: `booking-${booking.id}-due`,
-        severity: 'info',
-        title: `${booking.metadata.topic ?? 'Mentor session'} with ${learnerName}`,
-        detail: `Begins ${formatDateTime(booking.scheduledStart, { dateStyle: 'medium', timeStyle: 'short' })}.`,
-        ctaLabel: 'Review brief',
-        ctaPath: '/dashboard/instructor/bookings'
-      });
-    });
-
-  const serviceCapacityByMonth = new Map();
-  upcomingTutorSlots.forEach((slot) => {
-    if (!slot.startAt) return;
-    const key = toUtcMonthKey(slot.startAt);
-    if (!key) return;
-    serviceCapacityByMonth.set(key, (serviceCapacityByMonth.get(key) ?? 0) + 1);
-  });
-
-  const rosterLookup = new Map();
-  tutorRoster.forEach((entry) => {
-    const tutorId = Number(String(entry.id ?? '').replace('tutor-', ''));
-    if (Number.isNaN(tutorId)) return;
-    rosterLookup.set(tutorId, entry);
-  });
-
-  const serviceOfferings = tutorProfiles
-    .map((profile) => {
-      const metadata = safeJsonParse(profile.metadata, {});
-      const serviceMetadata =
-        (metadata.service && typeof metadata.service === 'object')
-          ? metadata.service
-          : (metadata.services && typeof metadata.services === 'object')
-            ? metadata.services.primary ?? metadata.services.default ?? metadata.services
-            : {};
-      const rosterEntry = rosterLookup.get(Number(profile.id));
-      const baseName =
-        serviceMetadata.name ??
-        profile.displayName ??
-        rosterEntry?.name ??
-        resolveName(user.firstName, user.lastName, 'Service');
-      const category = serviceMetadata.category ?? metadata.specialty ?? 'Mentorship service';
-      const priceLabel =
-        serviceMetadata.priceLabel ??
-        (serviceMetadata.priceCents
-          ? formatCurrency(serviceMetadata.priceCents, serviceMetadata.priceCurrency ?? 'USD')
-          : rosterEntry?.rate ?? 'Custom pricing');
-      const durationMinutes = Number(
-        serviceMetadata.durationMinutes ??
-          serviceMetadata.duration ??
-          metadata.defaultDuration ??
-          metadata.durationMinutes ??
-          0
-      );
-      const durationLabel =
-        serviceMetadata.durationLabel ??
-        (durationMinutes > 0 ? minutesToReadable(durationMinutes) : rosterEntry?.weeklyHours ?? '45 mins standard');
-      const tags = new Set([
-        ...(Array.isArray(rosterEntry?.focusAreas) ? rosterEntry.focusAreas : []),
-        ...normaliseStringArray(serviceMetadata.tags),
-        ...normaliseStringArray(metadata.expertise)
-      ]);
-      const csatScore = Number(profile.ratingAverage ?? serviceMetadata.csat ?? 0);
-      const clientsServed = Number(
-        profile.completedSessions ??
-          serviceMetadata.clientsServed ??
-          serviceMetadata.clients ??
-          0
-      );
-      const automationRate = Number(serviceMetadata.automationRate ?? 0);
-      const slaMinutes = Number(
-        serviceMetadata.slaMinutes ??
-          metadata.responseTimeMinutes ??
-          profile.responseTimeMinutes ??
-          0
-      );
-      const statusTone = serviceMetadata.statusTone ?? rosterEntry?.statusTone ?? 'success';
-      const statusLabel = serviceMetadata.statusLabel ?? rosterEntry?.status ?? 'Active';
-
-      const description =
-        serviceMetadata.description ??
-        metadata.bio ??
-        'High-touch advisory service with enterprise-grade playbooks and reporting.';
-
-      return {
-        id: `service-${profile.id}`,
-        name: baseName,
-        category,
-        status: serviceMetadata.status ?? statusLabel.toLowerCase(),
-        statusLabel,
-        statusTone,
-        description,
-        priceLabel,
-        durationLabel,
-        deliveryLabel: serviceMetadata.delivery ?? 'Virtual session',
-        tags: Array.from(tags).slice(0, 6),
-        csatLabel:
-          csatScore > 0 ? `${csatScore.toFixed(1)} / 5 (${Number(profile.ratingCount ?? 0)} reviews)` : 'Awaiting feedback',
-        clientsServedLabel:
-          clientsServed > 0 ? `${clientsServed} client${clientsServed === 1 ? '' : 's'} served` : 'First client onboarding',
-        automationLabel:
-          automationRate > 0 ? `${Math.round(automationRate)}% automated flow` : 'Manual qualification',
-        slaLabel: slaMinutes > 0 ? `${minutesToReadable(slaMinutes)} response SLA` : 'SLA pending',
-        utilisationLabel: rosterEntry?.workload ?? 'Capacity aligned'
-      };
-    })
-    .filter(Boolean);
-
-  const serviceEvents = tutorBookingsNormalised
-    .filter((booking) => booking.status === 'confirmed' || booking.status === 'requested' || booking.status === 'in_review')
-    .map((booking) => {
-      const scheduledStart = booking.scheduledStart ?? booking.requestedAt ?? null;
-      if (!scheduledStart) {
-        return null;
-      }
-      const learnerName = resolveName(booking.learnerFirstName, booking.learnerLastName, 'Learner');
-      const statusLabelMap = {
-        confirmed: 'Confirmed',
-        requested: 'Awaiting confirmation',
-        in_review: 'Under review'
-      };
-      const stageMap = {
-        confirmed: 'Delivery',
-        requested: 'Intake',
-        in_review: 'QA'
-      };
-      return {
-        id: `service-booking-${booking.id}`,
-        topic: booking.metadata.topic ?? 'Strategy session',
-        status: booking.status,
-        statusLabel: statusLabelMap[booking.status] ?? capitalise(booking.status ?? 'Pipeline'),
-        learner: learnerName,
-        stage: stageMap[booking.status] ?? 'Pipeline',
-        startAt: scheduledStart,
-        timeLabel: formatDateTime(scheduledStart, { timeStyle: 'short' }),
-        scheduledLabel: formatDateTime(scheduledStart, { dateStyle: 'medium', timeStyle: 'short' })
-      };
-    })
-    .filter(Boolean);
-
-  const serviceCalendarMonths = buildServiceCalendarMonths(serviceEvents, {
-    now,
-    months: 12,
-    capacityByMonth: serviceCapacityByMonth
-  });
-
-  const confirmedServiceBookings = serviceEvents.filter((event) => event.status === 'confirmed');
-  const pendingServiceBookings = serviceEvents.filter((event) => event.status !== 'confirmed');
-  const utilisationRate = upcomingTutorSlots.length > 0
-    ? Math.round((confirmedServiceBookings.length / upcomingTutorSlots.length) * 100)
-    : null;
-
-  const serviceSummary = [
-    {
-      id: 'services-active',
-      label: 'Active services',
-      value: `${serviceOfferings.length}`,
-      detail:
-        serviceOfferings.length > 0
-          ? `${serviceOfferings.filter((entry) => entry.statusTone === 'success').length} live for booking`
-          : 'Configure at least one service to go live',
-      tone: serviceOfferings.length > 0 ? 'primary' : 'neutral',
-      trend: serviceOfferings.length > 0 ? 'up' : 'neutral'
-    },
-    {
-      id: 'services-confirmed',
-      label: 'Confirmed bookings (90d)',
-      value: `${confirmedServiceBookings.filter((event) => event.startAt >= new Date(now.getTime() - 90 * DAY_IN_MS)).length}`,
-      detail: `${confirmedServiceBookings.length} upcoming across calendar`,
-      tone: 'success',
-      trend: confirmedServiceBookings.length > 0 ? 'up' : 'neutral'
-    },
-    {
-      id: 'services-pending',
-      label: 'Pending intake',
-      value: `${pendingServiceBookings.length}`,
-      detail: pendingServiceBookings.length > 0 ? 'Route requests within 4h SLA' : 'Queue clear',
-      tone: pendingServiceBookings.length > 0 ? 'warning' : 'success',
-      trend: pendingServiceBookings.length > 0 ? 'up' : 'down'
-    },
-    {
-      id: 'services-utilisation',
-      label: 'Forward utilisation',
-      value: utilisationRate !== null ? `${utilisationRate}%` : 'No capacity',
-      detail: `${upcomingTutorSlots.length} published slot${upcomingTutorSlots.length === 1 ? '' : 's'}`,
-      tone: utilisationRate !== null && utilisationRate >= 80 ? 'warning' : 'info',
-      trend: utilisationRate !== null && utilisationRate >= 65 ? 'up' : 'neutral'
-    }
-  ];
-
-  const upcomingServiceBookings = serviceEvents
-    .filter((event) => event.startAt && event.startAt >= now)
-    .sort((a, b) => a.startAt - b.startAt)
-    .slice(0, 12)
-    .map((event) => ({
-      id: event.id,
-      label: event.topic,
-      status: event.status,
-      statusLabel: event.statusLabel,
-      learner: event.learner,
-      scheduledFor: event.scheduledLabel,
-      stage: event.stage,
-      timeLabel: event.timeLabel
-    }));
-
-  const monthlySummaries = serviceCalendarMonths.map((month) => ({
-    id: month.id,
-    label: month.label,
-    confirmed: month.confirmed,
-    pending: month.pending,
-    capacity: month.capacity,
-    utilisationRate: month.utilisationRate,
-    note:
-      month.capacity > 0
-        ? `${month.capacity} slot${month.capacity === 1 ? '' : 's'} published`
-        : 'No capacity published'
-  }));
-
-  const serviceAlerts = tutorNotifications.map((notification) => ({
-    id: notification.id,
-    severity: notification.severity ?? 'info',
-    title: notification.title,
-    detail: notification.detail,
-    ctaLabel: notification.ctaLabel,
-    ctaPath: notification.ctaPath
-  }));
-
-  const serviceWorkflow = {
-    owner: 'Service operations desk',
-    automationRate: serviceOfferings.length > 0 ? 78 : 42,
-    breachCount: serviceAlerts.filter((alert) => alert.severity === 'warning').length,
-    stages: [
-      {
-        id: 'intake',
-        title: 'Intake & qualification',
-        tone: pendingServiceBookings.length > 0 ? 'warning' : 'success',
-        status: pendingServiceBookings.length > 0 ? 'Action required' : 'On track',
-        description:
-          pendingServiceBookings.length > 0
-            ? `${pendingServiceBookings.length} request${pendingServiceBookings.length === 1 ? '' : 's'} awaiting routing.`
-            : 'All inbound requests triaged within SLA.',
-        kpis: ['4h intake SLA', `${pipelineBookings.length} queued`]
-      },
-      {
-        id: 'delivery',
-        title: 'Delivery orchestration',
-        tone: utilisationRate !== null && utilisationRate >= 85 ? 'warning' : 'info',
-        status: utilisationRate !== null && utilisationRate >= 85 ? 'Monitor' : 'Healthy',
-        description:
-          utilisationRate !== null
-            ? `Forward utilisation at ${utilisationRate}% across mentor pods.`
-            : 'Publish mentor availability to unlock utilisation telemetry.',
-        kpis: [`${upcomingTutorSlots.length} future slots`, `${serviceOfferings.length} offerings`] 
-      },
-      {
-        id: 'feedback',
-        title: 'Feedback & QA',
-        tone: confirmedServiceBookings.length > 0 ? 'info' : 'neutral',
-        status: confirmedServiceBookings.length > 0 ? 'Running' : 'Awaiting sessions',
-        description: confirmedServiceBookings.length > 0
-          ? 'Capture CSAT immediately after each engagement and feed automation rules.'
-          : 'No confirmed sessions to score yet.',
-        kpis: [
-          serviceOfferings.length > 0
-            ? `${serviceOfferings.filter((entry) => (entry.csatLabel ?? '').includes('/')).length} services with CSAT`
-            : 'Enable CSAT collection'
-        ]
-      }
-    ],
-    notes: [
-      `${confirmedServiceBookings.length} confirmed booking${confirmedServiceBookings.length === 1 ? '' : 's'} in-flight`,
-      utilisationRate !== null ? `Utilisation projected at ${utilisationRate}% over next 12 months` : 'Utilisation pending capacity publish'
-    ]
-  };
-
-  const serviceControls = {
-    owner: 'Service operations desk',
-    lastAudit: formatDateTime(now, { dateStyle: 'long' }),
-    restrictedRoles: ['instructor'],
-    encryption: 'TLS 1.3 in transit, AES-256 at rest',
-    automationRate: serviceWorkflow.automationRate,
-    retentionDays: 1095,
-    monitoring: '24/7 monitoring with anomaly detection and auto-escalation to operations.',
-    policies: [
-      'Dual approval required for service launch or pricing change.',
-      'SAML enforced for staff and instructors managing services.',
-      'PII is masked in exports and redacted after 36 months.'
-    ],
-    auditLog: 'Comprehensive audit trails retained for 36 months and exportable on request.'
-  };
-
-  const serviceSuite = {
-    summary: serviceSummary,
-    workflow: serviceWorkflow,
-    catalogue: serviceOfferings,
-    bookings: {
-      monthly: monthlySummaries,
-      upcoming: upcomingServiceBookings,
-      calendar: serviceCalendarMonths
-    },
-    alerts: serviceAlerts,
-    controls: serviceControls
-  };
-
-  const assetsNormalised = assets.map((asset) => ({
-    ...asset,
-    metadata: safeJsonParse(asset.metadata, {}),
-    createdAt: asset.createdAt ? new Date(asset.createdAt) : null,
-    updatedAt: asset.updatedAt ? new Date(asset.updatedAt) : null
-  }));
-
-    const assetIds = new Set(assetsNormalised.map((asset) => Number(asset.id)));
-    const assetEventGroups = new Map();
-    assetEvents.forEach((event) => {
-      const assetId = Number(event.assetId);
-      const list = assetEventGroups.get(assetId) ?? [];
-      const occurredAt = event.occurredAt
-        ? event.occurredAt instanceof Date
-          ? event.occurredAt
-          : new Date(event.occurredAt)
-        : null;
-      list.push({ ...event, occurredAt, metadata: safeJsonParse(event.metadata, {}) });
-      assetEventGroups.set(assetId, list);
-    });
-
-  const managedCommunityNames = new Set(
-    managedCommunities.map((community) => community.communityName?.toLowerCase()).filter(Boolean)
-  );
-
-  const ebookCatalogue = ebookRows
-    .map((ebook) => {
-      const assetId = Number(ebook.assetId);
-      const metadata = safeJsonParse(ebook.metadata, {});
-      const authors = safeJsonParse(ebook.authors, []);
-      const cohortLabel = typeof metadata.cohort === 'string' ? metadata.cohort.toLowerCase() : '';
-      const managedByCohort = cohortLabel
-        ? Array.from(managedCommunityNames).some((name) => cohortLabel.includes(name.split(' ')[0]))
-        : false;
-      if (!assetIds.has(assetId) && !managedByCohort) {
-        return null;
-      }
-      const events = assetEventGroups.get(assetId) ?? [];
-      const downloads = events.filter((event) => event.eventType === 'viewed').length;
-      const readers = ebookProgressRows.filter((progress) => Number(progress.ebookId) === Number(ebook.id));
-      return {
-        id: `ebook-${ebook.id}`,
-        title: ebook.title,
-        status: metadata.status ?? 'Published',
-        downloads: downloads || readers.length,
-        authors: Array.isArray(authors) ? authors.join(', ') : undefined,
-        price: formatCurrency(ebook.priceAmount, ebook.currency ?? 'USD')
-      };
-    })
-    .filter(Boolean);
-
-    const ebookRevenue = ebookCatalogue.reduce((total, ebook) => {
-      const match = ebookRows.find((row) => `ebook-${row.id}` == ebook.id);
-      if (!match) return total;
-      return total + Number(match.priceAmount ?? 0) * Number(ebook.downloads ?? 0);
-    }, 0);
-
-  const resolveManuscriptStage = (asset, latestEvent) => {
-    if (asset.type === 'ebook' && asset.status === 'ready') {
-      return 'Ready for distribution';
-    }
-    if (asset.status === 'ready') {
-      return 'Packaged';
-    }
-    if (asset.status === 'processing') {
-      return 'Conversion running';
-    }
-    if (latestEvent?.eventType === 'annotation-created') {
-      return 'In editing';
-    }
-    if (latestEvent?.eventType === 'viewed') {
-      return 'Peer review';
-    }
-    return 'Outlining';
-  };
-
-  const stageProgressMap = new Map([
-    ['Outlining', 20],
-    ['Peer review', 45],
-    ['In editing', 60],
-    ['Conversion running', 75],
-    ['Packaged', 90],
-    ['Ready for distribution', 100]
-  ]);
-
-  const actionsByStage = new Map([
-    ['Outlining', ['Define chapter structure', 'Assign writing crew']],
-    ['Peer review', ['Collect reviewer feedback', 'Track edits']],
-    ['In editing', ['Resolve annotations', 'Prepare layout brief']],
-    ['Conversion running', ['Validate export quality', 'QA accessibility']],
-    ['Packaged', ['Upload to catalogue', 'Schedule launch']],
-    ['Ready for distribution', ['Promote to learners', 'Bundle with cohorts']]
-  ]);
-
-  const creationPipelines = assetsNormalised
-    .filter((asset) =>
-      ['ebook', 'document', 'powerpoint', 'markdown', 'notion', 'google-doc'].includes(
-        String(asset.type ?? '').toLowerCase()
-      )
-    )
-    .map((asset) => {
-      const events = (assetEventGroups.get(Number(asset.id)) ?? []).sort(
-        (a, b) => {
-          const aTime = a.occurredAt instanceof Date ? a.occurredAt.getTime() : 0;
-          const bTime = b.occurredAt instanceof Date ? b.occurredAt.getTime() : 0;
-          return aTime - bTime;
-        }
-      );
-      const latestEvent = events[events.length - 1] ?? null;
-      const stage = resolveManuscriptStage(asset, latestEvent);
-      const progress = stageProgressMap.get(stage) ?? Math.min(90, 30 + events.length * 10);
-      const nextActions = actionsByStage.get(stage) ?? ['Assign reviewer', 'Prepare launch checklist'];
-      let latestActivity = null;
-      if (latestEvent?.eventType === 'annotation-created' && latestEvent.metadata?.note) {
-        latestActivity = latestEvent.metadata.note;
-      } else if (latestEvent?.eventType) {
-        latestActivity = latestEvent.eventType.replace(/[-_]/g, ' ');
-      }
-      const reference = asset.metadata?.deckVersion
-        ? `Deck v${asset.metadata.deckVersion}`
-        : asset.metadata?.ingestionPipeline ?? null;
-      return {
-        id: `manuscript-${asset.id}`,
-        title: normaliseFilename(asset.originalFilename),
-        stage,
-        progress,
-        lastUpdated: formatDateTime(asset.updatedAt ?? asset.createdAt, { dateStyle: 'medium', timeStyle: 'short' }),
-        owner: resolveName(user.firstName, user.lastName, 'Instructor'),
-        nextActions,
-        reference,
-        latestActivity
-      };
-    });
-
-  const metricsByCampaign = new Map();
-  adsMetrics.forEach((metric) => {
-    const campaignId = Number(metric.campaignId);
-    const list = metricsByCampaign.get(campaignId) ?? [];
-    list.push({
-      ...metric,
-      metricDate: metric.metricDate ? new Date(metric.metricDate) : null,
-      metadata: safeJsonParse(metric.metadata, {})
-    });
-    metricsByCampaign.set(campaignId, list);
-  });
-
-  const relevantCampaigns = adsCampaigns
-    .map((campaign) => ({ ...campaign, metadata: safeJsonParse(campaign.metadata, {}) }))
-    .filter((campaign) => {
-      if (campaign.createdBy === user.id) return true;
-      const promotedCommunityId = campaign.metadata?.promotedCommunityId;
-      return promotedCommunityId && managedCommunityIds.has(Number(promotedCommunityId));
-    });
-
-  const campaignsDetailed = relevantCampaigns.map((campaign) => {
-    const metricsSeries = (metricsByCampaign.get(Number(campaign.id)) ?? [])
-      .map((metric) => ({
-        date: metric.metricDate ? new Date(metric.metricDate) : null,
-        impressions: Number(metric.impressions ?? 0),
-        clicks: Number(metric.clicks ?? 0),
-        conversions: Number(metric.conversions ?? 0),
-        spendCents: Number(metric.spendCents ?? 0),
-        revenueCents: Number(metric.revenueCents ?? 0),
-        metadata: metric.metadata
-      }))
-      .sort((a, b) => (b.date?.getTime() ?? 0) - (a.date?.getTime() ?? 0));
-
-    const lifetime = metricsSeries.reduce(
-      (acc, metric) => {
-        acc.impressions += metric.impressions;
-        acc.clicks += metric.clicks;
-        acc.conversions += metric.conversions;
-        acc.spendCents += metric.spendCents;
-        acc.revenueCents += metric.revenueCents;
-        return acc;
-      },
-      { impressions: 0, clicks: 0, conversions: 0, spendCents: 0, revenueCents: 0 }
-    );
-
-    const latestMetric = metricsSeries[0] ?? null;
-    const previousMetric = metricsSeries[1] ?? null;
-    const keywords = normaliseStringArray(campaign.targetingKeywords);
-    const audiences = normaliseStringArray(campaign.targetingAudiences);
-    const locations = normaliseStringArray(campaign.targetingLocations);
-    const languages = normaliseStringArray(campaign.targetingLanguages);
-    const startAt = campaign.startAt ? new Date(campaign.startAt) : null;
-    const endAt = campaign.endAt ? new Date(campaign.endAt) : null;
-    const spendCurrency = campaign.spendCurrency ?? campaign.budgetCurrency ?? 'USD';
-    const budgetCurrency = campaign.budgetCurrency ?? spendCurrency;
-    const spendCents = Number(campaign.spendTotalCents ?? 0);
-    const budgetCents = Number(campaign.budgetDailyCents ?? 0);
-    const cpcCents = Number(campaign.cpcCents ?? 0);
-    const cpaCents = Number(campaign.cpaCents ?? 0);
-    const placementSurface = resolvePlacementSurface(campaign);
-    const placementSlot = resolvePlacementSlot(campaign);
-    const placementTags = buildPlacementTags(campaign, keywords, audiences);
-
-    return {
-      campaign,
-      metricsSeries,
-      lifetime,
-      latestMetric,
-      previousMetric,
-      keywords,
-      audiences,
-      locations,
-      languages,
-      startAt,
-      endAt,
-      spendCurrency,
-      budgetCurrency,
-      spendCents,
-      budgetCents,
-      cpcCents,
-      cpaCents,
-      placementSurface,
-      placementSlot,
-      placementTags
-    };
-  });
-
-  const { projectsWorkspace, projectSearchEntries } = buildInstructorProjectsWorkspace({
-    user,
-    now,
-    courseSummaries,
-    assignments: assignmentsNormalised,
-    pipelineBookings,
-    tutorBookings: tutorBookingsNormalised,
-    communityResources,
-    assets: assetsNormalised,
-    campaignsDetailed
-  });
-
-  const activeCampaignEntries = campaignsDetailed.filter((entry) => entry.campaign.status === 'active');
-
-  const keywordSet = new Set();
-  const audienceSet = new Set();
-  const locationSet = new Set();
-  const languageSet = new Set();
-  const spendByCurrency = new Map();
-  const revenueByCurrency = new Map();
-  let totalImpressions = 0;
-  let totalClicks = 0;
-  let totalConversions = 0;
-  let latestSynced = null;
-
-  campaignsDetailed.forEach((entry) => {
-    entry.keywords.forEach((keyword) => keywordSet.add(keyword));
-    entry.audiences.forEach((audience) => audienceSet.add(audience));
-    entry.locations.forEach((location) => locationSet.add(location));
-    entry.languages.forEach((language) => languageSet.add(language));
-    if (entry.latestMetric?.date) {
-      if (!latestSynced || entry.latestMetric.date > latestSynced) {
-        latestSynced = entry.latestMetric.date;
-      }
-    }
-  });
-
-  activeCampaignEntries.forEach((entry) => {
-    totalImpressions += entry.lifetime.impressions;
-    totalClicks += entry.lifetime.clicks;
-    totalConversions += entry.lifetime.conversions;
-    accumulateCurrency(spendByCurrency, entry.spendCurrency, entry.lifetime.spendCents);
-    accumulateCurrency(revenueByCurrency, entry.spendCurrency, entry.lifetime.revenueCents);
-  });
-
-  const spendCurrencies = Array.from(spendByCurrency.keys());
-  const totalSpendCents = Array.from(spendByCurrency.values()).reduce((sum, value) => sum + value, 0);
-  const totalRevenueCents = Array.from(revenueByCurrency.values()).reduce((sum, value) => sum + value, 0);
-  const singleCurrency = spendCurrencies.length === 1 ? spendCurrencies[0] : null;
-  const averageCtr = totalImpressions > 0 ? `${((totalClicks / totalImpressions) * 100).toFixed(2)}%` : '0.00%';
-  const averageCpc =
-    singleCurrency && totalClicks > 0
-      ? `${formatCurrency(Math.round(totalSpendCents / totalClicks), singleCurrency)} / click`
-      : '—';
-  const averageCpa =
-    singleCurrency && totalConversions > 0
-      ? `${formatCurrency(Math.round(totalSpendCents / totalConversions), singleCurrency)} / acquisition`
-      : '—';
-  const roas = singleCurrency && totalSpendCents > 0 ? `${(totalRevenueCents / totalSpendCents).toFixed(2)}x` : '—';
-
-  const summary = {
-    activeCampaigns: activeCampaignEntries.length,
-    totalImpressions,
-    totalClicks,
-    totalConversions,
-    totalSpend: {
-      currency: singleCurrency,
-      cents: totalSpendCents,
-      formatted: singleCurrency ? formatCurrency(totalSpendCents, singleCurrency) : 'Multi-currency spend'
-    },
-    averageCtr,
-    averageCpc,
-    averageCpa,
-    roas,
-    lastSyncedAt: latestSynced ? latestSynced.toISOString() : null,
-    lastSyncedLabel: latestSynced ? formatDateTime(latestSynced, { dateStyle: 'medium', timeStyle: 'short' }) : null
-  };
-
-  const adsActive = activeCampaignEntries.map((entry) => {
-    const { campaign, latestMetric, lifetime } = entry;
-    return {
-      id: `campaign-${campaign.id}`,
-      name: campaign.name,
-      objective: campaign.objective,
-      status: campaign.status,
-      spend: {
-        currency: entry.spendCurrency,
-        cents: entry.spendCents,
-        formatted: formatCurrency(entry.spendCents, entry.spendCurrency),
-        label: `Lifetime ${formatCurrency(entry.spendCents, entry.spendCurrency)}`
-      },
-      dailyBudget: {
-        currency: entry.budgetCurrency,
-        cents: entry.budgetCents,
-        formatted: formatCurrency(entry.budgetCents, entry.budgetCurrency),
-        label: `Daily ${formatCurrency(entry.budgetCents, entry.budgetCurrency)}`
-      },
-      performanceScore: Number(campaign.performanceScore ?? 0),
-      ctr: formatPercentage(campaign.ctr ?? 0),
-      cpc: `${formatCurrency(entry.cpcCents, entry.spendCurrency)} CPC`,
-      cpa: `${formatCurrency(entry.cpaCents, entry.spendCurrency)} CPA`,
-      metrics: {
-        lastSyncedAt: latestMetric?.date ? latestMetric.date.toISOString() : null,
-        lastSyncedLabel: latestMetric?.date ? formatDateTime(latestMetric.date, { dateStyle: 'medium' }) : null,
-        impressions: lifetime.impressions,
-        clicks: lifetime.clicks,
-        conversions: lifetime.conversions,
-        spendFormatted: formatCurrency(lifetime.spendCents, entry.spendCurrency),
-        revenueFormatted: formatCurrency(lifetime.revenueCents, entry.spendCurrency),
-        roas: formatRoasFromCents(lifetime.revenueCents, lifetime.spendCents)
-      },
-      placement: {
-        surface: entry.placementSurface,
-        slot: entry.placementSlot,
-        tags: entry.placementTags,
-        scheduleLabel: formatScheduleRange(entry.startAt, entry.endAt)
-      },
-      targeting: {
-        keywords: entry.keywords,
-        audiences: entry.audiences,
-        locations: entry.locations,
-        languages: entry.languages.map((language) => language.toUpperCase())
-      },
-      creative: {
-        headline: campaign.creativeHeadline ?? '',
-        description: campaign.creativeDescription ?? '',
-        url: campaign.creativeUrl ?? ''
-      }
-    };
-  });
-
-  const adExperiments = campaignsDetailed
-    .map((entry) => {
-      if (!entry.latestMetric) return null;
-      const { campaign, latestMetric, previousMetric } = entry;
-      const conversionsDelta = previousMetric
-        ? latestMetric.conversions - previousMetric.conversions
-        : latestMetric.conversions;
-      const deltaLabel = `${conversionsDelta >= 0 ? '+' : ''}${conversionsDelta}`;
-      return {
-        id: `experiment-${campaign.id}`,
-        name: campaign.name,
-        status: campaign.status === 'active' ? 'Live' : 'Completed',
-        hypothesis: `${deltaLabel} conversions · ${formatCurrency(latestMetric.revenueCents, entry.spendCurrency)} revenue`,
-        conversionsDeltaLabel: deltaLabel,
-        lastObservedAt: latestMetric.date ? latestMetric.date.toISOString() : null,
-        lastObservedLabel: latestMetric.date ? formatDateTime(latestMetric.date, { dateStyle: 'medium' }) : null,
-        baselineLabel: previousMetric
-          ? `${previousMetric.conversions} conversions · ${formatCurrency(previousMetric.revenueCents, entry.spendCurrency)}`
-          : null
-      };
-    })
-    .filter(Boolean);
-
-  const adsPlacements = campaignsDetailed.map((entry) => ({
-    id: `placement-${entry.campaign.id}`,
-    name: entry.campaign.name,
-    surface: entry.placementSurface,
-    slot: entry.placementSlot,
-    status: entry.campaign.status,
-    scheduleLabel: formatScheduleRange(entry.startAt, entry.endAt),
-    budgetLabel: `Daily ${formatCurrency(entry.budgetCents, entry.budgetCurrency)}`,
-    optimisation: entry.campaign.objective ? `${capitalise(entry.campaign.objective)} objective` : 'Optimisation pending',
-    tags: entry.placementTags
-  }));
-
-  const targetingSummaryParts = [];
-  if (keywordSet.size) targetingSummaryParts.push(`${keywordSet.size} keywords`);
-  if (audienceSet.size) targetingSummaryParts.push(`${audienceSet.size} audiences`);
-  if (locationSet.size) targetingSummaryParts.push(`${locationSet.size} regions`);
-  if (languageSet.size) targetingSummaryParts.push(`${languageSet.size} languages`);
-
-  const targeting = {
-    keywords: Array.from(keywordSet),
-    audiences: Array.from(audienceSet),
-    locations: Array.from(locationSet),
-    languages: Array.from(languageSet).map((language) => language.toUpperCase()),
-    summary: targetingSummaryParts.length ? targetingSummaryParts.join(' · ') : 'No targeting configured'
-  };
-
-  const tagMap = new Map();
-  const pushTag = (category, label) => {
-    if (!label) return;
-    const key = `${category}:${label}`;
-    if (!tagMap.has(key)) {
-      tagMap.set(key, { category, label });
-    }
-  };
-
-  campaignsDetailed.forEach((entry) => {
-    entry.keywords.forEach((keyword) => pushTag('Keyword', keyword));
-    entry.audiences.forEach((audience) => pushTag('Audience', audience));
-    entry.locations.forEach((location) => pushTag('Location', location));
-    entry.languages.forEach((language) => pushTag('Language', language.toUpperCase()));
-    if (entry.campaign.objective) {
-      pushTag('Objective', capitalise(entry.campaign.objective));
-    }
-    const featureFlag = entry.campaign.metadata?.featureFlag;
-    if (featureFlag) {
-      pushTag('Feature flag', featureFlag);
-    }
-    const promotedCommunityId = entry.campaign.metadata?.promotedCommunityId;
-    if (promotedCommunityId) {
-      pushTag('Placement', `Community #${promotedCommunityId}`);
-    }
-  });
-
-  const adsTags = Array.from(tagMap.values());
-
-  const adsWorkspace = {
-    active: adsActive,
-    experiments: adExperiments,
-    placements: adsPlacements,
-    targeting,
-    tags: adsTags,
-    summary
-  };
-
-  const liveRevenue = liveSessions.reduce(
-    (total, session) => total + Number(session.priceAmount ?? 0) * Number(session.reservedSeats ?? 0),
-    0
-  );
-
-  const subscriptionStatsByTier = new Map();
-  communitySubscriptions.forEach((subscription) => {
-    const communityId = Number(subscription.communityId);
-    if (!managedCommunityIds.has(communityId)) return;
-    const key = `${communityId}-${subscription.tierName ?? 'default'}`;
-    const entry = subscriptionStatsByTier.get(key) ?? {
-      tierName: subscription.tierName ?? 'Tier',
-      communityName: subscription.communityName ?? `Community ${communityId}`,
-      priceCents: Number(subscription.priceCents ?? 0),
-      currency: subscription.currency ?? 'USD',
-      billingInterval: subscription.billingInterval ?? 'monthly',
-      active: 0,
-      cancelled: 0,
-      renewals: []
-    };
-    if (subscription.status === 'active') {
-      entry.active += 1;
-      if (subscription.currentPeriodEnd) {
-        entry.renewals.push(new Date(subscription.currentPeriodEnd));
-      }
-    } else if (subscription.status === 'cancelled') {
-      entry.cancelled += 1;
-    }
-    subscriptionStatsByTier.set(key, entry);
-  });
-
-  const subscriptionRevenue = Array.from(subscriptionStatsByTier.values()).reduce(
-    (total, entry) => total + entry.priceCents * entry.active,
-    0
-  );
-
-  const totalRevenue = courseTotals.revenue + liveRevenue + subscriptionRevenue + ebookRevenue || 0;
-  const revenueStreams = [
-    { name: 'Courses', amount: courseTotals.revenue },
-    { name: 'Live sessions', amount: liveRevenue },
-    { name: 'Subscriptions', amount: subscriptionRevenue },
-    { name: 'E-books', amount: ebookRevenue }
-  ]
-    .map((stream) => ({
-      name: stream.name,
-      value: totalRevenue > 0 ? percentage(stream.amount, totalRevenue, 1) : 0
-    }))
-    .filter((entry) => entry.value > 0 || totalRevenue === 0);
-
-  const statusLabels = {
-    draft: 'Draft',
-    review: 'In review',
-    published: 'Published',
-    archived: 'Archived'
-  };
-
-  const pipeline = courseSummaries
-    .filter((course) => course.status === 'draft' || course.status === 'review')
-    .map((course) => ({
-      id: `course-${course.id}`,
-      name: course.title,
-      stage: statusLabels[course.status] ?? course.status,
-      startDate: course.releaseAt ? formatDateTime(course.releaseAt, { dateStyle: 'medium', timeStyle: undefined }) : 'TBD',
-      learners: `${course.invited + course.active} prospects`
-    }));
-
-  const production = [
-    ...upcomingAssignments.map((assignment) => ({
-      id: `assignment-${assignment.id}`,
-      asset: `${assignment.courseTitle} · ${assignment.title}`,
-      owner: assignment.owner,
-      status: assignment.dueDate ? `Due ${formatDateTime(assignment.dueDate, { dateStyle: 'medium', timeStyle: undefined })}` : 'Scheduling',
-      type: 'Assignment'
-    })),
-      ...upcomingLessons.map((lesson) => ({
-        id: `lesson-${lesson.id}`,
-        asset: `${lesson.courseTitle} · ${lesson.title}`,
-        owner: resolveName(user.firstName, user.lastName, 'Facilitator'),
-        status: `Releases ${formatDateTime(lesson.releaseAt, { dateStyle: 'medium', timeStyle: 'short' })}`,
-        type: 'Lesson'
-      }))
-  ].slice(0, 12);
-
-  const library = assetsNormalised
-    .filter((asset) => asset.status === 'ready')
-    .map((asset) => ({
-      id: `asset-${asset.id}`,
-      title: normaliseFilename(asset.originalFilename),
-      format: asset.type,
-      updated: formatDateTime(asset.updatedAt ?? asset.createdAt, { dateStyle: 'medium', timeStyle: undefined })
-    }));
-
-  const readinessLabelForScore = (score) => {
-    if (score >= 80) return 'Launch-ready';
-    if (score >= 50) return 'In build';
-    if (score > 0) return 'Needs production';
-    return 'Kick-off required';
-  };
-
-  const moduleBlueprintsByCourse = new Map();
-  courseSummaries.forEach((course) => {
-    const courseModules = [...(modulesByCourse.get(course.id) ?? [])].sort((a, b) => a.position - b.position);
-    const moduleSummaries = courseModules.map((module) => {
-      const moduleLessons = lessonsByModule.get(module.id) ?? [];
-      const moduleAssignments = assignmentsByModule.get(module.id) ?? [];
-      const moduleMetadata = module.metadata ?? {};
-      const creationMeta = moduleMetadata.creation ?? {};
-      const dripMeta = moduleMetadata.drip ?? {};
-      const lessonDuration = moduleLessons.reduce((total, lesson) => total + Number(lesson.durationMinutes ?? 0), 0);
-      const recommendedMinutes = Number(
-        moduleMetadata.recommendedDurationMinutes ?? moduleMetadata.estimatedMinutes ?? 0
-      );
-      const durationMinutes = lessonDuration > 0 ? lessonDuration : recommendedMinutes;
-      const outstanding = [];
-      if (moduleLessons.length === 0) {
-        outstanding.push('Add lesson plan');
-      }
-      if (course.deliveryFormat === 'cohort' && moduleAssignments.length === 0) {
-        outstanding.push('Attach assignment');
-      }
-      if (!moduleMetadata.ritual && !moduleMetadata.hasSimulation) {
-        outstanding.push('Document ritual');
-      }
-      if (durationMinutes === 0) {
-        outstanding.push('Estimate duration');
-      }
-
-      const ownerFallback = `${user.firstName ?? ''} ${user.lastName ?? ''}`.trim() || 'Facilitator';
-
-      return {
-        id: module.id,
-        title: module.title,
-        lessons: moduleLessons.length,
-        assignments: moduleAssignments.length,
-        durationMinutes,
-        releaseLabel: formatReleaseOffsetLabel(module.releaseOffsetDays),
-        outstanding,
-        creation: {
-          owner: creationMeta.owner ?? ownerFallback,
-          status: creationMeta.status ?? 'Draft',
-          lastUpdatedAt: creationMeta.lastUpdatedAt ? new Date(creationMeta.lastUpdatedAt) : null,
-          qualityGate: creationMeta.qualityGate ?? 'Pending sign-off'
-        },
-        drip: {
-          gating:
-            dripMeta.gating ?? (course.deliveryFormat === 'cohort' ? 'Paced release' : 'Always on access'),
-          prerequisites: Array.isArray(dripMeta.prerequisites) ? dripMeta.prerequisites : [],
-          notifications: Array.isArray(dripMeta.notifications) ? dripMeta.notifications : [],
-          workspace: dripMeta.workspace ?? null
-        }
-      };
-    });
-
-    moduleBlueprintsByCourse.set(course.id, moduleSummaries);
-  });
-
-  const creationBlueprints = courseSummaries.map((course) => {
-    const moduleSummaries = moduleBlueprintsByCourse.get(course.id) ?? [];
-    const modulesReady = moduleSummaries.filter((module) => module.outstanding.length === 0).length;
-    const readinessScore = moduleSummaries.length
-      ? Math.round((modulesReady / moduleSummaries.length) * 100)
-      : 0;
-    const totalDurationMinutes = moduleSummaries.reduce((total, module) => total + module.durationMinutes, 0);
-    const outstanding = moduleSummaries
-      .flatMap((module) => module.outstanding.map((task) => `${module.title}: ${task}`))
-      .slice(0, 8);
-    const upcomingMilestones = [
-      ...upcomingLessons
-        .filter((lesson) => lesson.courseId === course.id)
-        .map((lesson) => ({
-          id: `lesson-${lesson.id}`,
-          title: lesson.title,
-          type: 'Lesson release',
-          date: lesson.releaseAt
-        })),
-      ...upcomingAssignments
-        .filter((assignment) => assignment.courseId === course.id)
-        .map((assignment) => ({
-          id: `assignment-${assignment.id}`,
-          title: assignment.title,
-          type: 'Assignment due',
-          date: assignment.dueDate
-        }))
-    ]
-      .sort((a, b) => {
-        const aTime = a.date instanceof Date ? a.date.getTime() : Number.POSITIVE_INFINITY;
-        const bTime = b.date instanceof Date ? b.date.getTime() : Number.POSITIVE_INFINITY;
-        return aTime - bTime;
-      })
-      .slice(0, 4)
-      .map((item) => ({
-        id: item.id,
-        title: item.title,
-        type: item.type,
-        due: item.date
-          ? formatDateTime(item.date, {
-              dateStyle: 'medium',
-              timeStyle: item.type === 'Lesson release' ? 'short' : undefined
-            })
-          : 'TBD'
-      }));
-
-    return {
-      id: `blueprint-${course.id}`,
-      name: course.title,
-      stage: statusLabels[course.status] ?? course.status,
-      summary: course.summary,
-      readiness: readinessScore,
-      readinessLabel: readinessLabelForScore(readinessScore),
-      totalDurationMinutes,
-      totalDurationLabel: totalDurationMinutes > 0 ? minutesToReadable(totalDurationMinutes) : 'Estimate pending',
-      moduleCount: moduleSummaries.length,
-      modules: moduleSummaries.map((module) => ({
-        id: `module-${module.id}`,
-        title: module.title,
-        release: module.releaseLabel,
-        lessons: module.lessons,
-        assignments: module.assignments,
-        duration: module.durationMinutes > 0 ? minutesToReadable(module.durationMinutes) : 'Estimate pending',
-        outstanding: module.outstanding
-      })),
-      outstanding,
-      upcoming: upcomingMilestones,
-      learners: course.total,
-      price: formatCurrency(course.priceAmount, course.priceCurrency ?? 'USD')
-    };
-  });
-
-  const courseLifecycle = courseSummaries.map((course) => {
-    const moduleSummaries = moduleBlueprintsByCourse.get(course.id) ?? [];
-    const dripCampaign = course.metadata?.dripCampaign ?? {};
-    const dripSegments = Array.isArray(dripCampaign.segments) ? dripCampaign.segments : ['All learners'];
-    const dripSchedule = moduleSummaries.map((module) => ({
-      id: `module-${module.id}`,
-      title: module.title,
-      releaseLabel: module.releaseLabel,
-      gating: module.drip.gating,
-      prerequisites: module.drip.prerequisites,
-      notifications: module.drip.notifications,
-      workspace: module.drip.workspace
-    }));
-
-    const refresherLessons = Array.isArray(course.metadata?.refresherLessons)
-      ? course.metadata.refresherLessons.map((lesson) => ({
-          id: lesson.id ?? `refresher-${course.id}-${lesson.title ?? 'session'}`,
-          title: lesson.title ?? 'Refresher session',
-          format: lesson.format ?? 'Live',
-          cadence: lesson.cadence ?? 'Quarterly',
-            owner:
-              lesson.owner ?? (`${user.firstName ?? ''} ${user.lastName ?? ''}`.trim() || 'Facilitation team'),
-          status: lesson.status ?? 'Planned',
-          nextSession: lesson.nextSessionAt
-            ? formatDateTime(new Date(lesson.nextSessionAt), { dateStyle: 'medium', timeStyle: 'short' })
-            : 'To be scheduled',
-          channel: lesson.channel ?? 'Virtual',
-          enrollmentWindow: lesson.enrollmentWindow ?? 'Announcement pending'
-        }))
-      : [];
-
-    const recordedVideos = Array.isArray(course.metadata?.videoLibrary)
-      ? course.metadata.videoLibrary.map((video) => ({
-          id: video.id ?? `video-${course.id}-${video.title ?? 'asset'}`,
-          title: video.title ?? 'Recorded session',
-          duration: video.durationMinutes ? minutesToReadable(video.durationMinutes) : 'Processing',
-          quality: video.quality ?? '1080p',
-          status: video.status ?? 'Encoding',
-          updated: video.updatedAt
-            ? formatDateTime(new Date(video.updatedAt), { dateStyle: 'medium', timeStyle: 'short' })
-            : 'Pending upload',
-          size: video.sizeMb ? `${Number(video.sizeMb).toLocaleString()} MB` : null,
-          language: video.language ?? 'English',
-          aspectRatio: video.aspectRatio ?? '16:9'
-        }))
-      : [];
-
-    const catalogueListings = Array.isArray(course.metadata?.catalogueListings)
-      ? course.metadata.catalogueListings.map((listing) => ({
-          id: listing.id ?? `catalog-${course.id}-${listing.channel ?? 'listing'}`,
-          channel: listing.channel ?? 'Marketplace',
-          status: listing.status ?? 'Draft',
-          price: formatCurrency(
-            Number(listing.price ?? course.priceAmount),
-            listing.currency ?? course.priceCurrency ?? 'USD'
-          ),
-          impressions: Number(listing.impressions ?? 0),
-          conversions: Number(listing.conversions ?? 0),
-          conversionRate:
-            typeof listing.conversionRate === 'number'
-              ? `${(listing.conversionRate * 100).toFixed(1)}%`
-              : listing.conversions && listing.impressions
-                ? `${percentage(listing.conversions, listing.impressions, 1)}%`
-                : '—',
-          lastSynced: listing.lastSyncedAt
-            ? formatDateTime(new Date(listing.lastSyncedAt), { dateStyle: 'medium', timeStyle: 'short' })
-            : 'Sync pending'
-        }))
-      : [];
-
-    const reviews = Array.isArray(course.metadata?.reviews)
-      ? course.metadata.reviews.map((review) => ({
-          id: review.id ?? `review-${course.id}-${review.reviewer ?? 'learner'}`,
-          reviewer: review.reviewer ?? 'Learner',
-          role: review.role ?? '',
-          company: review.company ?? '',
-          rating: Number(review.rating ?? 0),
-          headline: review.headline ?? '',
-          feedback: review.feedback ?? '',
-          submittedAt: review.submittedAt
-            ? formatDateTime(new Date(review.submittedAt), { dateStyle: 'medium', timeStyle: 'short' })
-            : 'Recently submitted',
-          delivery: review.delivery ?? course.deliveryFormat ?? 'cohort',
-          experience: review.experience ?? 'Web'
-        }))
-      : [];
-
-    const averageReview = reviews.length
-      ? (reviews.reduce((total, review) => total + review.rating, 0) / reviews.length).toFixed(1)
-      : '0.0';
-
-    const mobile = {
-      status: course.metadata?.mobileParity?.status ?? 'Not evaluated',
-      experiences: Array.isArray(course.metadata?.mobileParity?.experiences)
-        ? course.metadata.mobileParity.experiences
-        : []
-    };
-
-    return {
-      id: `lifecycle-${course.id}`,
-      courseId: course.id,
-      courseTitle: course.title,
-      stage: statusLabels[course.status] ?? course.status,
-      drip: {
-        cadence: dripCampaign.cadence ?? 'manual',
-        anchor: dripCampaign.anchor ?? 'enrollment-date',
-        timezone: dripCampaign.timezone ?? 'UTC',
-        segments: dripSegments,
-        schedule: dripSchedule
-      },
-      modules: moduleSummaries.map((module) => ({
-        id: `module-${module.id}`,
-        title: module.title,
-        status: module.creation.status,
-        owner: module.creation.owner,
-        lastUpdated: module.creation.lastUpdatedAt
-          ? formatDateTime(module.creation.lastUpdatedAt, { dateStyle: 'medium', timeStyle: 'short' })
-          : 'Not updated',
-        qualityGate: module.creation.qualityGate,
-        tasksOutstanding: module.outstanding
-      })),
-      refresherLessons,
-      recordedVideos,
-      catalogue: catalogueListings,
-      reviews,
-      reviewSummary: `${averageReview} (${reviews.length} review${reviews.length === 1 ? '' : 's'})`,
-      mobile
-    };
-  });
-
-  const managedCommunitiesSummaries = managedCommunities.map((community) => {
-    const communityId = Number(community.communityId);
-    const stats = communityStatsMap.get(communityId) ?? { activeMembers: 0, pendingMembers: 0, moderators: 0 };
-    const activeMembers = stats.activeMembers;
-    const pendingMembers = stats.pendingMembers;
-    const moderators = stats.moderators;
-    const engagementScore = activeMembers + pendingMembers > 0 ? activeMembers / (activeMembers + pendingMembers) : 0;
-    let health = 'Stable';
-    if (engagementScore >= 0.85) health = 'Excellent';
-    else if (engagementScore >= 0.65) health = 'Healthy';
-    else if (engagementScore > 0) health = 'Needs attention';
-    const trend = pendingMembers > 0 ? `+${pendingMembers} pending` : moderators > 0 ? `${moderators} moderators` : 'Steady';
-    return {
-      id: `community-${communityId}`,
-      title: community.communityName ?? `Community ${communityId}`,
-      members: `${activeMembers} members`,
-      trend,
-      health
-    };
-  });
-
-  const templates = communityResources
-    .filter((resource) => resource.createdBy === user.id && resource.resourceType === 'content_asset')
-    .map((resource) => {
-      const tags = safeJsonParse(resource.tags, []);
-      const metadata = safeJsonParse(resource.metadata, {});
-      return {
-        id: `resource-${resource.id}`,
-        name: resource.title,
-        duration: resource.publishedAt
-          ? `Updated ${formatDateTime(resource.publishedAt, { dateStyle: 'medium', timeStyle: undefined })}`
-          : 'Draft',
-        ingredients: Array.isArray(tags) && tags.length ? tags.slice(0, 4) : ['Ops blueprint', metadata.deckVersion ? `v${metadata.deckVersion}` : 'Asset'],
-        community: resource.communityName
-      };
-    });
-
-  const webinars = liveSessions.map((session) => ({
-    id: `live-${session.id}`,
-    topic: session.title,
-    date: formatDateTime(session.startAt, { dateStyle: 'medium', timeStyle: 'short' }),
-    status: session.status,
-    registrants: `${Number(session.reservedSeats ?? 0)}/${Number(session.capacity ?? 0)}`
-  }));
-
-  const podcasts = communityPosts.map((post) => ({
-    id: `post-${post.id}`,
-    stage: post.status === 'published' ? 'Published' : 'Draft',
-    episode: post.title,
-    release: post.publishedAt ? formatDateTime(post.publishedAt, { dateStyle: 'medium', timeStyle: undefined }) : 'Unscheduled'
-  }));
-
-  const instructorLiveClassSessions = liveSessions.map((session) =>
-    normaliseLiveClassroom(
-      {
-        ...session,
-        metadata: session.metadata ?? {}
-      },
-      { now, perspective: 'instructor', allowJoinLink: true }
-    )
-  );
-  const instructorUpcomingLive = instructorLiveClassSessions.filter((session) =>
-    ['upcoming', 'check-in'].includes(session.status)
-  );
-  const instructorActiveLive = instructorLiveClassSessions.filter((session) => session.status === 'live');
-  const instructorCompletedLive = instructorLiveClassSessions
-    .filter((session) => session.status === 'completed')
-    .sort((a, b) => {
-      const aTime = a.endAt ? new Date(a.endAt).getTime() : a.startAt ? new Date(a.startAt).getTime() : 0;
-      const bTime = b.endAt ? new Date(b.endAt).getTime() : b.startAt ? new Date(b.startAt).getTime() : 0;
-      return bTime - aTime;
-    })
-    .slice(0, 6);
-  const instructorWhiteboardSnapshots = buildLiveClassWhiteboardSnapshots(instructorLiveClassSessions).slice(0, 8);
-  const instructorReadiness = buildLiveClassReadiness(instructorLiveClassSessions);
-  const instructorAverageOccupancy = averageOccupancyRate(instructorLiveClassSessions);
-
-  const instructorRevenuePotential = new Map();
-  const instructorRevenueCommitted = new Map();
-  instructorLiveClassSessions.forEach((session) => {
-    const currency = session.pricing?.currency ?? 'USD';
-    const capacity = Number(session.occupancy?.capacity ?? 0);
-    const priceCents = Number(session.pricing?.priceAmountCents ?? 0);
-    const collectedCents = Number(session.pricing?.collectedAmountCents ?? 0);
-    if (capacity > 0 && priceCents > 0) {
-      instructorRevenuePotential.set(currency, (instructorRevenuePotential.get(currency) ?? 0) + priceCents * capacity);
-    }
-    if (collectedCents > 0) {
-      instructorRevenueCommitted.set(currency, (instructorRevenueCommitted.get(currency) ?? 0) + collectedCents);
-    }
-  });
-
-  const formatMultiCurrencyTotal = (entriesMap) => {
-    const entries = Array.from(entriesMap.entries());
-    if (!entries.length) return null;
-    return entries.map(([currency, cents]) => formatCurrency(cents, currency)).join(' • ');
-  };
-
-  const instructorLiveMetrics = [
-    {
-      label: 'Live sessions scheduled',
-      value: String(instructorUpcomingLive.length),
-      change: instructorActiveLive.length > 0 ? `${instructorActiveLive.length} live now` : 'All in preparation',
-      trend: instructorUpcomingLive.length > 0 ? 'up' : 'down'
-    },
-    {
-      label: 'Average seat fill',
-      value: instructorAverageOccupancy !== null ? `${instructorAverageOccupancy}%` : '—',
-      change: `${liveSessions.length} session${liveSessions.length === 1 ? '' : 's'} tracked`,
-      trend: instructorAverageOccupancy !== null && instructorAverageOccupancy >= 70 ? 'up' : 'down'
-    },
-    {
-      label: 'Projected revenue',
-      value: formatMultiCurrencyTotal(instructorRevenuePotential) ?? 'No ticketing',
-      change: formatMultiCurrencyTotal(instructorRevenueCommitted) ?? 'No payments captured',
-      trend: instructorRevenuePotential.size > 0 ? 'up' : 'down'
-    }
-  ];
-
-  const instructorGroupSessions = instructorLiveClassSessions
-    .filter((session) => session.isGroupSession)
-    .map((session) => ({
-      id: session.id,
-      title: session.title,
-      stage: session.stage,
-      startLabel: session.startLabel,
-      occupancy: session.occupancy,
-      breakoutRooms: session.breakoutRooms,
-      callToAction: session.callToAction
-    }));
-
-    const lessonSchedule = upcomingLessons.map((lesson) => ({
-      id: `lesson-${lesson.id}`,
-      topic: lesson.title,
-      course: lesson.courseTitle,
-      date: formatDateTime(lesson.releaseAt, { dateStyle: 'medium', timeStyle: 'short' }),
-      facilitator: resolveName(user.firstName, user.lastName, 'Facilitator')
-    }));
-
-  const calendarEntries = [];
-  upcomingLiveClasses.forEach((session) => {
-    if (!session.startAt) return;
-    calendarEntries.push({
-      day: session.startAt.toLocaleDateString('en-US', { weekday: 'short' }),
-      description: `Live: ${session.title}`
-    });
-  });
-  upcomingLessons.forEach((lesson) => {
-    if (!lesson.releaseAt) return;
-    calendarEntries.push({
-      day: lesson.releaseAt.toLocaleDateString('en-US', { weekday: 'short' }),
-      description: `Lesson: ${lesson.courseTitle} – ${lesson.title}`
-    });
-  });
-  tutorBookingsNormalised
-    .filter((booking) => booking.status === 'confirmed' && booking.scheduledStart && booking.scheduledStart >= now)
-    .forEach((booking) => {
-      calendarEntries.push({
-        day: booking.scheduledStart.toLocaleDateString('en-US', { weekday: 'short' }),
-        description: `Mentor: ${booking.metadata.topic ?? 'Session'}`
-      });
-    });
-  const calendar = buildCalendarEntries(calendarEntries);
-
-  const pricingOffers = courseSummaries.map((course) => ({
-    id: `pricing-course-${course.id}`,
-    name: course.title,
-    price: formatCurrency(course.priceAmount, course.priceCurrency ?? 'USD'),
-    status: statusLabels[course.status] ?? course.status,
-    conversion: `${percentage(course.completed, course.total || 1, 1)}%`,
-    learners: `${course.total} enrolled`
-  }));
-
-  const pricingSubscriptionsDetailed = Array.from(subscriptionStatsByTier.values()).map((entry, index) => {
-    const nextRenewal = entry.renewals.sort((a, b) => (a?.getTime() ?? 0) - (b?.getTime() ?? 0))[0] ?? null;
-    return {
-      id: `pricing-tier-${index}`,
-      name: `${entry.communityName} · ${entry.tierName}`,
-      price: formatCurrency(entry.priceCents, entry.currency),
-      members: `${entry.active} active`,
-      churn: entry.cancelled > 0 ? `${entry.cancelled} cancellations` : 'Retention steady',
-      renewal: nextRenewal ? formatDateTime(nextRenewal, { dateStyle: 'medium', timeStyle: undefined }) : 'Auto-renewal',
-      _activeCount: entry.active
-    };
-  });
-
-  const pricingSubscriptions = pricingSubscriptionsDetailed.map(({ _activeCount, ...rest }) => rest);
-
-  const pricingSessions = liveSessions.map((session) => ({
-    id: `pricing-live-${session.id}`,
-    name: session.title,
-    price: formatCurrency(session.priceAmount, session.priceCurrency ?? 'USD'),
-    seats: `${Number(session.reservedSeats ?? 0)}/${Number(session.capacity ?? 0)} booked`,
-    status: session.status === 'scheduled' ? 'Scheduled' : session.status,
-    date: formatDateTime(session.startAt, { dateStyle: 'medium', timeStyle: 'short' })
-  }));
-
-  const pricingInsights = [];
-  if (courseSummaries.length > 0) {
-    const topCourse = courseSummaries.reduce((current, candidate) => (candidate.total > current.total ? candidate : current), courseSummaries[0]);
-    pricingInsights.push(
-      `${topCourse.title} holds ${topCourse.total} enrolments with ${percentage(topCourse.completed, topCourse.total || 1, 0)}% completion.`
-    );
-  }
-  const totalSubscribers = pricingSubscriptionsDetailed.reduce((sum, tier) => sum + (tier._activeCount ?? 0), 0);
-  if (totalSubscribers > 0) {
-    pricingInsights.push(`${totalSubscribers} active subscriber${totalSubscribers === 1 ? '' : 's'} across premium communities.`);
-  }
-  if (upcomingLiveClasses.length > 0) {
-    const nextLive = upcomingLiveClasses[0];
-    pricingInsights.push(
-      `Next live session “${nextLive.title}” is scheduled ${formatDateTime(nextLive.startAt, { dateStyle: 'medium', timeStyle: 'short' })}.`
-    );
-  }
-
-  const analytics = {
-    enrollment: courseSummaries.map((course) => ({
-      label: course.title,
-      current: course.active + course.completed,
-      previous: course.total - course.startedRecent
-    })),
-    revenueStreams
-  };
-
-  const assessmentsByCourse = new Map();
-  instructorAssessmentRecords.forEach((record) => {
-    const entry = assessmentsByCourse.get(record.courseId) ?? {
-      courseId: record.courseId,
-      courseTitle: record.courseTitle,
-      count: 0,
-      upcoming: [],
-      completed: 0,
-      pendingSubmissions: 0,
-      flagged: 0,
-      averageScoreTotal: 0,
-      scored: 0,
-      weight: 0
-    };
-    entry.count += 1;
-    if (record.dueAt && record.dueAt >= now) {
-      entry.upcoming.push(record);
-    }
-    if (record.status === 'Completed') {
-      entry.completed += 1;
-    }
-    entry.pendingSubmissions += record.pendingSubmissions;
-    entry.flagged += record.flaggedSubmissions;
-    entry.weight += Number.isFinite(record.weight) ? record.weight : 0;
-    if (record.averageScore !== null) {
-      entry.averageScoreTotal += record.averageScore;
-      entry.scored += 1;
-    }
-    assessmentsByCourse.set(record.courseId, entry);
-  });
-
-  const assessmentCourses = courseSummaries
-    .map((course) => {
-      const metrics = assessmentsByCourse.get(course.id) ?? {
-        count: 0,
-        upcoming: [],
-        pendingSubmissions: 0,
-        flagged: 0,
-        averageScoreTotal: 0,
-        scored: 0
-      };
-      const nextDue = [...metrics.upcoming].sort((a, b) => a.dueAt - b.dueAt)[0] ?? null;
-      const averageScore = metrics.scored > 0 ? Math.round(metrics.averageScoreTotal / metrics.scored) : null;
-      return {
-        id: `assessment-course-${course.id}`,
-        name: course.title,
-        learners: `${course.total} learners`,
-        assessments: metrics.count,
-        pendingSubmissions: metrics.pendingSubmissions,
-        flagged: metrics.flagged,
-        averageScore,
-        nextDue: nextDue
-          ? {
-              title: nextDue.title,
-              due: nextDue.dueLabel,
-              dueIn: nextDue.dueIn,
-              type: nextDue.type
-            }
-          : null
-      };
-    })
-    .filter((entry) => entry.assessments > 0 || entry.pendingSubmissions > 0 || entry.nextDue);
-
-  const pendingGradingTotal = instructorAssessmentRecords.reduce(
-    (sum, record) => sum + record.pendingSubmissions,
-    0
-  );
-  const flaggedTotal = instructorAssessmentRecords.reduce(
-    (sum, record) => sum + record.flaggedSubmissions,
-    0
-  );
-  const scoredAssessments = instructorAssessmentRecords.filter((record) => record.averageScore !== null);
-  const averageAssessmentScore = scoredAssessments.length
-    ? Math.round(
-        scoredAssessments.reduce((sum, record) => sum + (record.averageScore ?? 0), 0) /
-          scoredAssessments.length
-      )
-    : null;
-  const dueWithinSevenDays = upcomingAssessmentRecords.filter((record) => {
-    if (!record.dueAt) return false;
-    return record.dueAt.getTime() - now.getTime() <= 7 * DAY_IN_MS;
-  }).length;
-  const totalAssessmentWeight = instructorAssessmentRecords.reduce(
-    (sum, record) => sum + (Number.isFinite(record.weight) ? record.weight : 0),
-    0
-  );
-
-  const assessmentOverview = [
-    {
-      id: 'active-assessments',
-      label: 'Active assessments',
-      value: `${instructorAssessmentRecords.length}`,
-      context: `${dueWithinSevenDays} due in 7 days`,
-      tone: instructorAssessmentRecords.length > 0 ? 'primary' : 'muted'
-    },
-    {
-      id: 'grading-queue',
-      label: 'Needs grading',
-      value: `${pendingGradingTotal}`,
-      context: pendingGradingTotal > 0 ? 'Awaiting review' : 'All graded',
-      tone: pendingGradingTotal > 0 ? 'warning' : 'positive'
-    },
-    {
-      id: 'assessment-quality',
-      label: 'Avg cohort score',
-      value: averageAssessmentScore !== null ? `${averageAssessmentScore}%` : '—',
-      context: scoredAssessments.length > 0 ? 'Across graded submissions' : 'No graded work yet',
-      tone:
-        averageAssessmentScore !== null
-          ? averageAssessmentScore >= 80
-            ? 'positive'
-            : averageAssessmentScore >= 60
-              ? 'neutral'
-              : 'warning'
-          : 'muted'
-    },
-    {
-      id: 'assessment-flags',
-      label: 'Flagged submissions',
-      value: `${flaggedTotal}`,
-      context: flaggedTotal > 0 ? 'Escalation required' : 'No escalations',
-      tone: flaggedTotal > 0 ? 'alert' : 'positive'
-    }
-  ];
-
-  const presentInstructorAssessment = (record) => ({
-    id: record.id,
-    title: record.title,
-    course: record.courseTitle,
-    type: record.type,
-    due: record.dueLabel,
-    dueIn: record.dueIn,
-    status: record.status,
-    submissions: `${record.gradedSubmissions}/${record.totalSubmissions}`,
-    pending: record.pendingSubmissions,
-    averageScore: record.averageScore !== null ? `${record.averageScore}%` : null
-  });
-
-  const gradingQueue = instructorAssessmentRecords
-    .filter((record) => record.pendingSubmissions > 0)
-    .sort((a, b) => {
-      if (a.dueAt && b.dueAt) {
-        return a.dueAt - b.dueAt;
-      }
-      if (a.dueAt) return -1;
-      if (b.dueAt) return 1;
-      return (b.latestSubmissionAt?.getTime() ?? 0) - (a.latestSubmissionAt?.getTime() ?? 0);
-    })
-    .slice(0, 8)
-    .map((record) => ({
-      id: record.id,
-      title: record.title,
-      course: record.courseTitle,
-      pending: `${record.pendingSubmissions} submission${record.pendingSubmissions === 1 ? '' : 's'}`,
-      lastSubmission: record.latestSubmissionAt
-        ? humanizeRelativeTime(record.latestSubmissionAt, now)
-        : 'Awaiting submission',
-      due: record.dueIn
-    }));
-
-  const flaggedQueue = instructorAssessmentRecords
-    .filter((record) => record.flaggedSubmissions > 0)
-    .sort((a, b) => b.flaggedSubmissions - a.flaggedSubmissions)
-    .slice(0, 6)
-    .map((record) => ({
-      id: `${record.id}-flagged`,
-      title: record.title,
-      course: record.courseTitle,
-      flagged: `${record.flaggedSubmissions} flagged`,
-      status: record.status,
-      due: record.dueIn
-    }));
-
-  const releasePlan = upcomingAssessmentRecords.slice(0, 8).map((record) => ({
-    id: `${record.id}-release`,
-    title: record.title,
-    course: record.courseTitle,
-    due: record.dueLabel,
-    weight: record.weight > 0 ? `${Math.round(record.weight)}%` : null,
-    type: record.type
-  }));
-
-  const scheduleSessions = upcomingLiveClasses.slice(0, 5).map((session) => ({
-    id: `live-${session.id}`,
-    title: session.title,
-    start: formatDateTime(session.startAt, { dateStyle: 'medium', timeStyle: 'short' }),
-    host: session.communityName ?? 'Live classroom',
-    seats:
-      session.capacity && session.capacity > 0
-        ? `${Number(session.reservedSeats ?? 0)}/${Number(session.capacity ?? 0)} seats`
-        : null
-  }));
-
-  const totalAssessmentSubmissions = instructorAssessmentRecords.reduce(
-    (sum, record) => sum + record.totalSubmissions,
-    0
-  );
-  const totalGradedSubmissions = instructorAssessmentRecords.reduce(
-    (sum, record) => sum + record.gradedSubmissions,
-    0
-  );
-  const completionRate = totalAssessmentSubmissions > 0
-    ? Math.round((totalGradedSubmissions / totalAssessmentSubmissions) * 100)
-    : null;
-
-  const typeAnalyticsMap = new Map();
-  instructorAssessmentRecords.forEach((record) => {
-    const key = record.type || 'Assessment';
-    const entry = typeAnalyticsMap.get(key) ?? {
-      type: key,
-      count: 0,
-      averageScoreTotal: 0,
-      scored: 0,
-      weight: 0
-    };
-    entry.count += 1;
-    entry.weight += Number.isFinite(record.weight) ? record.weight : 0;
-    if (record.averageScore !== null) {
-      entry.averageScoreTotal += record.averageScore;
-      entry.scored += 1;
-    }
-    typeAnalyticsMap.set(key, entry);
-  });
-
-  const assessmentTypeAnalytics = Array.from(typeAnalyticsMap.values()).map((entry) => ({
-    type: entry.type,
-    count: entry.count,
-    weightShare:
-      totalAssessmentWeight > 0 ? Math.round((entry.weight / totalAssessmentWeight) * 100) : null,
-    averageScore: entry.scored > 0 ? Math.round(entry.averageScoreTotal / entry.scored) : null
-  }));
-
-  const averageLeadTimeDays = upcomingAssessmentRecords.length
-    ? Math.round(
-        upcomingAssessmentRecords.reduce((total, record) => {
-          if (!record.dueAt) return total;
-          const diff = Math.max(0, Math.round((record.dueAt.getTime() - now.getTime()) / DAY_IN_MS));
-          return total + diff;
-        }, 0) / upcomingAssessmentRecords.length
-      )
-    : null;
-
-  const instructorAssessments = {
-    overview: assessmentOverview,
-    timeline: {
-      upcoming: upcomingAssessmentRecords.map(presentInstructorAssessment),
-      overdue: overdueAssessmentRecords.map(presentInstructorAssessment),
-      completed: completedAssessmentRecords.map(presentInstructorAssessment)
-    },
-    courses: assessmentCourses,
-    grading: {
-      queue: gradingQueue,
-      flagged: flaggedQueue
-    },
-    schedule: {
-      releasePlan,
-      liveSessions: scheduleSessions
-    },
-    analytics: {
-      byType: assessmentTypeAnalytics,
-      completionRate,
-      averageLeadTimeDays
-    }
-  };
-
-  const metrics = [
-    {
-      label: 'Active learners',
-      value: `${courseTotals.active}`,
-      change: `+${courseTotals.startedRecent} last 30d`,
-      trend: 'up'
-    },
-    {
-      label: 'Avg completion',
-      value: `${percentage(courseTotals.completed, courseTotals.total || 1, 1)}%`,
-      change: `${courseTotals.completed} cohorts completed`,
-      trend: percentage(courseTotals.completed, courseTotals.total || 1, 1) >= 60 ? 'up' : 'down'
-    },
-    {
-      label: 'Upcoming sessions',
-      value: `${upcomingLiveClasses.length}`,
-      change: `${upcomingTutorSlots.length} tutor slot${upcomingTutorSlots.length === 1 ? '' : 's'}`,
-      trend: upcomingLiveClasses.length > 0 ? 'up' : 'down'
-    },
-    {
-      label: 'Course revenue',
-      value: formatCurrency(courseTotals.revenue, courseSummaries[0]?.priceCurrency ?? 'USD'),
-      change: `+${formatCurrency(courseTotals.revenueRecent, courseSummaries[0]?.priceCurrency ?? 'USD')} pipeline`,
-      trend: courseTotals.revenueRecent >= 0 ? 'up' : 'down'
-    }
-  ];
-
-  const searchIndex = [
-    ...courseSummaries.map((course) => ({
-      id: `search-instructor-course-${course.id}`,
-      role: 'instructor',
-      type: 'Course',
-      title: course.title,
-      url: '/dashboard/instructor/courses/manage'
-    })),
-    ...managedCommunitiesSummaries.map((community) => ({
-      id: `search-instructor-community-${community.id}`,
-      role: 'instructor',
-      type: 'Community',
-      title: community.title,
-      url: '/dashboard/instructor/communities/manage'
-    })),
-    ...upcomingLiveClasses.map((session) => ({
-      id: `search-instructor-live-${session.id}`,
-      role: 'instructor',
-      type: 'Live session',
-      title: session.title,
-      url: '/dashboard/instructor/calendar'
-    })),
-    {
-      id: 'search-instructor-assessments',
-      role: 'instructor',
-      type: 'Assessments',
-      title: 'Assessment studio',
-      url: '/dashboard/instructor/assessments'
-    },
-    {
-      id: 'search-instructor-services',
-      role: 'instructor',
-      type: 'Services',
-      title: 'Service suite',
-      url: '/dashboard/instructor/services'
-    },
-    ...serviceOfferings.map((service) => ({
-      id: `search-instructor-service-${service.id}`,
-      role: 'instructor',
-      type: 'Service',
-      title: service.name,
-      url: '/dashboard/instructor/services'
-    })),
-    ...projectSearchEntries,
-    ...tutorRoster.map((tutor) => ({
-      id: `search-instructor-tutor-${tutor.id}`,
-      role: 'instructor',
-      type: 'Tutor',
-      title: tutor.name,
-      url: '/dashboard/instructor/tutor-management'
-    }))
-  ];
-
-  const profileStats = [];
-  if (courseSummaries.length > 0) {
-    profileStats.push({ label: 'Cohorts', value: `${courseSummaries.length} active` });
-  }
-  if (upcomingLiveClasses.length > 0) {
-    profileStats.push({ label: 'Live sessions', value: `${upcomingLiveClasses.length} scheduled` });
-  }
-  if (tutorProfiles.length > 0) {
-    profileStats.push({ label: 'Tutor pods', value: `${tutorProfiles.length} mentors` });
-  }
-  if (projectsWorkspace.bids.pipeline.length > 0) {
-    profileStats.push({ label: 'Project bids', value: `${projectsWorkspace.bids.pipeline.length} active` });
-  }
-  if (projectsWorkspace.proposals.active.length > 0) {
-    profileStats.push({ label: 'Proposals', value: `${projectsWorkspace.proposals.active.length} in review` });
-  }
-
-  const bioSegments = [];
-  if (courseSummaries.length > 0) {
-    bioSegments.push(`coaching ${courseSummaries.length} cohort${courseSummaries.length === 1 ? '' : 's'}`);
-  }
-  if (managedCommunityIds.size > 0) {
-    bioSegments.push(`stewarding ${managedCommunityIds.size} community${managedCommunityIds.size === 1 ? '' : 'ies'}`);
-  }
-  if (upcomingLiveClasses.length > 0) {
-    const totalSeatCount = liveSessions.reduce((sum, session) => sum + Number(session.reservedSeats ?? 0), 0);
-    bioSegments.push(`guiding ${totalSeatCount} learners through live simulations`);
-  }
-  if (projectsWorkspace.bids.pipeline.length > 0) {
-    bioSegments.push(
-      `orchestrating ${projectsWorkspace.bids.pipeline.length} project bid${projectsWorkspace.bids.pipeline.length === 1 ? '' : 's'}`
-    );
-  }
-  const profileBio = bioSegments.length ? `Currently ${bioSegments.join(', ')}.` : '';
-
-  return {
-    role: { id: 'instructor', label: 'Instructor' },
-    dashboard: {
-      metrics,
-      analytics,
-      courses: {
-        pipeline,
-        production,
-        library,
-        creationBlueprints,
-        lifecycle: courseLifecycle
-      },
-      communities: {
-        manageDeck: managedCommunitiesSummaries,
-        createTemplates: templates,
-        webinars,
-        podcasts
-      },
-      liveClassrooms: {
-        metrics: instructorLiveMetrics,
-        sessions: instructorLiveClassSessions,
-        active: instructorActiveLive,
-        upcoming: instructorUpcomingLive,
-        completed: instructorCompletedLive,
-        groups: instructorGroupSessions.slice(0, 8),
-        whiteboard: {
-          snapshots: instructorWhiteboardSnapshots,
-          readiness: instructorReadiness
-        }
-      },
-      schedules: {
-        lessons: lessonSchedule,
-        tutor: tutorSchedule
-      },
-      tutors: {
-        roster: tutorRoster,
-        availability: tutorSchedule,
-        notifications: tutorNotifications
-      },
-      bookings: {
-        pipeline: pipelineBookings,
-        confirmed: confirmedBookings
-      },
-      services: serviceSuite,
-      projects: projectsWorkspace,
-      ebooks: {
-        catalogue: ebookCatalogue,
-        creationPipelines
-      },
-      ads: adsWorkspace,
-      calendar,
-      pricing: {
-        offers: pricingOffers,
-        subscriptions: pricingSubscriptions,
-        sessions: pricingSessions,
-        insights: pricingInsights
-      },
-      assessments: instructorAssessments
-    },
-    searchIndex,
-    profileStats,
-    profileBio
-  };
-}
-
-function sum(array, selector = (value) => value) {
-  return array.reduce((total, item) => total + Number(selector(item) ?? 0), 0);
-}
-
-function percentage(part, total, precision = 1) {
-  const numerator = Number(part ?? 0);
-  const denominator = Number(total ?? 0);
-  if (denominator <= 0) return 0;
-  const factor = 10 ** precision;
-  return Math.round(((numerator / denominator) * 100 + Number.EPSILON) * factor) / factor;
-}
-
-function buildCalendarEntries(entries) {
-  const days = new Map();
-  entries.forEach((entry) => {
-    if (!days.has(entry.day)) {
-      days.set(entry.day, []);
-    }
-    days.get(entry.day).push(entry.description);
-  });
-  return Array.from(days.entries()).map(([day, items], index) => ({
-    id: `day-${index}`,
-    day,
-    items
-  }));
-}
-
-function toUtcDateKey(date) {
-  if (!date) return null;
-  const value = typeof date === 'string' ? new Date(date) : date;
-  if (!(value instanceof Date) || Number.isNaN(value.getTime())) {
-    return null;
-  }
-  const year = value.getUTCFullYear();
-  const month = String(value.getUTCMonth() + 1).padStart(2, '0');
-  const day = String(value.getUTCDate()).padStart(2, '0');
-  return `${year}-${month}-${day}`;
-}
-
-function toUtcMonthKey(date) {
-  if (!date) return null;
-  const value = typeof date === 'string' ? new Date(date) : date;
-  if (!(value instanceof Date) || Number.isNaN(value.getTime())) {
-    return null;
-  }
-  const year = value.getUTCFullYear();
-  const month = String(value.getUTCMonth() + 1).padStart(2, '0');
-  return `${year}-${month}`;
-}
-
-function startOfIsoWeek(date) {
-  const value = new Date(Date.UTC(date.getUTCFullYear(), date.getUTCMonth(), date.getUTCDate()));
-  const weekday = (value.getUTCDay() + 6) % 7; // Monday as first day
-  value.setUTCDate(value.getUTCDate() - weekday);
-  return value;
-}
-
-function addUtcDays(date, days) {
-  const value = new Date(date.getTime());
-  value.setUTCDate(value.getUTCDate() + days);
-  return value;
-}
-
-function formatMonthLabel(date) {
-  return new Intl.DateTimeFormat('en-US', {
-    month: 'long',
-    year: 'numeric',
-    timeZone: 'UTC'
-  }).format(date);
-}
-
-function buildServiceCalendarMonths(events = [], { now = new Date(), months = 12, capacityByMonth = new Map() } = {}) {
-  const validEvents = events
-    .map((event) => {
-      const startAt = event.startAt ? new Date(event.startAt) : null;
-      if (!startAt || Number.isNaN(startAt.getTime())) {
-        return null;
-      }
-      return {
-        ...event,
-        startAt,
-        dateKey: toUtcDateKey(startAt),
-        monthKey: toUtcMonthKey(startAt)
-      };
-    })
-    .filter(Boolean)
-    .sort((a, b) => a.startAt - b.startAt);
-
-  const eventsByDate = new Map();
-  validEvents.forEach((event) => {
-    const key = event.dateKey;
-    if (!key) return;
-    const list = eventsByDate.get(key) ?? [];
-    list.push(event);
-    eventsByDate.set(key, list);
-  });
-
-  const calendarMonths = [];
-  for (let offset = 0; offset < months; offset += 1) {
-    const monthStart = new Date(Date.UTC(now.getUTCFullYear(), now.getUTCMonth() + offset, 1));
-    const monthEnd = new Date(Date.UTC(monthStart.getUTCFullYear(), monthStart.getUTCMonth() + 1, 0, 23, 59, 59, 999));
-    const gridStart = startOfIsoWeek(monthStart);
-    const totalDays = Math.ceil(((monthEnd.getTime() - gridStart.getTime()) / DAY_IN_MS + 1) / 7) * 7;
-    const weeks = [];
-    let cursor = gridStart;
-    const weekCount = totalDays / 7;
-    for (let weekIndex = 0; weekIndex < weekCount; weekIndex += 1) {
-      const days = [];
-      for (let dayIndex = 0; dayIndex < 7; dayIndex += 1) {
-        const key = toUtcDateKey(cursor);
-        const bookings = key ? eventsByDate.get(key) ?? [] : [];
-        days.push({
-          id: key ?? `placeholder-${offset}-${weekIndex}-${dayIndex}`,
-          date: cursor.toISOString(),
-          day: cursor.getUTCDate(),
-          isCurrentMonth: cursor.getUTCMonth() === monthStart.getUTCMonth(),
-          bookings: bookings.map((booking) => ({
-            id: booking.id,
-            label: booking.topic,
-            status: booking.status,
-            timeLabel: booking.timeLabel,
-            learner: booking.learner
-          }))
-        });
-        cursor = addUtcDays(cursor, 1);
-      }
-      weeks.push({ id: `week-${weekIndex}`, days });
-    }
-
-    const monthEvents = validEvents.filter(
-      (event) => event.startAt >= monthStart && event.startAt <= monthEnd
-    );
-    const confirmed = monthEvents.filter((event) => event.status === 'confirmed').length;
-    const pending = monthEvents.filter((event) => event.status !== 'confirmed').length;
-    const monthKey = toUtcMonthKey(monthStart);
-    const capacity = monthKey ? capacityByMonth.get(monthKey) ?? 0 : 0;
-    const utilisationRate = capacity > 0 ? Math.round((confirmed / capacity) * 100) : null;
-
-    calendarMonths.push({
-      id: `service-month-${monthStart.getUTCFullYear()}-${monthStart.getUTCMonth() + 1}`,
-      label: formatMonthLabel(monthStart),
-      year: monthStart.getUTCFullYear(),
-      month: monthStart.getUTCMonth() + 1,
-      confirmed,
-      pending,
-      capacity,
-      utilisationRate,
-      weeks
-    });
-  }
-
-  return calendarMonths;
-}
-
-function formatBasisPoints(rateBps) {
-  const numeric = Number(rateBps ?? 0);
-  if (!Number.isFinite(numeric)) {
-    return '0%';
-  }
-  const percent = numeric / 100;
-  const precision = percent >= 10 ? 1 : percent >= 1 ? 1 : 2;
-  return `${percent.toFixed(precision)}%`;
-}
-
-export function buildAffiliateOverview({
-  affiliates = [],
-  affiliatePayouts = [],
-  paymentIntents = [],
-  memberships = [],
-  monetizationSettings = {},
-  now = new Date()
-} = {}) {
-  const defaultAffiliate = monetizationSettings?.affiliate ?? {};
-  const defaultCommission = defaultAffiliate.defaultCommission ?? {};
-  const defaultTiers = Array.isArray(defaultCommission.tiers)
-    ? defaultCommission.tiers
-    : [{ thresholdCents: 0, rateBps: 1000 }];
-
-  const membershipByCommunity = new Map();
-  memberships.forEach((membership) => {
-    const communityId = Number(membership.communityId ?? membership.community_id);
-    if (!Number.isFinite(communityId)) return;
-    membershipByCommunity.set(communityId, membership);
-  });
-
-  const referralMetrics = new Map();
-  const thirtyDaysAgo = new Date(now.getTime() - 30 * DAY_IN_MS);
-  paymentIntents.forEach((intent) => {
-    const metadata = safeJsonParse(intent.metadata, {});
-    const referralCode =
-      metadata.referralCode ?? metadata.affiliateCode ?? metadata.affiliate?.code ?? null;
-    if (!referralCode) {
-      return;
-    }
-    const entry = referralMetrics.get(referralCode) ?? {
-      conversions: 0,
-      conversions30d: 0,
-      amountCents: 0,
-      amount30d: 0,
-      lastConversionAt: null
-    };
-    const amount = Number(intent.amountTotal ?? 0) - Number(intent.amountRefunded ?? 0);
-    entry.conversions += 1;
-    entry.amountCents += amount;
-    const timestamp = intent.capturedAt ?? intent.createdAt ?? null;
-    const occurredAt = timestamp ? new Date(timestamp) : null;
-    if (occurredAt) {
-      if (!entry.lastConversionAt || occurredAt > entry.lastConversionAt) {
-        entry.lastConversionAt = occurredAt;
-      }
-      if (occurredAt >= thirtyDaysAgo) {
-        entry.conversions30d += 1;
-        entry.amount30d += amount;
-      }
-    }
-    referralMetrics.set(referralCode, entry);
-  });
-
-  const affiliatePrograms = (Array.isArray(affiliates) ? affiliates : []).map((affiliate) => {
-    const metadata = safeJsonParse(affiliate.metadata, {});
-    const referralCode = affiliate.referralCode ?? metadata.referralCode ?? `AFF-${affiliate.id}`;
-    const performance = referralMetrics.get(referralCode) ?? {
-      conversions: 0,
-      conversions30d: 0,
-      amountCents: 0,
-      amount30d: 0,
-      lastConversionAt: null
-    };
-    const totalEarnedCents = Number(affiliate.totalEarnedCents ?? 0);
-    const totalPaidCents = Number(affiliate.totalPaidCents ?? 0);
-    const outstandingCents = Math.max(totalEarnedCents - totalPaidCents, 0);
-
-    const payouts = (Array.isArray(affiliatePayouts) ? affiliatePayouts : []).filter(
-      (payout) => Number(payout.affiliateId) === Number(affiliate.id)
-    );
-    const sortedPayouts = [...payouts].sort((a, b) => {
-      const aTime = new Date(a.processedAt ?? a.scheduledAt ?? now).getTime();
-      const bTime = new Date(b.processedAt ?? b.scheduledAt ?? now).getTime();
-      return aTime - bTime;
-    });
-    const upcomingPayout = sortedPayouts.find((payout) => payout.status !== 'completed') ?? null;
-    const completedPayouts = [...sortedPayouts].filter((payout) => payout.status === 'completed');
-    const lastPayout = completedPayouts.length
-      ? completedPayouts[completedPayouts.length - 1]
-      : null;
-
-    const commissionRateBps = Number(
-      affiliate.commissionRateBps ?? metadata.commissionRateBps ?? defaultTiers[0]?.rateBps ?? 0
-    );
-    const matchedTierIndex = defaultTiers.findIndex(
-      (tier) => Number(tier.rateBps) === commissionRateBps
-    );
-    const recurrence = metadata.recurrence ?? defaultCommission.recurrence ?? 'infinite';
-    const maxOccurrences =
-      recurrence === 'finite'
-        ? metadata.maxOccurrences ?? defaultCommission.maxOccurrences ?? null
-        : null;
-
-    const communityId = Number(affiliate.communityId);
-    const communityMeta = membershipByCommunity.get(communityId) ?? {};
-    const communityName =
-      affiliate.communityName ??
-      communityMeta.communityName ??
-      communityMeta.name ??
-      metadata.communityName ??
-      'Community';
-    const communitySlug =
-      affiliate.communitySlug ?? communityMeta.communitySlug ?? metadata.communitySlug ?? null;
-
-    const programmeHighlights = [];
-    programmeHighlights.push(`${performance.conversions ?? 0} lifetime conversions`);
-    programmeHighlights.push(
-      `${formatCurrency(performance.amountCents ?? 0, 'USD')} attributed volume`
-    );
-    if (outstandingCents > 0) {
-      programmeHighlights.push(
-        `${formatCurrency(outstandingCents, 'USD')} pending payout`
-      );
-    }
-
-    return {
-      id: String(affiliate.id),
-      community: {
-        id: communityId,
-        name: communityName,
-        slug: communitySlug
-      },
-      status: affiliate.status ?? metadata.status ?? 'pending',
-      referralCode,
-      commission: {
-        rateBps: commissionRateBps,
-        rateLabel: formatBasisPoints(commissionRateBps),
-        tierLabel: matchedTierIndex >= 0 ? `Tier ${matchedTierIndex + 1}` : 'Custom rate',
-        recurrence,
-        maxOccurrences: recurrence === 'finite' ? Number(maxOccurrences ?? 0) : null
-      },
-      earnings: {
-        totalCents: totalEarnedCents,
-        totalFormatted: formatCurrency(totalEarnedCents, 'USD'),
-        paidCents: totalPaidCents,
-        paidFormatted: formatCurrency(totalPaidCents, 'USD'),
-        outstandingCents,
-        outstandingFormatted: formatCurrency(outstandingCents, 'USD')
-      },
-      performance: {
-        conversions: performance.conversions ?? 0,
-        conversions30d: performance.conversions30d ?? 0,
-        volumeCents: performance.amountCents ?? 0,
-        volumeFormatted: formatCurrency(performance.amountCents ?? 0, 'USD'),
-        volume30dCents: performance.amount30d ?? 0,
-        volume30dFormatted: formatCurrency(performance.amount30d ?? 0, 'USD'),
-        lastConversionAt: performance.lastConversionAt,
-        lastConversionLabel: performance.lastConversionAt
-          ? humanizeRelativeTime(performance.lastConversionAt, now)
-          : 'No conversions yet'
-      },
-      payouts: {
-        next: upcomingPayout
-          ? {
-              status: upcomingPayout.status,
-              amount: formatCurrency(Number(upcomingPayout.amountCents ?? 0), 'USD'),
-              scheduledAt: upcomingPayout.scheduledAt,
-              scheduledLabel: formatDateTime(upcomingPayout.scheduledAt, {
-                dateStyle: 'medium',
-                timeStyle: 'short'
-              })
-            }
-          : null,
-        last: lastPayout
-          ? {
-              status: lastPayout.status,
-              amount: formatCurrency(Number(lastPayout.amountCents ?? 0), 'USD'),
-              processedAt: lastPayout.processedAt,
-              processedLabel: formatDateTime(lastPayout.processedAt ?? lastPayout.scheduledAt, {
-                dateStyle: 'medium',
-                timeStyle: 'short'
-              })
-            }
-          : null
-      },
-      links: {
-        landingPage: metadata.landingPage ?? metadata.landing_page ?? null,
-        mediaKit: metadata.mediaKit ?? metadata.media_kit ?? null
-      },
-      highlights: programmeHighlights
-    };
-  });
-
-  const totalEarnedCents = sum(affiliatePrograms, (program) => program.earnings.totalCents);
-  const totalOutstandingCents = sum(
-    affiliatePrograms,
-    (program) => program.earnings.outstandingCents
-  );
-  const totalPaidCents = sum(affiliatePrograms, (program) => program.earnings.paidCents);
-  const totalConversions30d = sum(
-    affiliatePrograms,
-    (program) => program.performance.conversions30d
-  );
-  const totalVolume30dCents = sum(
-    affiliatePrograms,
-    (program) => program.performance.volume30dCents
-  );
-
-  const activePrograms = affiliatePrograms.filter((program) =>
-    ['approved', 'active'].includes((program.status ?? '').toLowerCase())
-  ).length;
-  const pendingPrograms = affiliatePrograms.filter((program) =>
-    ['pending', 'review'].includes((program.status ?? '').toLowerCase())
-  ).length;
-
-  const summaryMetrics = [
-    {
-      label: 'Lifetime earnings',
-      value: formatCurrency(totalEarnedCents, 'USD'),
-      change: `Paid ${formatCurrency(totalPaidCents, 'USD')}`
-    },
-    {
-      label: 'Outstanding balance',
-      value: formatCurrency(totalOutstandingCents, 'USD'),
-      change:
-        totalOutstandingCents > 0
-          ? 'Release pending payout'
-          : 'All payouts cleared',
-      trend: totalOutstandingCents > 0 ? 'up' : 'down'
-    },
-    {
-      label: 'Active programmes',
-      value: `${activePrograms}`,
-      change:
-        pendingPrograms > 0
-          ? `${pendingPrograms} awaiting approval`
-          : 'All programmes live',
-      trend: activePrograms > 0 ? 'up' : 'down'
-    },
-    {
-      label: 'Conversions (30d)',
-      value: `${totalConversions30d}`,
-      change: `Volume ${formatCurrency(totalVolume30dCents, 'USD')}`,
-      trend: totalConversions30d > 0 ? 'up' : 'down'
-    }
-  ];
-
-  const nextPayout = (Array.isArray(affiliatePayouts) ? affiliatePayouts : [])
-    .filter((payout) => payout.status !== 'completed')
-    .map((payout) => {
-      const affiliate = (Array.isArray(affiliates) ? affiliates : []).find(
-        (entry) => Number(entry.id) === Number(payout.affiliateId)
-      );
-      return {
-        status: payout.status,
-        amountCents: Number(payout.amountCents ?? 0),
-        scheduledAt: payout.scheduledAt,
-        referralCode: affiliate?.referralCode ?? null,
-        communityName:
-          affiliate?.communityName ?? safeJsonParse(affiliate?.metadata, {}).communityName ?? null
-      };
-    })
-    .sort((a, b) => new Date(a.scheduledAt ?? now) - new Date(b.scheduledAt ?? now))[0] ?? null;
-
-  const payoutTimeline = (Array.isArray(affiliatePayouts) ? affiliatePayouts : [])
-    .map((payout) => {
-      const affiliate = (Array.isArray(affiliates) ? affiliates : []).find(
-        (entry) => Number(entry.id) === Number(payout.affiliateId)
-      );
-      return {
-        id: String(payout.id),
-        status: payout.status,
-        amount: formatCurrency(Number(payout.amountCents ?? 0), 'USD'),
-        scheduledAt: payout.scheduledAt,
-        processedAt: payout.processedAt,
-        communityName: affiliate?.communityName ?? safeJsonParse(affiliate?.metadata, {}).communityName ?? 'Community',
-        referralCode: affiliate?.referralCode
-      };
-    })
-    .sort(
-      (a, b) =>
-        new Date(b.processedAt ?? b.scheduledAt ?? now).getTime() -
-        new Date(a.processedAt ?? a.scheduledAt ?? now).getTime()
-    )
-    .slice(0, 8);
-
-  const actions = [];
-  if (totalOutstandingCents > 0) {
-    actions.push(
-      `Release ${formatCurrency(totalOutstandingCents, 'USD')} in pending affiliate payouts.`
-    );
-  }
-  if (pendingPrograms > 0) {
-    actions.push(`Review ${pendingPrograms} pending affiliate application${pendingPrograms === 1 ? '' : 's'}.`);
-  }
-  if (actions.length === 0) {
-    actions.push('Invite high-performing learners into the affiliate programme.');
-  }
-
-  const resources = [
-    {
-      id: 'affiliate-starter-kit',
-      title: 'Affiliate starter kit',
-      description: 'Download co-branded assets, copy decks, and onboarding emails.',
-      action: 'Download kit',
-      href: '/content/affiliate-playbook'
-    },
-    {
-      id: 'affiliate-policy',
-      title: 'Policy & compliance checklist',
-      description: 'Ensure payout eligibility, tax documentation, and brand guidelines stay aligned.',
-      action: 'Open checklist',
-      href: '/policies/affiliate'
-    }
-  ];
-
-  return {
-    summary: {
-      metrics: summaryMetrics,
-      totals: {
-        earnedCents: totalEarnedCents,
-        earnedFormatted: formatCurrency(totalEarnedCents, 'USD'),
-        outstandingCents: totalOutstandingCents,
-        outstandingFormatted: formatCurrency(totalOutstandingCents, 'USD'),
-        paidCents: totalPaidCents,
-        programCount: affiliatePrograms.length,
-        activePrograms,
-        pendingPrograms
-      },
-      nextPayout: nextPayout
-        ? {
-            status: nextPayout.status,
-            amountFormatted: formatCurrency(nextPayout.amountCents, 'USD'),
-            scheduledAt: nextPayout.scheduledAt,
-            referralCode: nextPayout.referralCode,
-            communityName: nextPayout.communityName
-          }
-        : null
-    },
-    programs: affiliatePrograms,
-    payouts: payoutTimeline,
-    commission: {
-      recurrence: defaultCommission.recurrence ?? 'infinite',
-      maxOccurrences: defaultCommission.recurrence === 'finite' ? defaultCommission.maxOccurrences ?? null : null,
-      tiers: defaultTiers.map((tier, index) => ({
-        thresholdCents: Number(tier.thresholdCents ?? 0),
-        rateBps: Number(tier.rateBps ?? 0),
-        label: index === 0 ? 'Base tier' : `Tier ${index + 1}`,
-        rateLabel: formatBasisPoints(tier.rateBps)
-      }))
-    },
-    compliance: {
-      autoApprove: Boolean(defaultAffiliate.autoApprove),
-      requireTaxInformation: Boolean(defaultAffiliate.requireTaxInformation),
-      blockSelfReferral: Boolean(defaultAffiliate.security?.blockSelfReferral),
-      enforceTwoFactorForPayouts: Boolean(defaultAffiliate.security?.enforceTwoFactorForPayouts),
-      payoutScheduleDays: Number(defaultAffiliate.payoutScheduleDays ?? 30),
-      cookieWindowDays: Number(defaultAffiliate.cookieWindowDays ?? 30)
-    },
-    actions,
-    resources
-  };
-}
-
-function formatDateTime(date, options = {}) {
-  if (!date) return 'TBD';
-  const resolved = typeof date === 'string' ? new Date(date) : date;
-  return new Intl.DateTimeFormat('en-US', {
-    dateStyle: options.dateStyle ?? 'medium',
-    timeStyle: options.timeStyle ?? 'short',
-    timeZone: options.timeZone ?? 'UTC'
-  }).format(resolved);
-}
-
-function differenceInDays(end, start) {
-  const endDate = typeof end === 'string' ? new Date(end) : new Date(end.getTime());
-  const startDate = typeof start === 'string' ? new Date(start) : new Date(start.getTime());
-  const diffMs = endDate.getTime() - startDate.getTime();
-  return Math.round(diffMs / (24 * 60 * 60 * 1000));
-}
-
-function minutesToReadable(minutes) {
-  if (minutes < 60) {
-    return `${Math.round(minutes)} mins`;
-  }
-  const hours = Math.floor(minutes / 60);
-  const remaining = Math.round(minutes % 60);
-  if (remaining === 0) {
-    return `${hours} hrs`;
-  }
-  return `${hours}h ${remaining}m`;
-}
-
-function resolveName(firstName, lastName, fallback) {
-  const candidate = `${firstName ?? ''} ${lastName ?? ''}`.trim();
-  return candidate.length > 0 ? candidate : fallback;
-}
-
-const LIVE_JOIN_WINDOW_MINUTES = 15;
-const GROUP_SESSION_KEYWORDS = ['group', 'cohort', 'bootcamp', 'lab', 'studio', 'masterclass', 'workshop', 'breakout'];
-const WHITEBOARD_READY_STATES = new Set(['ready', 'live', 'approved', 'published']);
-
-function resolveLiveClassStatus(startAt, endAt, reference) {
-  if (!startAt && !endAt) {
-    return 'draft';
-  }
-  if (startAt) {
-    const startTime = startAt instanceof Date ? startAt.getTime() : new Date(startAt).getTime();
-    if (reference.getTime() < startTime) {
-      const diff = startTime - reference.getTime();
-      if (diff <= LIVE_JOIN_WINDOW_MINUTES * 60 * 1000) {
-        return 'check-in';
-      }
-      return 'upcoming';
-    }
-  }
-  if (endAt) {
-    const endTime = endAt instanceof Date ? endAt.getTime() : new Date(endAt).getTime();
-    if (reference.getTime() >= endTime) {
-      return 'completed';
-    }
-  }
-  return 'live';
-}
-
-function determineStageFromStatus(status) {
-  switch (status) {
-    case 'upcoming':
-      return 'Preparation';
-    case 'check-in':
-      return 'Check-in';
-    case 'live':
-      return 'Broadcasting';
-    case 'completed':
-      return 'Retrospective';
-    default:
-      return 'Draft';
-  }
-}
-
-function normaliseLiveClassroom(session, { now, perspective = 'learner', allowJoinLink = false } = {}) {
-  const metadataSource =
-    session.metadata && typeof session.metadata === 'object'
-      ? session.metadata
-      : safeJsonParse(session.metadata, {});
-  const metadata = metadataSource && typeof metadataSource === 'object' ? metadataSource : {};
-
-  const startAt = session.startAt ? new Date(session.startAt) : null;
-  const endAt = session.endAt ? new Date(session.endAt) : null;
-  const status = resolveLiveClassStatus(startAt, endAt, now);
-  const stage = determineStageFromStatus(status);
-  const timezone = session.timezone ?? metadata.timezone ?? metadata.timeZone ?? 'UTC';
-
-  const typeRaw = String(session.type ?? metadata.type ?? 'live').toLowerCase();
-  const typeLabel = typeRaw
-    .split(/[^a-z0-9]+/)
-    .filter(Boolean)
-    .map((part) => part.charAt(0).toUpperCase() + part.slice(1))
-    .join(' ');
-
-  const isGroupSession = Boolean(
-    metadata.isGroup === true ||
-      metadata.groupSession === true ||
-      (Array.isArray(metadata.breakoutRooms) && metadata.breakoutRooms.length > 0) ||
-      GROUP_SESSION_KEYWORDS.some((keyword) => typeRaw.includes(keyword))
-  );
-
-  const capacity = Number(session.capacity ?? metadata.capacity ?? 0) || null;
-  const reservedSeats = Number(
-    session.reservedSeats ?? metadata.reservedSeats ?? metadata.attendees ?? metadata.registered ?? 0
-  ) || 0;
-  const occupancyRate =
-    capacity && capacity > 0 ? Math.min(Math.round((reservedSeats / capacity) * 100), 100) : null;
-
-  const joinWindowMs = LIVE_JOIN_WINDOW_MINUTES * 60 * 1000;
-  const joinEligible = allowJoinLink && startAt && now.getTime() >= startAt.getTime() - joinWindowMs;
-  const joinUrl = joinEligible ? metadata.joinUrl ?? metadata.attendeeUrl ?? null : null;
-  const hostUrl = metadata.hostUrl ?? metadata.presenterUrl ?? null;
-
-  const registration = session.registrationStatus ?? metadata.registrationStatus ?? null;
-  const amountPaidCents = Number(session.amountPaid ?? metadata.amountPaid ?? 0) || 0;
-  const registrationCurrency =
-    session.registrationCurrency ?? metadata.registrationCurrency ?? session.priceCurrency ?? metadata.priceCurrency ?? 'USD';
-  const priceAmountCents = Number(session.priceAmount ?? metadata.priceAmount ?? 0) || 0;
-  const priceCurrency = session.priceCurrency ?? metadata.priceCurrency ?? 'USD';
-
-  const facilitators = Array.isArray(metadata.facilitators)
-    ? metadata.facilitators.map((value) => String(value))
-    : metadata.host
-      ? [String(metadata.host)]
-      : session.communityName
-        ? [String(session.communityName)]
-        : [];
-
-  const breakoutRooms = Array.isArray(metadata.breakoutRooms)
-    ? metadata.breakoutRooms
-        .map((room) => {
-          if (typeof room === 'string') {
-            return { name: room };
-          }
-          if (room && typeof room === 'object') {
-            const name = room.name ?? room.title ?? 'Breakout room';
-            const facilitator = room.facilitator ?? room.host ?? null;
-            const capacityValue = Number(room.capacity ?? room.size ?? room.limit ?? 0) || null;
-            return {
-              name: String(name),
-              facilitator: facilitator ? String(facilitator) : undefined,
-              capacity: capacityValue
-            };
-          }
-          return null;
-        })
-        .filter(Boolean)
-    : [];
-
-  const whiteboardMetaRaw =
-    typeof metadata.whiteboard === 'string'
-      ? { url: metadata.whiteboard }
-      : metadata.whiteboard && typeof metadata.whiteboard === 'object'
-        ? { ...metadata.whiteboard }
-        : {};
-
-  if (!whiteboardMetaRaw.url && metadata.whiteboardUrl) {
-    whiteboardMetaRaw.url = metadata.whiteboardUrl;
-  }
-  if (!whiteboardMetaRaw.template && metadata.whiteboardTemplate) {
-    whiteboardMetaRaw.template = metadata.whiteboardTemplate;
-  }
-  if (!whiteboardMetaRaw.status && metadata.whiteboardStatus) {
-    whiteboardMetaRaw.status = metadata.whiteboardStatus;
-  }
-  if (!whiteboardMetaRaw.updatedAt && metadata.whiteboardUpdatedAt) {
-    whiteboardMetaRaw.updatedAt = metadata.whiteboardUpdatedAt;
-  }
-
-  const whiteboardReady =
-    whiteboardMetaRaw.ready === true ||
-    WHITEBOARD_READY_STATES.has(String(whiteboardMetaRaw.status ?? '').toLowerCase()) ||
-    metadata.whiteboardReady === true;
-
-  const whiteboardUpdatedAt = whiteboardMetaRaw.updatedAt
-    ? new Date(whiteboardMetaRaw.updatedAt)
-    : metadata.whiteboardLastEditedAt
-      ? new Date(metadata.whiteboardLastEditedAt)
-      : null;
-
-  const callToAction = (() => {
-    let label = 'View briefing';
-    let action = 'details';
-    let enabled = true;
-
-    if (status === 'live' && joinEligible && joinUrl) {
-      label = 'Join live classroom';
-      action = 'join';
-    } else if (status === 'check-in' && joinEligible && joinUrl) {
-      label = 'Enter waiting room';
-      action = 'check-in';
-    } else if (status === 'upcoming' && registration === 'registered') {
-      label = 'Manage ticket';
-      action = 'manage';
-    } else if (status === 'upcoming' && registration === 'waitlisted') {
-      label = 'View waitlist';
-      action = 'waitlist';
-    } else if (status === 'completed' && metadata.recordingUrl) {
-      label = 'Watch recording';
-      action = 'recording';
-    } else if (perspective === 'instructor' && hostUrl) {
-      label = status === 'completed' ? 'Review analytics' : 'Open host controls';
-      action = 'host';
-    }
-
-    if ((action === 'join' || action === 'check-in') && !joinUrl) {
-      enabled = false;
-    }
-
-    return { label, action, enabled };
-  })();
-
-  const durationMinutes =
-    startAt && endAt ? Math.max(0, Math.round((endAt.getTime() - startAt.getTime()) / 60000)) : null;
-
-  const security = {
-    waitingRoom: metadata.waitingRoom !== false,
-    passcodeRequired: metadata.passcodeRequired === true || Boolean(metadata.passcode),
-    recordingConsent: metadata.recordingConsent === true || metadata.recordingConsentRequired === true,
-    attendeeMfa: metadata.attendeeMfa === true
-  };
-
-  const recordingEnabled = metadata.recordingEnabled === true || metadata.recording === 'recorded';
-  const resources = Array.isArray(metadata.resources)
-    ? metadata.resources.map((item) => String(item)).slice(0, 6)
-    : [];
-
-  return {
-    id: session.id
-      ? String(session.id)
-      : `live-${session.classroomId ?? session.publicId ?? session.slug ?? metadata.id ?? Date.now()}`,
-    classroomId: session.classroomId ?? session.id ?? null,
-    slug: session.slug ?? null,
-    title: session.title ?? metadata.title ?? 'Live classroom',
-    summary: session.summary ?? metadata.summary ?? null,
-    type: typeRaw,
-    typeLabel,
-    isGroupSession,
-    community: session.communityName ?? metadata.community ?? null,
-    stage,
-    status,
-    registration,
-    timezone,
-    startAt: startAt ? startAt.toISOString() : null,
-    endAt: endAt ? endAt.toISOString() : null,
-    startLabel: startAt
-      ? formatDateTime(startAt, { dateStyle: 'medium', timeStyle: 'short', timeZone: timezone })
-      : 'TBD',
-    endLabel: endAt ? formatDateTime(endAt, { dateStyle: 'medium', timeStyle: 'short', timeZone: timezone }) : null,
-    countdownMinutes: startAt ? Math.max(0, Math.round((startAt.getTime() - now.getTime()) / 60000)) : null,
-    durationMinutes,
-    facilitators,
-    breakoutRooms,
-    occupancy: {
-      capacity,
-      reserved: reservedSeats,
-      rate: occupancyRate
-    },
-    security,
-    recordingEnabled,
-    resources,
-    callToAction,
-    joinUrl,
-    hostUrl: perspective === 'instructor' ? hostUrl : undefined,
-    pricing: {
-      price: priceAmountCents ? formatCurrency(priceAmountCents, priceCurrency) : null,
-      priceAmountCents,
-      currency: priceCurrency,
-      collectedAmountCents: amountPaidCents,
-      collectedLabel: amountPaidCents ? formatCurrency(amountPaidCents, registrationCurrency) : null,
-      registrationCurrency,
-      ticketType: session.ticketType ?? metadata.ticketType ?? 'general'
-    },
-    whiteboard: {
-      url: whiteboardMetaRaw.url ?? null,
-      template: whiteboardMetaRaw.template ?? 'Collaborative board',
-      status: whiteboardMetaRaw.status ?? (whiteboardReady ? 'Ready' : 'Draft'),
-      ready: whiteboardReady,
-      lastUpdatedAt: whiteboardUpdatedAt ? whiteboardUpdatedAt.toISOString() : null,
-      lastUpdatedLabel: whiteboardUpdatedAt ? humanizeRelativeTime(whiteboardUpdatedAt, now) : null,
-      facilitators: Array.isArray(whiteboardMetaRaw.facilitators)
-        ? whiteboardMetaRaw.facilitators.map((value) => String(value))
-        : facilitators,
-      notes: Array.isArray(whiteboardMetaRaw.notes)
-        ? whiteboardMetaRaw.notes.map((value) => String(value))
-        : []
-    },
-    support: {
-      moderator: metadata.moderator ? String(metadata.moderator) : null,
-      helpDesk: metadata.helpDesk ? String(metadata.helpDesk) : null
-    }
-  };
-}
-
-function buildLiveClassReadiness(sessions) {
-  if (!sessions?.length) {
-    return [
-      {
-        id: 'no-sessions',
-        label: 'No live sessions scheduled',
-        status: 'ready',
-        detail: 'Schedule a classroom to populate readiness insights.'
-      }
-    ];
-  }
-
-  const waitingRoomMissing = sessions.filter((session) => !session.security?.waitingRoom).length;
-  const passcodeMissing = sessions.filter((session) => !session.security?.passcodeRequired).length;
-  const whiteboardsPending = sessions.filter((session) => session.whiteboard && session.whiteboard.ready === false).length;
-  const consentMissing = sessions.filter((session) => !session.security?.recordingConsent).length;
-
-  const statusFor = (count) => {
-    if (count <= 0) return 'ready';
-    if (count === 1) return 'attention';
-    return 'action';
-  };
-
-  return [
-    {
-      id: 'waiting-room',
-      label: 'Waiting room enforcement',
-      status: statusFor(waitingRoomMissing),
-      detail:
-        waitingRoomMissing === 0
-          ? 'All sessions require host admission before joining.'
-          : `${waitingRoomMissing} session${waitingRoomMissing === 1 ? '' : 's'} allow direct entry.`
-    },
-    {
-      id: 'passcode',
-      label: 'Passcode protection',
-      status: statusFor(passcodeMissing),
-      detail:
-        passcodeMissing === 0
-          ? 'Passcodes are enabled across every upcoming classroom.'
-          : `${passcodeMissing} session${passcodeMissing === 1 ? '' : 's'} should add a passcode.`
-    },
-    {
-      id: 'whiteboard',
-      label: 'Whiteboard readiness',
-      status: statusFor(whiteboardsPending),
-      detail:
-        whiteboardsPending === 0
-          ? 'Every live board is prepped and ready.'
-          : `${whiteboardsPending} board${whiteboardsPending === 1 ? ' is' : 's are'} still in draft.`
-    },
-    {
-      id: 'recording',
-      label: 'Recording consent workflow',
-      status: statusFor(consentMissing),
-      detail:
-        consentMissing === 0
-          ? 'Recording consent is captured before each broadcast.'
-          : `${consentMissing} session${consentMissing === 1 ? '' : 's'} need consent prompts.`
-    }
-  ];
-}
-
-function buildLiveClassWhiteboardSnapshots(sessions) {
-  if (!sessions?.length) return [];
-  return sessions
-    .map((session) => {
-      const whiteboard = session.whiteboard ?? {};
-      if (!whiteboard.url && !whiteboard.template) {
-        return null;
-      }
-      return {
-        id: session.id,
-        title: session.title,
-        template: whiteboard.template ?? 'Collaborative board',
-        status: whiteboard.status ?? (whiteboard.ready ? 'Ready' : 'Draft'),
-        ready: Boolean(whiteboard.ready),
-        lastUpdatedLabel: whiteboard.lastUpdatedLabel ?? null,
-        facilitators: session.facilitators ?? [],
-        url: whiteboard.url ?? null
-      };
-    })
-    .filter(Boolean);
-}
-
-function averageOccupancyRate(sessions) {
-  if (!sessions?.length) return null;
-  const rates = sessions
-    .map((session) => Number(session.occupancy?.rate))
-    .filter((value) => Number.isFinite(value));
-  if (!rates.length) return null;
-  const total = rates.reduce((sum, value) => sum + value, 0);
-  return Math.round(total / rates.length);
-}
-
-export default class DashboardService {
-  static async getDashboardForUser(userId, { referenceDate = new Date() } = {}) {
-    const user = await UserModel.findById(userId);
-    if (!user) {
-      const error = new Error('User not found');
-      error.status = 404;
-      throw error;
-    }
-
-    const now = referenceDate instanceof Date ? referenceDate : new Date(referenceDate);
-
-    const [
-      privacySettings,
-      _courseStats,
-      enrollmentRows,
-      progressRows,
-      membershipRows,
-      communityStatRows,
-      subscriptionRows,
-      affiliateRows,
-      affiliatePayoutRows,
-      liveClassRows,
-      tutorBookingRows,
-      directMessageRows,
-      followersCount,
-      followingCount,
-      pendingIncomingRows,
-      pendingOutgoingRows,
-      followRecommendations,
-      paymentIntentRows,
-      ebookProgressRows,
-      ebookRows,
-      ebookHighlightRows,
-      ebookBookmarkRows,
-      communityMessageRows,
-      communityMessageContributionRows,
-      communityAssignments,
-      instructorCourseRows,
-      instructorCourseEnrollmentRows,
-      instructorCourseModuleRows,
-      instructorLessonRows,
-      instructorAssignmentRows,
-      tutorProfileRows,
-      tutorAvailabilityRows,
-      instructorBookingRows,
-      instructorLiveClassRows,
-      instructorAssetRows,
-      instructorAssetEventRows,
-      communityResourceRows,
-      communityPostRows,
-      adsCampaignRows,
-      adsMetricRows,
-      communityPaywallTierRows,
-      communitySubscriptionRows,
-      fieldServiceOrderRows,
-      fieldServiceEventRows,
-      fieldServiceProviderRows,
-      platformMonetizationSettings
-    ] = await Promise.all([
-      UserPrivacySettingModel.getForUser(userId),
-      db('course_enrollments as ce')
-        .where('ce.user_id', userId)
-        .select(
-          db.raw("SUM(CASE WHEN ce.status = 'active' THEN 1 ELSE 0 END) as active_count"),
-          db.raw("SUM(CASE WHEN ce.status = 'completed' THEN 1 ELSE 0 END) as completed_count"),
-          db.raw('AVG(ce.progress_percent) as avg_progress'),
-          db.raw('COUNT(*) as total_enrollments')
-        )
-        .first(),
-      db('course_enrollments as ce')
-        .innerJoin('courses as c', 'c.id', 'ce.course_id')
-        .innerJoin('users as instructor', 'instructor.id', 'c.instructor_id')
-        .where('ce.user_id', userId)
-        .select(
-          'ce.id as enrollmentId',
-          'ce.public_id as enrollmentPublicId',
-          'ce.course_id as courseId',
-          'ce.status as status',
-          'ce.progress_percent as progressPercent',
-          'ce.started_at as startedAt',
-          'ce.completed_at as completedAt',
-          'ce.last_accessed_at as lastAccessedAt',
-          'c.title as courseTitle',
-          'c.slug as courseSlug',
-          'c.summary as courseSummary',
-          'c.level as courseLevel',
-          'c.delivery_format as deliveryFormat',
-          'c.rating_average as courseRating',
-          'c.rating_count as courseRatingCount',
-          'c.enrolment_count as enrolmentCount',
-          'c.release_at as releaseAt',
-          'c.metadata as courseMetadata',
-          'instructor.first_name as instructorFirstName',
-          'instructor.last_name as instructorLastName'
-        )
-        .orderBy('ce.started_at', 'desc'),
-      db('course_progress as cp')
-        .innerJoin('course_enrollments as ce', 'ce.id', 'cp.enrollment_id')
-        .innerJoin('course_lessons as cl', 'cl.id', 'cp.lesson_id')
-        .where('ce.user_id', userId)
-        .select(
-          'cp.enrollment_id as enrollmentId',
-          'ce.course_id as courseId',
-          'cp.completed as completed',
-          'cp.completed_at as completedAt',
-          'cp.progress_percent as progressPercent',
-          'cl.module_id as moduleId',
-          'cl.title as lessonTitle',
-          'cl.slug as lessonSlug',
-          'cl.position as lessonPosition',
-          'cl.duration_minutes as durationMinutes',
-          'cl.release_at as lessonReleaseAt'
-        ),
-      db('community_members as cm')
-        .innerJoin('communities as c', 'c.id', 'cm.community_id')
-        .where('cm.user_id', userId)
-        .select(
-          'cm.id as membershipId',
-          'cm.community_id as communityId',
-          'cm.role',
-          'cm.status',
-          'cm.joined_at as joinedAt',
-          'cm.metadata as membershipMetadata',
-          'c.name as communityName',
-          'c.slug as communitySlug',
-          'c.description as communityDescription',
-          'c.visibility as visibility',
-          'c.metadata as communityMetadata',
-          'c.owner_id as ownerId'
-        ),
-      db('community_members')
-        .whereIn(
-          'community_id',
-          db('community_members').select('community_id').where('user_id', userId)
-        )
-        .groupBy('community_id')
-        .select(
-          'community_id',
-          db.raw("SUM(CASE WHEN status = 'active' THEN 1 ELSE 0 END) as active_members"),
-          db.raw("SUM(CASE WHEN status = 'pending' THEN 1 ELSE 0 END) as pending_members"),
-          db.raw("SUM(CASE WHEN role != 'member' AND status = 'active' THEN 1 ELSE 0 END) as moderators")
-        ),
-      db('community_subscriptions as cs')
-        .leftJoin('community_paywall_tiers as tier', 'tier.id', 'cs.tier_id')
-        .where('cs.user_id', userId)
-        .select(
-          'cs.community_id as communityId',
-          'cs.public_id as subscriptionId',
-          'cs.status',
-          'cs.started_at as startedAt',
-          'cs.current_period_start as currentPeriodStart',
-          'cs.current_period_end as currentPeriodEnd',
-          'cs.cancel_at_period_end as cancelAtPeriodEnd',
-          'cs.provider',
-          'cs.metadata as subscriptionMetadata',
-          'tier.name as tierName',
-          'tier.price_cents as tierPriceCents',
-          'tier.currency as tierCurrency',
-          'tier.billing_interval as tierInterval',
-          'tier.benefits as tierBenefits'
-        ),
-      db('community_affiliates')
-        .where('user_id', userId)
-        .select(
-          'id',
-          'community_id as communityId',
-          'status',
-          'referral_code as referralCode',
-          'commission_rate_bps as commissionRateBps',
-          'total_earned_cents as totalEarnedCents',
-          'total_paid_cents as totalPaidCents',
-          'metadata',
-          'approved_at as approvedAt'
-        ),
-      db('community_affiliate_payouts')
-        .whereIn(
-          'affiliate_id',
-          db('community_affiliates').select('id').where('user_id', userId)
-        )
-        .select(
-          'id',
-          'affiliate_id as affiliateId',
-          'amount_cents as amountCents',
-          'status',
-          'payout_reference as payoutReference',
-          'scheduled_at as scheduledAt',
-          'processed_at as processedAt',
-          'metadata'
-        ),
-      db('live_classroom_registrations as reg')
-        .innerJoin('live_classrooms as lc', 'lc.id', 'reg.classroom_id')
-        .leftJoin('communities as c', 'c.id', 'lc.community_id')
-        .where('reg.user_id', userId)
-        .select(
-          'lc.id as classroomId',
-          'lc.public_id as classroomPublicId',
-          'lc.community_id as communityId',
-          'lc.title',
-          'lc.slug',
-          'lc.summary',
-          'lc.start_at as startAt',
-          'lc.end_at as endAt',
-          'lc.type',
-          'lc.price_amount as priceAmount',
-          'lc.price_currency as priceCurrency',
-          'lc.capacity',
-          'lc.reserved_seats as reservedSeats',
-          'lc.timezone',
-          'lc.metadata as classroomMetadata',
-          'reg.status as registrationStatus',
-          'reg.ticket_type as ticketType',
-          'reg.amount_paid as amountPaid',
-          'reg.currency as registrationCurrency',
-          'reg.registered_at as registeredAt',
-          'c.name as communityName'
-        ),
-      db('tutor_bookings as tb')
-        .innerJoin('tutor_profiles as tp', 'tp.id', 'tb.tutor_id')
-        .where('tb.learner_id', userId)
-        .select(
-          'tb.id',
-          'tb.public_id as publicId',
-          'tb.status',
-          'tb.scheduled_start as scheduledStart',
-          'tb.scheduled_end as scheduledEnd',
-          'tb.duration_minutes as durationMinutes',
-          'tb.hourly_rate_amount as hourlyRateAmount',
-          'tb.hourly_rate_currency as hourlyRateCurrency',
-          'tb.meeting_url as meetingUrl',
-          'tb.metadata',
-          'tp.display_name as tutorName',
-          'tp.headline as tutorHeadline',
-          'tp.rating_average as tutorRating',
-          'tp.rating_count as tutorRatingCount'
-        ),
-      db('direct_message_participants as dmp')
-        .innerJoin('direct_message_threads as thread', 'thread.id', 'dmp.thread_id')
-        .where('dmp.user_id', userId)
-        .select(
-          'dmp.thread_id as threadId',
-          'dmp.role',
-          'dmp.notifications_enabled as notificationsEnabled',
-          'dmp.last_read_message_id as lastReadMessageId',
-          'dmp.last_read_at as lastReadAt',
-          'thread.last_message_at as lastMessageAt',
-          'thread.last_message_preview as lastMessagePreview',
-          'thread.is_group as isGroup',
-          'thread.metadata as threadMetadata'
-        ),
-      UserFollowModel.countFollowers(userId),
-      UserFollowModel.countFollowing(userId),
-      db('user_follows as uf')
-        .innerJoin('users as u', 'u.id', 'uf.follower_id')
-        .where('uf.following_id', userId)
-        .andWhere('uf.status', 'pending')
-        .select(
-          'uf.id',
-          'u.id as userId',
-          'u.first_name as firstName',
-          'u.last_name as lastName',
-          'u.email',
-          'uf.created_at as requestedAt',
-          'uf.metadata'
-        ),
-      db('user_follows as uf')
-        .innerJoin('users as u', 'u.id', 'uf.following_id')
-        .where('uf.follower_id', userId)
-        .andWhere('uf.status', 'pending')
-        .select(
-          'uf.id',
-          'u.id as userId',
-          'u.first_name as firstName',
-          'u.last_name as lastName',
-          'u.email',
-          'uf.created_at as requestedAt',
-          'uf.metadata'
-        ),
-      FollowRecommendationModel.listForUser(userId, { limit: 6 }),
-      db('payment_intents')
-        .where('user_id', userId)
-        .orderBy('created_at', 'desc')
-        .select(
-          'public_id as publicId',
-          'status',
-          'currency',
-          'amount_subtotal as amountSubtotal',
-          'amount_discount as amountDiscount',
-          'amount_tax as amountTax',
-          'amount_total as amountTotal',
-          'amount_refunded as amountRefunded',
-          'metadata',
-          'entity_type as entityType',
-          'entity_id as entityId',
-          'captured_at as capturedAt',
-          'created_at as createdAt'
-        ),
-      db('ebook_read_progress as erp')
-        .innerJoin('content_assets as asset', 'asset.id', 'erp.asset_id')
-        .innerJoin('ebooks as ebook', 'ebook.asset_id', 'asset.id')
-        .where('erp.user_id', userId)
-        .select(
-          'ebook.id as ebookId',
-          'ebook.public_id as ebookPublicId',
-          'ebook.title',
-          'ebook.slug',
-          'ebook.subtitle',
-          'ebook.description',
-          'ebook.price_currency as currency',
-          'ebook.price_amount as priceAmount',
-          'ebook.rating_average as ratingAverage',
-          'ebook.rating_count as ratingCount',
-          'ebook.metadata as ebookMetadata',
-          'erp.progress_percent as progressPercent',
-          'erp.last_location as lastLocation',
-          'erp.time_spent_seconds as timeSpentSeconds'
-        ),
-      db('ebooks').select(
-        'id',
-        'asset_id as assetId',
-        'public_id as publicId',
-        'title',
-        'slug',
-        'subtitle',
-        'description',
-        'authors',
-        'price_currency as currency',
-        'price_amount as priceAmount',
-        'rating_average as ratingAverage',
-        'rating_count as ratingCount',
-        'metadata',
-        'release_at as releaseAt'
-      ),
-      db('ebook_highlights').where('user_id', userId).select('ebook_id as ebookId', 'id'),
-      db('ebook_bookmarks').where('user_id', userId).select('ebook_id as ebookId', 'id'),
-      db('community_messages as msg')
-        .leftJoin('communities as c', 'c.id', 'msg.community_id')
-        .where('msg.author_id', userId)
-        .orderBy('msg.delivered_at', 'desc')
-        .limit(5)
-        .select(
-          'msg.id',
-          'msg.body',
-          'msg.metadata',
-          'msg.delivered_at as deliveredAt',
-          'msg.thread_root_id as threadRootId',
-          'c.name as communityName'
-        ),
-      db('community_messages as msg')
-        .leftJoin('communities as c', 'c.id', 'msg.community_id')
-        .where('msg.author_id', userId)
-        .groupBy('msg.community_id', 'c.name')
-        .select('msg.community_id as communityId', 'c.name as communityName', db.raw('COUNT(*) as contribution_count')),
-      db('course_assignments as ca')
-        .innerJoin('course_enrollments as ce', 'ce.course_id', 'ca.course_id')
-        .innerJoin('courses as c', 'c.id', 'ca.course_id')
-        .where('ce.user_id', userId)
-        .select(
-          'ca.id',
-          'ca.course_id as courseId',
-          'ca.title',
-          'ca.due_offset_days as dueOffsetDays',
-          'ca.metadata',
-          'ce.started_at as enrollmentStartedAt',
-          'c.title as courseTitle'
-        ),
-      db('courses as course')
-        .where('course.instructor_id', userId)
-        .select(
-          'course.id',
-          'course.public_id as publicId',
-          'course.title',
-          'course.slug',
-          'course.summary',
-          'course.status',
-          'course.delivery_format as deliveryFormat',
-          'course.price_amount as priceAmount',
-          'course.price_currency as priceCurrency',
-          'course.release_at as releaseAt',
-          'course.metadata',
-          'course.enrolment_count as enrolmentCount',
-          'course.rating_average as ratingAverage',
-          'course.rating_count as ratingCount',
-          'course.created_at as createdAt',
-          'course.updated_at as updatedAt'
-        ),
-      db('course_enrollments as ice')
-        .innerJoin('courses as ic', 'ic.id', 'ice.course_id')
-        .where('ic.instructor_id', userId)
-        .select(
-          'ice.id',
-          'ice.course_id as courseId',
-          'ice.user_id as userId',
-          'ice.status',
-          'ice.progress_percent as progressPercent',
-          'ice.started_at as startedAt',
-          'ice.completed_at as completedAt',
-          'ice.last_accessed_at as lastAccessedAt',
-          'ice.metadata',
-          'ic.price_amount as priceAmount',
-          'ic.price_currency as priceCurrency'
-        ),
-      db('course_modules as module')
-        .innerJoin('courses as course', 'course.id', 'module.course_id')
-        .where('course.instructor_id', userId)
-        .select(
-          'module.id',
-          'module.course_id as courseId',
-          'module.title',
-          'module.slug',
-          'module.position',
-          'module.release_offset_days as releaseOffsetDays',
-          'module.metadata'
-        ),
-      db('course_lessons as lesson')
-        .innerJoin('courses as course', 'course.id', 'lesson.course_id')
-        .innerJoin('course_modules as module', 'module.id', 'lesson.module_id')
-        .where('course.instructor_id', userId)
-        .select(
-          'lesson.id',
-          'lesson.course_id as courseId',
-          'lesson.module_id as moduleId',
-          'lesson.title',
-          'lesson.slug',
-          'lesson.position',
-          'lesson.release_at as releaseAt',
-          'lesson.duration_minutes as durationMinutes',
-          'lesson.metadata',
-          'course.title as courseTitle',
-          'course.release_at as courseReleaseAt',
-          'module.title as moduleTitle',
-          'module.release_offset_days as moduleReleaseOffsetDays'
-        ),
-      db('course_assignments as assignment')
-        .innerJoin('courses as course', 'course.id', 'assignment.course_id')
-        .leftJoin('course_modules as module', 'module.id', 'assignment.module_id')
-        .where('course.instructor_id', userId)
-        .select(
-          'assignment.id',
-          'assignment.course_id as courseId',
-          'assignment.module_id as moduleId',
-          'assignment.title',
-          'assignment.instructions',
-          'assignment.max_score as maxScore',
-          'assignment.due_offset_days as dueOffsetDays',
-          'assignment.metadata',
-          'course.title as courseTitle',
-          'course.release_at as courseReleaseAt',
-          'module.title as moduleTitle'
-        ),
-      db('tutor_profiles as tp')
-        .where('tp.user_id', userId)
-        .select(
-          'tp.id',
-          'tp.display_name as displayName',
-          'tp.headline',
-          'tp.bio',
-          'tp.skills',
-          'tp.languages',
-          'tp.timezones',
-          'tp.availability_preferences as availabilityPreferences',
-          'tp.hourly_rate_amount as hourlyRateAmount',
-          'tp.hourly_rate_currency as hourlyRateCurrency',
-          'tp.rating_average as ratingAverage',
-          'tp.rating_count as ratingCount',
-          'tp.completed_sessions as completedSessions',
-          'tp.response_time_minutes as responseTimeMinutes',
-          'tp.is_verified as isVerified',
-          'tp.metadata'
-        ),
-      db('tutor_availability_slots as slot')
-        .innerJoin('tutor_profiles as tp', 'tp.id', 'slot.tutor_id')
-        .where('tp.user_id', userId)
-        .select(
-          'slot.id',
-          'slot.tutor_id as tutorId',
-          'slot.start_at as startAt',
-          'slot.end_at as endAt',
-          'slot.status',
-          'slot.is_recurring as isRecurring',
-          'slot.recurrence_rule as recurrenceRule',
-          'slot.metadata',
-          'tp.display_name as tutorName'
-        ),
-      db('tutor_bookings as booking')
-        .innerJoin('tutor_profiles as tp', 'tp.id', 'booking.tutor_id')
-        .leftJoin('users as learner', 'learner.id', 'booking.learner_id')
-        .where('tp.user_id', userId)
-        .select(
-          'booking.id',
-          'booking.public_id as publicId',
-          'booking.tutor_id as tutorId',
-          'booking.status',
-          'booking.requested_at as requestedAt',
-          'booking.confirmed_at as confirmedAt',
-          'booking.scheduled_start as scheduledStart',
-          'booking.scheduled_end as scheduledEnd',
-          'booking.duration_minutes as durationMinutes',
-          'booking.metadata',
-          'learner.first_name as learnerFirstName',
-          'learner.last_name as learnerLastName'
-        ),
-      db('live_classrooms as lc')
-        .leftJoin('communities as community', 'community.id', 'lc.community_id')
-        .where('lc.instructor_id', userId)
-        .select(
-          'lc.id',
-          'lc.public_id as publicId',
-          'lc.title',
-          'lc.slug',
-          'lc.summary',
-          'lc.status',
-          'lc.type',
-          'lc.is_ticketed as isTicketed',
-          'lc.price_amount as priceAmount',
-          'lc.price_currency as priceCurrency',
-          'lc.capacity',
-          'lc.reserved_seats as reservedSeats',
-          'lc.start_at as startAt',
-          'lc.end_at as endAt',
-          'lc.metadata',
-          'community.id as communityId',
-          'community.name as communityName'
-        ),
-      db('content_assets as asset')
-        .leftJoin('users as creator', 'creator.id', 'asset.created_by')
-        .where('asset.created_by', userId)
-        .select(
-          'asset.id',
-          'asset.public_id as publicId',
-          'asset.type',
-          'asset.original_filename as originalFilename',
-          'asset.status',
-          'asset.visibility',
-          'asset.size_bytes as sizeBytes',
-          'asset.mime_type as mimeType',
-          'asset.metadata',
-          'asset.created_at as createdAt',
-          'asset.updated_at as updatedAt',
-          'creator.first_name as creatorFirstName',
-          'creator.last_name as creatorLastName'
-        ),
-      db('content_asset_events as event')
-        .whereIn(
-          'event.asset_id',
-          db('content_assets').select('id').where('created_by', userId)
-        )
-        .select('event.id', 'event.asset_id as assetId', 'event.user_id as userId', 'event.event_type as eventType', 'event.occurred_at as occurredAt', 'event.metadata'),
-      db('community_resources as resource')
-        .leftJoin('communities as community', 'community.id', 'resource.community_id')
-        .select(
-          'resource.id',
-          'resource.community_id as communityId',
-          'resource.created_by as createdBy',
-          'resource.title',
-          'resource.description',
-          'resource.resource_type as resourceType',
-          'resource.tags',
-          'resource.status',
-          'resource.metadata',
-          'resource.published_at as publishedAt',
-          'community.owner_id as ownerId',
-          'community.name as communityName'
-        ),
-      db('community_posts as post')
-        .leftJoin('communities as community', 'community.id', 'post.community_id')
-        .where('post.author_id', userId)
-        .select(
-          'post.id',
-          'post.community_id as communityId',
-          'post.title',
-          'post.post_type as postType',
-          'post.status',
-          'post.published_at as publishedAt',
-          'post.metadata',
-          'community.name as communityName'
-        ),
-      db('ads_campaigns as campaign')
-        .leftJoin('users as creator', 'creator.id', 'campaign.created_by')
-        .select(
-          'campaign.id',
-          'campaign.public_id as publicId',
-          'campaign.name',
-          'campaign.objective',
-          'campaign.status',
-          'campaign.budget_currency as budgetCurrency',
-          'campaign.budget_daily_cents as budgetDailyCents',
-          'campaign.spend_currency as spendCurrency',
-          'campaign.spend_total_cents as spendTotalCents',
-          'campaign.performance_score as performanceScore',
-          'campaign.ctr',
-          'campaign.cpc_cents as cpcCents',
-          'campaign.cpa_cents as cpaCents',
-          'campaign.targeting_keywords as targetingKeywords',
-          'campaign.targeting_audiences as targetingAudiences',
-          'campaign.targeting_locations as targetingLocations',
-          'campaign.targeting_languages as targetingLanguages',
-          'campaign.start_at as startAt',
-          'campaign.end_at as endAt',
-          'campaign.creative_headline as creativeHeadline',
-          'campaign.creative_description as creativeDescription',
-          'campaign.creative_url as creativeUrl',
-          'campaign.metadata',
-          'campaign.created_by as createdBy',
-          'creator.first_name as creatorFirstName',
-          'creator.last_name as creatorLastName'
-        ),
-      db('ads_campaign_metrics_daily as metric')
-        .innerJoin('ads_campaigns as campaign', 'campaign.id', 'metric.campaign_id')
-        .select(
-          'metric.id',
-          'metric.campaign_id as campaignId',
-          'metric.metric_date as metricDate',
-          'metric.impressions',
-          'metric.clicks',
-          'metric.conversions',
-          'metric.spend_cents as spendCents',
-          'metric.revenue_cents as revenueCents',
-          'metric.metadata'
-        ),
-      db('community_paywall_tiers as tier')
-        .innerJoin('communities as community', 'community.id', 'tier.community_id')
-        .select(
-          'tier.id',
-          'tier.community_id as communityId',
-          'tier.name',
-          'tier.slug',
-          'tier.price_cents as priceCents',
-          'tier.currency',
-          'tier.billing_interval as billingInterval',
-          'tier.is_active as isActive',
-          'tier.metadata',
-          'community.owner_id as ownerId',
-          'community.name as communityName'
-        ),
-      db('community_subscriptions as subscription')
-        .leftJoin('communities as community', 'community.id', 'subscription.community_id')
-        .leftJoin('community_paywall_tiers as tier', 'tier.id', 'subscription.tier_id')
-        .select(
-          'subscription.id',
-          'subscription.community_id as communityId',
-          'subscription.user_id as userId',
-          'subscription.status',
-          'subscription.started_at as startedAt',
-          'subscription.current_period_end as currentPeriodEnd',
-          'subscription.metadata',
-          'tier.name as tierName',
-          'tier.price_cents as priceCents',
-          'tier.currency',
-          'tier.billing_interval as billingInterval',
-          'community.owner_id as ownerId',
-          'community.name as communityName'
-        ),
-      db('field_service_orders as fso')
-        .leftJoin('field_service_providers as fsp', 'fsp.id', 'fso.provider_id')
-        .leftJoin('users as customer', 'customer.id', 'fso.customer_user_id')
-        .select(
-          'fso.id',
-          'fso.reference',
-          'fso.customer_user_id as customerUserId',
-          'fso.provider_id as providerId',
-          'fso.status',
-          'fso.priority',
-          'fso.service_type as serviceType',
-          'fso.summary',
-          'fso.requested_at as requestedAt',
-          'fso.scheduled_for as scheduledFor',
-          'fso.eta_minutes as etaMinutes',
-          'fso.sla_minutes as slaMinutes',
-          'fso.distance_km as distanceKm',
-          'fso.location_lat as locationLat',
-          'fso.location_lng as locationLng',
-          'fso.location_label as locationLabel',
-          'fso.address_line_1 as addressLine1',
-          'fso.address_line_2 as addressLine2',
-          'fso.city',
-          'fso.region',
-          'fso.postal_code as postalCode',
-          'fso.country',
-          'fso.metadata',
-          'fso.created_at as createdAt',
-          'fso.updated_at as updatedAt',
-          'fsp.user_id as providerUserId',
-          'fsp.name as providerName',
-          'fsp.email as providerEmail',
-          'fsp.phone as providerPhone',
-          'fsp.status as providerStatus',
-          'fsp.specialties as providerSpecialties',
-          'fsp.rating as providerRating',
-          'fsp.last_check_in_at as providerLastCheckInAt',
-          'fsp.location_lat as providerLocationLat',
-          'fsp.location_lng as providerLocationLng',
-          'fsp.location_label as providerLocationLabel',
-          'fsp.location_updated_at as providerLocationUpdatedAt',
-          'fsp.metadata as providerMetadata',
-          'customer.first_name as customerFirstName',
-          'customer.last_name as customerLastName',
-          'customer.email as customerEmail'
-        ),
-      db('field_service_events as fse')
-        .select(
-          'fse.id',
-          'fse.order_id as orderId',
-          'fse.event_type as eventType',
-          'fse.status',
-          'fse.notes',
-          'fse.author',
-          'fse.occurred_at as occurredAt',
-          'fse.metadata',
-          'fse.created_at as createdAt'
-        ),
-      db('field_service_providers as fsp')
-        .select(
-          'fsp.id',
-          'fsp.user_id as userId',
-          'fsp.name',
-          'fsp.email',
-          'fsp.phone',
-          'fsp.status',
-          'fsp.specialties',
-          'fsp.rating',
-          'fsp.last_check_in_at as lastCheckInAt',
-          'fsp.location_lat as locationLat',
-          'fsp.location_lng as locationLng',
-          'fsp.location_label as locationLabel',
-          'fsp.location_updated_at as locationUpdatedAt',
-          'fsp.metadata',
-          'fsp.created_at as createdAt',
-          'fsp.updated_at as updatedAt'
-        ),
-      PlatformSettingsService.getMonetizationSettings()
-    ]);
-    const communityStatsMap = new Map();
-    communityStatRows.forEach((row) => {
-      communityStatsMap.set(Number(row.community_id), {
-        activeMembers: Number(row.active_members ?? 0),
-        pendingMembers: Number(row.pending_members ?? 0),
-        moderators: Number(row.moderators ?? 0)
-      });
-    });
-
-    const subscriptionByCommunity = new Map();
-    subscriptionRows.forEach((row) => {
-      subscriptionByCommunity.set(Number(row.communityId), {
-        ...row,
-        metadata: safeJsonParse(row.subscriptionMetadata, {})
-      });
-    });
-
-    const affiliateByCommunity = new Map();
-    affiliateRows.forEach((row) => {
-      affiliateByCommunity.set(Number(row.communityId), {
-        ...row,
-        metadata: safeJsonParse(row.metadata, {})
-      });
-    });
-
-    const affiliatePayoutByAffiliate = new Map();
-    affiliatePayoutRows.forEach((row) => {
-      const entry = affiliatePayoutByAffiliate.get(row.affiliateId) ?? [];
-      entry.push({ ...row, metadata: safeJsonParse(row.metadata, {}) });
-      affiliatePayoutByAffiliate.set(row.affiliateId, entry);
-    });
-
-    const affiliateOverview = buildAffiliateOverview({
-      affiliates: affiliateRows,
-      affiliatePayouts: affiliatePayoutRows,
-      paymentIntents: paymentIntentRows,
-      memberships: membershipRows,
-      monetizationSettings: platformMonetizationSettings,
-      now
-    });
-
-    const communityDashboard = buildCommunityDashboard({
-      user,
-      now,
-      communityMemberships: membershipRows,
-      communityStats: communityStatRows,
-      communityResources: communityResourceRows,
-      communityPosts: communityPostRows,
-      communityMessages: communityMessageRows,
-      communityMessageContributions: communityMessageContributionRows,
-      communityAssignments,
-      liveClassrooms: instructorLiveClassRows,
-      tutorBookings: instructorBookingRows,
-      adsCampaigns: adsCampaignRows,
-      adsMetrics: adsMetricRows,
-      communityPaywallTiers: communityPaywallTierRows,
-      communitySubscriptions: communitySubscriptionRows
-    });
-
-    const instructorDashboard = buildInstructorDashboard({
-      user,
-      now,
-      courses: instructorCourseRows,
-      courseEnrollments: instructorCourseEnrollmentRows,
-      modules: instructorCourseModuleRows,
-      lessons: instructorLessonRows,
-      assignments: instructorAssignmentRows,
-      tutorProfiles: tutorProfileRows,
-      tutorAvailability: tutorAvailabilityRows,
-      tutorBookings: instructorBookingRows,
-      liveClassrooms: instructorLiveClassRows,
-      assets: instructorAssetRows,
-      assetEvents: instructorAssetEventRows,
-      communityMemberships: membershipRows,
-      communityStats: communityStatRows,
-      communityResources: communityResourceRows,
-      communityPosts: communityPostRows,
-      adsCampaigns: adsCampaignRows,
-      adsMetrics: adsMetricRows,
-      paywallTiers: communityPaywallTierRows,
-      communitySubscriptions: communitySubscriptionRows,
-      ebookRows,
-      ebookProgressRows
-    });
-
-    const progressByEnrollmentLesson = new Map();
-    progressRows.forEach((row) => {
-      const lessonSlug = row.lessonSlug ?? row.lessonTitle ?? `lesson-${row.lessonPosition}`;
-      const lessonMap = progressByEnrollmentLesson.get(row.enrollmentId) ?? new Map();
-      if (lessonSlug) {
-        lessonMap.set(String(lessonSlug), row);
-      }
-      progressByEnrollmentLesson.set(row.enrollmentId, lessonMap);
-    });
-
-    const enrollmentCourseIds = Array.from(
-      new Set(
-        enrollmentRows
-          .map((row) => Number(row.courseId))
-          .filter((id) => Number.isFinite(id) && id > 0)
-      )
-    );
-    const instructorCourseIds = new Set(
-      instructorCourseRows.map((course) => Number(course.id)).filter((id) => Number.isFinite(id) && id > 0)
-    );
-    const learnerCourseIds = enrollmentCourseIds.filter((id) => !instructorCourseIds.has(id));
-
-    let learnerCourseModuleRows = [];
-    let learnerLessonRows = [];
-
-    if (learnerCourseIds.length > 0) {
-      learnerCourseModuleRows = await db('course_modules as module')
-        .select(
-          'module.id',
-          'module.course_id as courseId',
-          'module.title',
-          'module.slug as moduleSlug',
-          'module.position',
-          'module.release_offset_days as releaseOffsetDays',
-          'module.metadata'
-        )
-        .whereIn('module.course_id', learnerCourseIds);
-
-      learnerLessonRows = await db('course_lessons as lesson')
-        .innerJoin('course_modules as module', 'module.id', 'lesson.module_id')
-        .innerJoin('courses as course', 'course.id', 'lesson.course_id')
-        .select(
-          'lesson.id',
-          'lesson.course_id as courseId',
-          'lesson.module_id as moduleId',
-          'lesson.title',
-          'lesson.slug as lessonSlug',
-          'lesson.position',
-          'lesson.release_at as releaseAt',
-          'lesson.duration_minutes as durationMinutes',
-          'lesson.metadata',
-          'course.title as courseTitle',
-          'course.release_at as courseReleaseAt',
-          'module.title as moduleTitle',
-          'module.release_offset_days as moduleReleaseOffsetDays'
-        )
-        .whereIn('lesson.course_id', learnerCourseIds);
-    }
-
-    const learnerModulesByCourse = new Map();
-    const learnerLessonsByModule = new Map();
-
-    const normaliseModuleRow = (row) => ({
-      id: Number(row.id),
-      courseId: Number(row.courseId),
-      title: row.title,
-      slug: row.moduleSlug ?? row.slug,
-      position: Number(row.position ?? 0),
-      releaseOffsetDays: Number(row.releaseOffsetDays ?? 0),
-      metadata: safeJsonParse(row.metadata, {})
-    });
-
-    [...instructorCourseModuleRows, ...learnerCourseModuleRows].forEach((row) => {
-      const module = normaliseModuleRow(row);
-      if (!Number.isFinite(module.courseId)) return;
-      const modules = learnerModulesByCourse.get(module.courseId) ?? [];
-      modules.push(module);
-      learnerModulesByCourse.set(module.courseId, modules);
-    });
-
-    const normaliseLessonRow = (row) => {
-      const moduleOffset = Number(row.moduleReleaseOffsetDays ?? 0);
-      let releaseAt = row.releaseAt ? new Date(row.releaseAt) : null;
-      if (!releaseAt && row.courseReleaseAt) {
-        const base = new Date(row.courseReleaseAt);
-        releaseAt = new Date(base.getTime() + moduleOffset * DAY_IN_MS);
-      }
-      return {
-        id: Number(row.id),
-        courseId: Number(row.courseId),
-        moduleId: Number(row.moduleId),
-        slug: row.lessonSlug ?? row.slug,
-        title: row.title,
-        position: Number(row.position ?? 0),
-        releaseAt,
-        durationMinutes: Number(row.durationMinutes ?? 0),
-        metadata: safeJsonParse(row.metadata, {})
-      };
-    };
-
-    [...instructorLessonRows, ...learnerLessonRows].forEach((row) => {
-      const lesson = normaliseLessonRow(row);
-      if (!Number.isFinite(lesson.moduleId)) return;
-      const lessons = learnerLessonsByModule.get(lesson.moduleId) ?? [];
-      lessons.push(lesson);
-      learnerLessonsByModule.set(lesson.moduleId, lessons);
-    });
-
-    const learningCompletions = progressRows
-      .filter((row) => row.completed && row.completedAt)
-      .map((row) => ({
-        completedAt: row.completedAt,
-        durationMinutes: Number(row.durationMinutes ?? 0)
-      }));
-
-    const streak = calculateLearningStreak(
-      learningCompletions.map((entry) => entry.completedAt),
-      now
-    );
-
-    const lastSevenWindow = now.getTime() - 7 * 24 * 60 * 60 * 1000;
-    const previousSevenWindow = now.getTime() - 14 * 24 * 60 * 60 * 1000;
-
-    const lastSevenCompletions = learningCompletions.filter((entry) => {
-      const completed = typeof entry.completedAt === 'string' ? new Date(entry.completedAt) : entry.completedAt;
-      return completed.getTime() >= lastSevenWindow;
-    });
-
-    const previousSevenCompletions = learningCompletions.filter((entry) => {
-      const completed = typeof entry.completedAt === 'string' ? new Date(entry.completedAt) : entry.completedAt;
-      return completed.getTime() >= previousSevenWindow && completed.getTime() < lastSevenWindow;
-    });
-
-    const timeInvestedCurrent = sum(lastSevenCompletions, (entry) => entry.durationMinutes);
-    const timeInvestedPrevious = sum(previousSevenCompletions, (entry) => entry.durationMinutes);
-    const modulesCompletedCurrent = lastSevenCompletions.length;
-    const modulesCompletedPrevious = previousSevenCompletions.length;
-
-    const communityContributionMap = new Map();
-    communityMessageContributionRows.forEach((row) => {
-      communityContributionMap.set(Number(row.communityId), {
-        name: row.communityName,
-        count: Number(row.contribution_count ?? 0)
-      });
-    });
-
-    const memberships = membershipRows.map((row) => {
-      const stats = communityStatsMap.get(Number(row.communityId)) ?? {
-        activeMembers: 0,
-        pendingMembers: 0,
-        moderators: 0
-      };
-      const subscription = subscriptionByCommunity.get(Number(row.communityId));
-      const affiliate = affiliateByCommunity.get(Number(row.communityId));
-        const upcomingSessions = liveClassRows.filter(
-          (session) => Number(session.communityId ?? 0) === Number(row.communityId)
-        );
-
-      const initiatives = [];
-      if (subscription) {
-        initiatives.push(
-          `Subscribed to ${subscription.tierName} (${formatCurrency(subscription.tierPriceCents, subscription.tierCurrency)}/${subscription.tierInterval})`
-        );
-      }
-      if (affiliate) {
-        const outstanding = Number(affiliate.totalEarnedCents ?? 0) - Number(affiliate.totalPaidCents ?? 0);
-        initiatives.push(`Affiliate referrals ${affiliate.referralCode} · ${formatCurrency(outstanding, 'USD')} pending`);
-      }
-      if (stats.pendingMembers > 0) {
-        initiatives.push(`${stats.pendingMembers} member invite${stats.pendingMembers === 1 ? '' : 's'} awaiting approval`);
-      }
-      if (upcomingSessions.length > 0) {
-        initiatives.push(`${upcomingSessions.length} live session${upcomingSessions.length === 1 ? '' : 's'} scheduled`);
-      }
-      if (initiatives.length === 0) {
-        initiatives.push('Monitoring engagement and retention baselines');
-      }
-
-      const totalMembers = stats.activeMembers + stats.pendingMembers;
-      const healthRatio = totalMembers > 0 ? Math.round((stats.activeMembers / totalMembers) * 100) : 0;
-
-      return {
-        id: `community-${row.communityId}`,
-        name: row.communityName,
-        members: `${stats.activeMembers} active`,
-        moderators: stats.moderators,
-        health: `${healthRatio}%`,
-        initiatives,
-        metadata: {
-          role: row.role,
-          status: row.status
-        }
-      };
-    });
-
-    const pipelineEntries = [];
-    subscriptionRows.forEach((subscription) => {
-      if (!subscription.currentPeriodEnd || !subscription.currentPeriodStart) return;
-      const totalDays = Math.max(differenceInDays(subscription.currentPeriodEnd, subscription.currentPeriodStart), 1);
-      const elapsedDays = Math.min(
-        Math.max(differenceInDays(now, subscription.currentPeriodStart), 0),
-        totalDays
-      );
-      const progressPercent = Math.round((elapsedDays / totalDays) * 100);
-      pipelineEntries.push({
-        id: `subscription-${subscription.subscriptionId}`,
-        title: `${subscription.tierName} renewal`,
-        owner: 'You',
-        progress: progressPercent
-      });
-    });
-
-    affiliateRows.forEach((affiliate) => {
-      const payouts = affiliatePayoutByAffiliate.get(affiliate.id) ?? [];
-      payouts.forEach((payout) => {
-        let progress = 25;
-        if (payout.status === 'processing') progress = 60;
-        if (payout.status === 'completed') progress = 100;
-        pipelineEntries.push({
-          id: `payout-${payout.id}`,
-          title: `Affiliate payout ${payout.payoutReference}`,
-          owner: affiliate.referralCode,
-          progress
-        });
-      });
-    });
-
-    liveClassRows.forEach((session) => {
-      if (!session.capacity) return;
-      const occupancy = Math.min(
-        Math.round((Number(session.reservedSeats ?? 0) / Number(session.capacity ?? 1)) * 100),
-        100
-      );
-      pipelineEntries.push({
-        id: `classroom-${session.classroomId}`,
-        title: `${session.title} occupancy`,
-        owner: session.communityName ?? 'Live classroom',
-        progress: occupancy
-      });
-    });
-
-    const uniquePipelines = [];
-    const pipelineIds = new Set();
-    pipelineEntries
-      .sort((a, b) => b.progress - a.progress)
-      .forEach((entry) => {
-        if (pipelineIds.has(entry.id) || uniquePipelines.length >= 4) return;
-        pipelineIds.add(entry.id);
-        uniquePipelines.push(entry);
-      });
-
-    const activeEnrollments = enrollmentRows.filter((row) => row.status === 'active');
-    const learnerCourseSummaries = activeEnrollments.map((enrollment) => {
-      const courseId = Number(enrollment.courseId);
-      const modules = [...(learnerModulesByCourse.get(courseId) ?? [])].sort(
-        (a, b) => a.position - b.position
-      );
-      const lessonProgress = progressByEnrollmentLesson.get(enrollment.enrollmentId) ?? new Map();
-
-      const deriveLessonType = (lesson, progressRecord) => {
-        const metadata = lesson.metadata ?? {};
-        const explicitType = metadata.type ?? metadata.lessonType ?? metadata.category;
-        if (typeof explicitType === 'string' && explicitType.trim()) {
-          return explicitType.trim().toLowerCase();
-        }
-
-        const tags = Array.isArray(metadata.tags)
-          ? metadata.tags.map((tag) => String(tag).toLowerCase())
-          : [];
-        if (tags.includes('assessment') || tags.includes('quiz')) return 'assessment';
-        if (tags.includes('exam')) return 'exam';
-        if (tags.includes('assignment') || tags.includes('project')) return 'assignment';
-        if (tags.includes('refresher') || tags.includes('recap')) return 'refresher';
-        if (tags.includes('live') || tags.includes('live-class')) return 'live-class';
-        if (tags.includes('report')) return 'report';
-        if (tags.includes('catalog') || tags.includes('catalogue')) return 'catalogue';
-        if (tags.includes('drip')) return 'drip';
-
-        const title = (lesson.title ?? '').toLowerCase();
-        if (title.includes('assessment') || title.includes('quiz') || title.includes('checkpoint')) {
-          return 'assessment';
-        }
-        if (title.includes('exam') || title.includes('final') || title.includes('test')) {
-          return 'exam';
-        }
-        if (title.includes('assignment') || title.includes('project') || title.includes('capstone')) {
-          return 'assignment';
-        }
-        if (title.includes('refresher') || title.includes('recap') || title.includes('review')) {
-          return 'refresher';
-        }
-        if (title.includes('live') || title.includes('workshop') || title.includes('webinar')) {
-          return 'live-class';
-        }
-        if (title.includes('report') || title.includes('insight') || title.includes('analysis')) {
-          return 'report';
-        }
-        if (title.includes('catalogue') || title.includes('catalog')) {
-          return 'catalogue';
-        }
-        if (progressRecord?.completed && progressRecord?.durationMinutes === 0) {
-          return 'recording-review';
-        }
-        if (metadata.dripRelease || metadata.drip === true) {
-          return 'drip';
-        }
-        return 'lesson';
-      };
-
-      const resolveMetadataBoolean = (value, defaultValue = true) => {
-        if (typeof value === 'boolean') return value;
-        if (typeof value === 'string') {
-          const normalised = value.trim().toLowerCase();
-          if (!normalised) return defaultValue;
-          return ['true', '1', 'yes', 'required'].includes(normalised);
-        }
-        if (typeof value === 'number') {
-          return value !== 0;
-        }
-        return defaultValue;
-      };
-
-      const moduleSummaries = modules.map((module) => {
-        const lessonRows = [...(learnerLessonsByModule.get(module.id) ?? [])].sort(
-          (a, b) => a.position - b.position
-        );
-        const lessons = lessonRows.map((lesson) => {
-          const progress = lessonProgress.get(lesson.slug ?? `lesson-${lesson.id}`) ?? null;
-          const completed = Boolean(progress?.completed);
-          const releaseAtIso = lesson.releaseAt ? lesson.releaseAt.toISOString() : null;
-          const available = !lesson.releaseAt || lesson.releaseAt <= now;
-          const status = completed ? 'completed' : available ? 'available' : 'scheduled';
-          const completedAtIso = progress?.completedAt
-            ? new Date(progress.completedAt).toISOString()
-            : null;
-          const scoreValue = Number(progress?.score ?? progress?.grade ?? NaN);
-          const attemptsValue = Number(progress?.attemptCount ?? progress?.attempts ?? NaN);
-          const lessonType = deriveLessonType(lesson, progress);
-          const format =
-            lesson.metadata?.format ??
-            lesson.metadata?.contentType ??
-            (lessonType === 'live-class' ? 'live' : 'asynchronous');
-          return {
-            id: `lesson-${lesson.id}`,
-            title: lesson.title,
-            slug: lesson.slug,
-            durationMinutes: lesson.durationMinutes,
-            releaseAt: releaseAtIso,
-            completed,
-            completedAt: completedAtIso,
-            status,
-            type: lessonType,
-            format,
-            required: resolveMetadataBoolean(lesson.metadata?.required, true),
-            score: Number.isFinite(scoreValue) ? scoreValue : null,
-            attempts: Number.isFinite(attemptsValue) ? attemptsValue : null,
-            metadata: lesson.metadata
-          };
-        });
-
-        const completedLessons = lessons.filter((lesson) => lesson.completed).length;
-        const totalLessons = lessons.length;
-        const completionPercent = totalLessons > 0 ? Math.round((completedLessons / totalLessons) * 100) : 0;
-        const nextLesson = lessons.find((lesson) => !lesson.completed);
-
-        return {
-          id: `module-${module.id}`,
-          title: module.title,
-          position: module.position,
-          releaseLabel: formatReleaseOffsetLabel(module.releaseOffsetDays),
-          lessons,
-          progress: {
-            completedLessons,
-            totalLessons,
-            completionPercent
-          },
-          nextLesson: nextLesson
-            ? {
-                lessonId: nextLesson.id,
-                title: nextLesson.title,
-                status: nextLesson.status,
-                releaseAt: nextLesson.releaseAt
-              }
-            : null
-        };
-      });
-
-      const orderedLessons = moduleSummaries.flatMap((module) =>
-        module.lessons.map((lesson) => ({
-          ...lesson,
-          moduleTitle: module.title,
-          moduleReleaseLabel: module.releaseLabel
-        }))
-      );
-      const nextLesson = orderedLessons.find((lesson) => !lesson.completed);
-
-      return {
-        id: enrollment.courseSlug,
-        courseId: Number(enrollment.courseId ?? 0),
-        title: enrollment.courseTitle,
-        status: 'In progress',
-        progress: Math.round(Number(enrollment.progressPercent ?? 0)),
-        instructor: `${enrollment.instructorFirstName} ${enrollment.instructorLastName}`.trim(),
-        startedAt: enrollment.startedAt ? new Date(enrollment.startedAt).toISOString() : null,
-        completedAt: enrollment.completedAt ? new Date(enrollment.completedAt).toISOString() : null,
-        lastAccessedAt: enrollment.lastAccessedAt ? new Date(enrollment.lastAccessedAt).toISOString() : null,
-        deliveryFormat: enrollment.deliveryFormat ?? null,
-        level: enrollment.courseLevel ?? null,
-        ratingAverage: Number(enrollment.courseRating ?? 0),
-        ratingCount: Number(enrollment.courseRatingCount ?? 0),
-        enrolmentCount: Number(enrollment.enrolmentCount ?? 0),
-        metadata: safeJsonParse(enrollment.courseMetadata, {}),
-        nextLesson: nextLesson ? `${nextLesson.moduleTitle} · ${nextLesson.title}` : 'Review completed lessons',
-        nextLessonDetail: nextLesson
-          ? {
-              lessonId: nextLesson.id,
-              lessonTitle: nextLesson.title,
-              moduleTitle: nextLesson.moduleTitle,
-              releaseAt: nextLesson.releaseAt,
-              completed: nextLesson.completed,
-              status: nextLesson.status,
-              moduleReleaseLabel: nextLesson.moduleReleaseLabel
-            }
-          : null,
-        modules: moduleSummaries
-      };
-    });
-
-    const ebookHighlightMap = ebookHighlightRows.reduce((acc, row) => {
-      const key = Number(row.ebookId);
-      acc.set(key, (acc.get(key) ?? 0) + 1);
-      return acc;
-    }, new Map());
-
-    const ebookBookmarkMap = ebookBookmarkRows.reduce((acc, row) => {
-      const key = Number(row.ebookId);
-      acc.set(key, (acc.get(key) ?? 0) + 1);
-      return acc;
-    }, new Map());
-
-    const ebookLibrary = ebookProgressRows.map((row) => {
-      const highlights = ebookHighlightMap.get(row.ebookId) ?? 0;
-      const bookmarks = ebookBookmarkMap.get(row.ebookId) ?? 0;
-      const progressPercent = Number(row.progressPercent ?? 0);
-      let statusLabel = 'Not started';
-      if (progressPercent >= 100) statusLabel = 'Completed';
-      else if (progressPercent > 0) statusLabel = 'In progress';
-      return {
-        id: `ebook-${row.ebookId}`,
-        title: row.title,
-        status: statusLabel,
-        progress: progressPercent,
-        price: formatCurrency(row.priceAmount, row.currency),
-        highlights,
-        bookmarks,
-        timeSpent: minutesToReadable(Number(row.timeSpentSeconds ?? 0) / 60)
-      };
-    });
-
-    const recommendationCandidates = ebookRows.filter((ebook) =>
-      !ebookProgressRows.some((progress) => progress.ebookId === ebook.id)
-    );
-    const courseRecommendations = recommendationCandidates.slice(0, 3).map((ebook) => ({
-      id: `ebook-rec-${ebook.id}`,
-      title: `${ebook.title} (Ebook)`,
-      summary: (ebook.subtitle ?? ebook.description ?? '').slice(0, 120) || 'Explore complementary research and playbooks.',
-      rating: Number(ebook.ratingAverage ?? 0).toFixed(1)
-    }));
-
-    const assignmentAlerts = communityAssignments
-      .map((assignment) => {
-        if (!assignment.enrollmentStartedAt) return null;
-        const dueDate = new Date(assignment.enrollmentStartedAt);
-        dueDate.setDate(dueDate.getDate() + Number(assignment.dueOffsetDays ?? 0));
-        return {
-          id: assignment.id,
-          courseTitle: assignment.courseTitle,
-          title: assignment.title,
-          dueDate
-        };
-      })
-      .filter((assignment) => assignment && assignment.dueDate >= now);
-
-    const learnerAssessmentRecords = communityAssignments
-      .map((assignment) => {
-        if (!assignment.enrollmentStartedAt) return null;
-        const metadata = safeJsonParse(assignment.metadata, {});
-        const dueDate = new Date(assignment.enrollmentStartedAt);
-        dueDate.setDate(dueDate.getDate() + Number(assignment.dueOffsetDays ?? 0));
-        const submissions = Array.isArray(metadata.submissions)
-          ? metadata.submissions
-          : Array.isArray(metadata.queue)
-            ? metadata.queue
-            : [];
-        const learnerSubmission = submissions.find((submission) => {
-          const submissionUser = submission?.userId ?? submission?.learnerId ?? submission?.studentId;
-          return Number(submissionUser) === Number(user.id);
-        }) ?? metadata.submission;
-        const resolvedMaxScore = toNumber(
-          learnerSubmission?.maxScore ?? metadata.maxScore ?? metadata.points ?? metadata.totalPoints ?? 0
-        );
-        const rawScore = toNumber(
-          learnerSubmission?.score ??
-            learnerSubmission?.points ??
-            learnerSubmission?.grade ??
-            learnerSubmission?.percentage ??
-            metadata.score ??
-            metadata.grade
-        );
-        const scorePercent = resolvedMaxScore > 0 && rawScore >= 0
-          ? Math.round((rawScore / resolvedMaxScore) * 100)
-          : null;
-        const submissionStatus = (learnerSubmission?.status ?? learnerSubmission?.state ?? metadata.status ?? '')
-          .toString()
-          .toLowerCase();
-        const submittedAtRaw = learnerSubmission?.submittedAt ?? learnerSubmission?.submitted_at ?? metadata.submittedAt;
-        const submittedAt = submittedAtRaw ? new Date(submittedAtRaw) : null;
-        const gradedAtRaw = learnerSubmission?.gradedAt ?? learnerSubmission?.graded_at ?? metadata.gradedAt;
-        const gradedAt = gradedAtRaw ? new Date(gradedAtRaw) : null;
-        const type = (metadata.type ?? metadata.category ?? metadata.kind ?? '').toString() ||
-          (metadata.isExam ? 'Exam' : metadata.isQuiz ? 'Quiz' : 'Assignment');
-        const mode = metadata.mode ?? metadata.delivery ?? metadata.format ?? 'Asynchronous';
-        const weight = Number(
-          metadata.weight ??
-            metadata.weightPercent ??
-            metadata.weighting ??
-            metadata.weightingPercent ??
-            metadata.weight_percentage ??
-            0
-        );
-        let status = 'Scheduled';
-        if (submissionStatus === 'graded' || submissionStatus === 'complete' || gradedAt || scorePercent !== null) {
-          status = 'Completed';
-        } else if (submittedAt) {
-          status = 'Submitted';
-        } else if (dueDate < now) {
-          status = 'Overdue';
-        } else if (dueDate.getTime() - now.getTime() <= 3 * DAY_IN_MS) {
-          status = 'Due soon';
-        }
-        return {
-          id: `assessment-${assignment.id}`,
-          assignmentId: assignment.id,
-          courseId: Number(assignment.courseId),
-          courseTitle: assignment.courseTitle,
-          title: assignment.title,
-          type,
-          mode,
-          dueAt: dueDate,
-          dueLabel: formatDateTime(dueDate, { dateStyle: 'medium', timeStyle: undefined }),
-          dueIn: humanizeFutureTime(dueDate, now),
-          status,
-          weight: Number.isFinite(weight) ? Math.max(weight, 0) : 0,
-          scorePercent,
-          submittedAt,
-          gradedAt,
-          resources: Array.isArray(metadata.resources)
-            ? metadata.resources.filter(Boolean).map((resource) => resource.toString()).slice(0, 4)
-            : [],
-          recommendedMinutes: Number(
-            metadata.estimatedMinutes ??
-              metadata.durationMinutes ??
-              metadata.timeboxMinutes ??
-              metadata.recommendedMinutes ??
-              0
-          ),
-          submissionUrl: metadata.submissionUrl ?? metadata.turnInLink ?? metadata.lmsUrl ?? null,
-          instructions: metadata.instructions ?? metadata.brief ?? null
-        };
-      })
-      .filter(Boolean);
-
-    const upcomingEvents = [];
-    liveClassRows.forEach((session) => {
-      if (!session.startAt) return;
-      const start = new Date(session.startAt);
-      if (start < now) return;
-      upcomingEvents.push({
-        id: `live-${session.classroomId}`,
-        title: session.title,
-        type: 'Live classroom',
-        date: start,
-        host: session.communityName ?? 'Edulure Live',
-        action: session.registrationStatus === 'registered' ? 'Join room' : 'Manage ticket'
-      });
-    });
-
-    tutorBookingRows.forEach((booking) => {
-      if (!booking.scheduledStart) return;
-      const start = new Date(booking.scheduledStart);
-      if (start < now) return;
-      upcomingEvents.push({
-        id: `booking-${booking.id}`,
-        title: booking.metadata?.topic ?? booking.tutorHeadline ?? 'Mentor session',
-        type: 'Mentor session',
-        date: start,
-        host: booking.tutorName,
-        action: 'Review brief'
-      });
-    });
-
-    assignmentAlerts
-      .filter((assignment) => assignment.dueDate.getTime() - now.getTime() <= 7 * 24 * 60 * 60 * 1000)
-      .forEach((assignment) => {
-        upcomingEvents.push({
-          id: `assignment-${assignment.id}`,
-          title: assignment.title,
-          type: 'Assignment due',
-          date: assignment.dueDate,
-          host: assignment.courseTitle,
-          action: 'Submit work'
-        });
-      });
-
-    upcomingEvents.sort((a, b) => a.date - b.date);
-
-    const upcomingDisplay = upcomingEvents.map((event) => ({
-      id: event.id,
-      title: event.title,
-      type: event.type,
-      date: formatDateTime(event.date, { timeStyle: 'short' }),
-      host: event.host,
-      action: event.action,
-      dateLabel: event.date.toLocaleDateString('en-US', { weekday: 'short' })
-    }));
-
-    const calendarEntries = buildCalendarEntries(
-      upcomingDisplay.map((event) => ({
-        day: event.dateLabel,
-        description: `${event.type} · ${event.title}`
-      }))
-    );
-
-    const tutorSessions = tutorBookingRows.map((booking) => ({
-      ...booking,
-      metadata: safeJsonParse(booking.metadata, {})
-    }));
-
-    const tutorBookings = {
-      active: tutorSessions
-        .filter((booking) => booking.scheduledStart && new Date(booking.scheduledStart) >= now)
-        .map((booking) => ({
-          id: booking.id,
-          topic: booking.metadata?.topic ?? booking.tutorHeadline ?? 'Mentor session',
-          mentor: booking.tutorName,
-          date: formatDateTime(booking.scheduledStart, { timeStyle: 'short' }),
-          status: booking.status
-        })),
-      history: tutorSessions
-        .filter((booking) => booking.scheduledEnd && new Date(booking.scheduledEnd) < now)
-        .map((booking) => ({
-          id: booking.id,
-          mentor: booking.tutorName,
-          topic: booking.metadata?.topic ?? booking.tutorHeadline ?? 'Mentor session',
-          date: formatDateTime(booking.scheduledStart, { dateStyle: 'medium' }),
-          rating: Number(booking.tutorRating ?? 0).toFixed(1)
-        }))
-    };
-
-    const learnerLiveClassSessions = liveClassRows.map((session) =>
-      normaliseLiveClassroom(
-        {
-          ...session,
-          metadata: safeJsonParse(session.classroomMetadata, {}),
-          registrationStatus: session.registrationStatus,
-          ticketType: session.ticketType,
-          amountPaid: session.amountPaid,
-          registrationCurrency: session.registrationCurrency,
-          priceAmount: session.priceAmount,
-          priceCurrency: session.priceCurrency
-        },
-        { now, perspective: 'learner', allowJoinLink: session.registrationStatus === 'registered' }
-      )
-    );
-
-    const learnerUpcomingLive = learnerLiveClassSessions.filter((session) =>
-      ['upcoming', 'check-in'].includes(session.status)
-    );
-    const learnerActiveLive = learnerLiveClassSessions.filter((session) => session.status === 'live');
-    const learnerCompletedLive = learnerLiveClassSessions
-      .filter((session) => session.status === 'completed')
-      .sort((a, b) => {
-        const aTime = a.endAt ? new Date(a.endAt).getTime() : a.startAt ? new Date(a.startAt).getTime() : 0;
-        const bTime = b.endAt ? new Date(b.endAt).getTime() : b.startAt ? new Date(b.startAt).getTime() : 0;
-        return bTime - aTime;
-      })
-      .slice(0, 6);
-
-    const learnerGroupSessions = learnerLiveClassSessions
-      .filter((session) => session.isGroupSession)
-      .map((session) => ({
-        id: session.id,
-        title: session.title,
-        stage: session.stage,
-        status: session.status,
-        startLabel: session.startLabel,
-        occupancy: session.occupancy,
-        callToAction: session.callToAction,
-        facilitators: session.facilitators,
-        breakoutRooms: session.breakoutRooms
-      }));
-
-    const learnerWhiteboardSnapshots = buildLiveClassWhiteboardSnapshots(learnerLiveClassSessions).slice(0, 6);
-    const learnerReadiness = buildLiveClassReadiness(learnerLiveClassSessions);
-    const registeredLiveCount = learnerLiveClassSessions.filter((session) => session.registration === 'registered').length;
-    const waitlistedLiveCount = learnerLiveClassSessions.filter((session) => session.registration === 'waitlisted').length;
-    const averageLearnerOccupancy = averageOccupancyRate(learnerLiveClassSessions);
-    const readyWhiteboards = learnerWhiteboardSnapshots.filter((snapshot) => snapshot.ready).length;
-
-    const learnerLiveMetrics = [
-      {
-        label: 'Registered live classes',
-        value: String(registeredLiveCount),
-        change: learnerActiveLive.length > 0 ? `${learnerActiveLive.length} streaming now` : 'All sessions scheduled',
-        trend: registeredLiveCount > 0 ? 'up' : 'down'
-      },
-      {
-        label: 'Average seat fill',
-        value: averageLearnerOccupancy !== null ? `${averageLearnerOccupancy}%` : 'N/A',
-        change: waitlistedLiveCount > 0 ? `${waitlistedLiveCount} waitlisted` : 'No waitlist pressure',
-        trend: averageLearnerOccupancy !== null && averageLearnerOccupancy >= 70 ? 'up' : 'down'
-      },
-      {
-        label: 'Whiteboard readiness',
-        value:
-          learnerWhiteboardSnapshots.length > 0
-            ? `${readyWhiteboards}/${learnerWhiteboardSnapshots.length} ready`
-            : 'No boards queued',
-        change:
-          learnerWhiteboardSnapshots.length === 0
-            ? 'Boards open on demand'
-            : `${learnerWhiteboardSnapshots.length - readyWhiteboards} in preparation`,
-        trend:
-          learnerWhiteboardSnapshots.length === 0 || readyWhiteboards === learnerWhiteboardSnapshots.length ? 'up' : 'down'
-      }
-    ];
-
-    const totalSpent = paymentIntentRows
-      .filter((intent) => intent.status === 'succeeded')
-      .reduce((total, intent) => total + Number(intent.amountTotal ?? 0) - Number(intent.amountRefunded ?? 0), 0);
-
-    const lastThirtyWindow = now.getTime() - 30 * 24 * 60 * 60 * 1000;
-    const previousThirtyWindow = now.getTime() - 60 * 24 * 60 * 60 * 1000;
-
-    const totalSpentCurrent = paymentIntentRows
-      .filter((intent) => intent.status === 'succeeded' && intent.capturedAt && new Date(intent.capturedAt).getTime() >= lastThirtyWindow)
-      .reduce((total, intent) => total + Number(intent.amountTotal ?? 0) - Number(intent.amountRefunded ?? 0), 0);
-
-    const totalSpentPrevious = paymentIntentRows
-      .filter((intent) =>
-        intent.status === 'succeeded' &&
-        intent.capturedAt &&
-        new Date(intent.capturedAt).getTime() >= previousThirtyWindow &&
-        new Date(intent.capturedAt).getTime() < lastThirtyWindow
-      )
-      .reduce((total, intent) => total + Number(intent.amountTotal ?? 0) - Number(intent.amountRefunded ?? 0), 0);
-
-    const activeSubscriptions = subscriptionRows.filter((subscription) => subscription.status === 'active');
-    const outstandingAffiliate = affiliateRows.reduce(
-      (total, affiliate) => total + (Number(affiliate.totalEarnedCents ?? 0) - Number(affiliate.totalPaidCents ?? 0)),
-      0
-    );
-
-    const financialSummary = [
-      {
-        label: 'Total invested',
-        value: formatCurrency(totalSpent, 'USD'),
-        change: `${totalSpentCurrent >= totalSpentPrevious ? '+' : '−'}${formatCurrency(
-          Math.abs(totalSpentCurrent - totalSpentPrevious),
-          'USD'
-        )} last 30d`,
-        trend: totalSpentCurrent >= totalSpentPrevious ? 'up' : 'down'
-      },
-      {
-        label: 'Active subscriptions',
-        value: `${activeSubscriptions.length} active`,
-        change: activeSubscriptions
-          .map((subscription) =>
-            `Renews ${formatDateTime(subscription.currentPeriodEnd, { dateStyle: 'medium', timeStyle: undefined })}`
-          )
-          .join(' • ') || 'No renewals scheduled',
-        trend: 'up'
-      },
-      {
-        label: 'Affiliate credits',
-        value: formatCurrency(outstandingAffiliate, 'USD'),
-        change: outstandingAffiliate > 0 ? 'Release pending payout' : 'All payouts cleared',
-        trend: outstandingAffiliate > 0 ? 'up' : 'down'
-      }
-    ];
-
-    const invoices = paymentIntentRows.slice(0, 6).map((intent) => {
-      const metadata = safeJsonParse(intent.metadata, {});
-      const items = Array.isArray(metadata.items) ? metadata.items : [];
-      const label = items.length
-        ? items.map((item) => item.name ?? item.id).join(', ')
-        : intent.entityType ?? 'Payment';
-      return {
-        id: intent.publicId,
-        label,
-        amount: formatCurrency(Number(intent.amountTotal ?? 0) - Number(intent.amountRefunded ?? 0), intent.currency ?? 'USD'),
-        status: intent.status,
-        date: formatDateTime(intent.capturedAt ?? intent.createdAt, { dateStyle: 'medium', timeStyle: undefined })
-      };
-    });
-
-    const directMessageInsights = directMessageRows.map((row) => {
-      const lastMessageAt = row.lastMessageAt ? new Date(row.lastMessageAt) : null;
-      const lastReadAt = row.lastReadAt ? new Date(row.lastReadAt) : null;
-      const hasUnread = !lastReadAt || (lastMessageAt && lastMessageAt > lastReadAt);
-      return {
-        threadId: row.threadId,
-        unread: hasUnread,
-        notificationsEnabled: Boolean(row.notificationsEnabled),
-        preview: row.lastMessagePreview
-      };
-    });
-
-    const unreadThreads = directMessageInsights.filter((entry) => entry.unread).length;
-
-    const pendingFollowRequests = pendingIncomingRows.map((row) => ({
-      id: String(row.id),
-      userId: Number(row.userId),
-      name: `${row.firstName} ${row.lastName}`.trim(),
-      email: row.email,
-      requestedAt: humanizeRelativeTime(row.requestedAt, now)
-    }));
-
-    const followSuggestions = followRecommendations.map((entry) => ({
-      id: String(entry.recommendation.id),
-      userId: Number(entry.user.id),
-      name: `${entry.user.firstName} ${entry.user.lastName}`.trim(),
-      score: entry.recommendation.score,
-      reason: entry.recommendation.reasonCode.replace(/_/g, ' '),
-      email: entry.user.email
-    }));
-
-    const blogHighlights = await BlogService.getDashboardHighlights({ limit: 6 });
-
-    const feedHighlights = communityMessageRows.map((row) => {
-      const metadata = safeJsonParse(row.metadata, {});
-      const tags = Array.isArray(metadata.tags) ? metadata.tags : [];
-      return {
-        id: row.id,
-        headline: row.body.slice(0, 120),
-        time: humanizeRelativeTime(row.deliveredAt, now),
-        tags: tags.length ? tags : [row.communityName ?? 'Community'],
-        reactions: metadata.reactions ?? 0,
-        comments: metadata.replies ?? 0
-      };
-    });
-
-    const completedLessons = progressRows.filter((row) => row.completed).length;
-    const activeCommunityCount = memberships.filter((membership) => membership.metadata.status === 'active').length;
-    const totalCommunityPosts = communityMessageContributionRows.reduce(
-      (total, row) => total + Number(row.contribution_count ?? 0),
-      0
-    );
-
-    const metrics = [
-      {
-        label: 'Learning streak',
-        value: `${streak.current} day${streak.current === 1 ? '' : 's'}`,
-        change: `Longest ${streak.longest} day${streak.longest === 1 ? '' : 's'}`,
-        trend: streak.current >= streak.longest ? 'up' : 'down'
-      },
-      {
-        label: 'Lessons completed',
-        value: `${completedLessons} lessons`,
-        change: `${modulesCompletedCurrent >= modulesCompletedPrevious ? '+' : '−'}${Math.abs(
-          modulesCompletedCurrent - modulesCompletedPrevious
-        )} last 7d`,
-        trend: modulesCompletedCurrent >= modulesCompletedPrevious ? 'up' : 'down'
-      },
-      {
-        label: 'Time invested',
-        value: minutesToReadable(timeInvestedCurrent),
-        change: `${timeInvestedCurrent >= timeInvestedPrevious ? '+' : '−'}${minutesToReadable(
-          Math.abs(timeInvestedCurrent - timeInvestedPrevious)
-        )} vs prior week`,
-        trend: timeInvestedCurrent >= timeInvestedPrevious ? 'up' : 'down'
-      },
-      {
-        label: 'Communities active',
-        value: String(activeCommunityCount),
-        change: `${totalCommunityPosts} posts logged`,
-        trend: totalCommunityPosts > 0 ? 'up' : 'down'
-      }
-    ];
-
-    const learningPace = buildLearningPace(learningCompletions, now);
-    const communityEngagement = Array.from(communityContributionMap.values())
-      .sort((a, b) => b.count - a.count)
-      .slice(0, 4)
-      .map((entry) => ({ name: entry.name, participation: entry.count }));
-
-    const notifications = [];
-    pendingFollowRequests.forEach((request) => {
-      notifications.push({
-        id: `follow-${request.id}`,
-        title: `${request.name} requested to follow you`,
-        timestamp: request.requestedAt,
-        type: 'social'
-      });
-    });
-    assignmentAlerts.forEach((assignment) => {
-      notifications.push({
-        id: `assignment-${assignment.id}`,
-        title: `${assignment.title} due ${formatDateTime(assignment.dueDate, { dateStyle: 'medium', timeStyle: undefined })}`,
-        timestamp: humanizeRelativeTime(assignment.dueDate, now),
-        type: 'learning'
-      });
-    });
-    if (unreadThreads > 0) {
-      notifications.push({
-        id: 'dm-unread',
-        title: `${unreadThreads} conversation${unreadThreads === 1 ? '' : 's'} awaiting review`,
-        timestamp: 'Messages',
-        type: 'messaging'
-      });
-    }
-
-    const upcomingLearnerAssessments = learnerAssessmentRecords
-      .filter((record) => record.dueAt && record.dueAt >= now && record.status !== 'Completed')
-      .sort((a, b) => a.dueAt - b.dueAt);
-
-    const overdueLearnerAssessments = learnerAssessmentRecords
-      .filter((record) => record.status === 'Overdue')
-      .sort((a, b) => (a.dueAt?.getTime() ?? 0) - (b.dueAt?.getTime() ?? 0));
-
-    const submittedLearnerAssessments = learnerAssessmentRecords
-      .filter((record) => record.status === 'Submitted')
-      .sort((a, b) => (a.dueAt?.getTime() ?? 0) - (b.dueAt?.getTime() ?? 0));
-
-    const completedLearnerAssessments = learnerAssessmentRecords
-      .filter((record) => record.status === 'Completed')
-      .sort((a, b) => (b.gradedAt?.getTime() ?? b.dueAt?.getTime() ?? 0) - (a.gradedAt?.getTime() ?? a.dueAt?.getTime() ?? 0));
-
-    const dueThisWeekCount = upcomingLearnerAssessments.filter((record) => {
-      if (!record.dueAt) return false;
-      return record.dueAt.getTime() - now.getTime() <= 7 * DAY_IN_MS;
-    }).length;
-    const overdueCount = overdueLearnerAssessments.length;
-    const awaitingReviewCount = submittedLearnerAssessments.length;
-    const gradedAssessments = learnerAssessmentRecords.filter((record) => record.scorePercent !== null);
-    const averageLearnerScore = gradedAssessments.length
-      ? Math.round(
-          gradedAssessments.reduce((sum, record) => sum + (record.scorePercent ?? 0), 0) /
-            gradedAssessments.length
-        )
-      : null;
-    const workloadWeight = learnerAssessmentRecords
-      .filter((record) => record.status !== 'Completed')
-      .reduce((total, record) => total + (Number.isFinite(record.weight) ? record.weight : 0), 0);
-
-    const learnerAssessmentOverview = [
-      {
-        id: 'due-this-week',
-        label: 'Due this week',
-        value: `${dueThisWeekCount}`,
-        context: dueThisWeekCount > 0 ? 'Prioritise upcoming tasks' : 'All quiet',
-        tone: dueThisWeekCount > 0 ? 'warning' : 'positive'
-      },
-      {
-        id: 'overdue',
-        label: 'Overdue items',
-        value: `${overdueCount}`,
-        context: overdueCount > 0 ? 'Resolve immediately' : 'On schedule',
-        tone: overdueCount > 0 ? 'alert' : 'positive'
-      },
-      {
-        id: 'awaiting-review',
-        label: 'Awaiting grading',
-        value: `${awaitingReviewCount}`,
-        context: awaitingReviewCount > 0 ? 'Instructor feedback pending' : 'No submissions pending',
-        tone: awaitingReviewCount > 0 ? 'neutral' : 'positive'
-      },
-      {
-        id: 'average-score',
-        label: 'Average score',
-        value: averageLearnerScore !== null ? `${averageLearnerScore}%` : '—',
-        context: gradedAssessments.length > 0 ? 'Across graded work' : 'Awaiting results',
-        tone:
-          averageLearnerScore !== null
-            ? averageLearnerScore >= 85
-              ? 'positive'
-              : averageLearnerScore >= 70
-                ? 'neutral'
-                : 'warning'
-            : 'muted'
-      }
-    ];
-
-    const presentLearnerAssessment = (record) => ({
-      id: record.id,
-      title: record.title,
-      course: record.courseTitle,
-      type: record.type,
-      due: record.dueLabel,
-      dueIn: record.dueIn,
-      status: record.status,
-      weight: record.weight > 0 ? `${Math.round(record.weight)}%` : null,
-      score: record.scorePercent !== null ? `${record.scorePercent}%` : null,
-      mode: record.mode,
-      recommended: record.recommendedMinutes > 0 ? minutesToReadable(record.recommendedMinutes) : null,
-      submissionUrl: record.submissionUrl,
-      instructions: record.instructions
-    });
-
-    const courseAssessmentMap = new Map();
-    learnerAssessmentRecords.forEach((record) => {
-      const courseId = Number(record.courseId);
-      if (!Number.isFinite(courseId) || courseId <= 0) return;
-      const entry = courseAssessmentMap.get(courseId) ?? {
-        upcoming: [],
-        overdue: 0,
-        completed: 0,
-        awaiting: 0,
-        scoreTotal: 0,
-        scored: 0
-      };
-      if (record.status === 'Completed') {
-        entry.completed += 1;
-      } else if (record.status === 'Submitted') {
-        entry.awaiting += 1;
-        entry.upcoming.push(record);
-      } else if (record.status === 'Overdue') {
-        entry.overdue += 1;
-        entry.upcoming.push(record);
-      } else {
-        entry.upcoming.push(record);
-      }
-      if (record.scorePercent !== null) {
-        entry.scoreTotal += record.scorePercent;
-        entry.scored += 1;
-      }
-      courseAssessmentMap.set(courseId, entry);
-    });
-
-    const learnerCourseReports = learnerCourseSummaries.map((course) => {
-      const courseId = Number(course.courseId ?? 0);
-      const metrics = courseAssessmentMap.get(courseId) ?? {
-        upcoming: [],
-        overdue: 0,
-        completed: 0,
-        awaiting: 0,
-        scoreTotal: 0,
-        scored: 0
-      };
-      const nextDue = [...metrics.upcoming].sort((a, b) => (a.dueAt?.getTime() ?? Infinity) - (b.dueAt?.getTime() ?? Infinity))[0] ?? null;
-      const averageScore = metrics.scored > 0 ? Math.round(metrics.scoreTotal / metrics.scored) : null;
-      return {
-        id: `learner-assessment-course-${course.id}`,
-        name: course.title,
-        progress: `${course.progress}% complete`,
-        status: nextDue
-          ? `${nextDue.type} due ${nextDue.dueLabel}`
-          : metrics.overdue > 0
-            ? 'Resolve overdue items'
-            : 'All clear',
-        upcoming: metrics.upcoming.length,
-        overdue: metrics.overdue,
-        awaitingFeedback: metrics.awaiting,
-        averageScore: averageScore !== null ? `${averageScore}%` : null
-      };
-    });
-
-    const studyPlan = upcomingLearnerAssessments.slice(0, 4).map((record, index) => ({
-      id: `${record.id}-plan-${index}`,
-      focus: record.title,
-      course: record.courseTitle,
-      window: record.dueIn,
-      duration:
-        record.recommendedMinutes > 0
-          ? minutesToReadable(record.recommendedMinutes)
-          : index === 0
-            ? '60 mins'
-            : '45 mins',
-      mode: record.mode,
-      submissionUrl: record.submissionUrl
-    }));
-
-    const assessmentTypeMap = new Map();
-    learnerAssessmentRecords.forEach((record) => {
-      const key = record.type || 'Assessment';
-      const entry = assessmentTypeMap.get(key) ?? {
-        type: key,
-        count: 0,
-        weight: 0,
-        scoreTotal: 0,
-        scored: 0
-      };
-      entry.count += 1;
-      entry.weight += Number.isFinite(record.weight) ? record.weight : 0;
-      if (record.scorePercent !== null) {
-        entry.scoreTotal += record.scorePercent;
-        entry.scored += 1;
-      }
-      assessmentTypeMap.set(key, entry);
-    });
-
-    const learnerAssessmentTypeAnalytics = Array.from(assessmentTypeMap.values()).map((entry) => ({
-      type: entry.type,
-      count: entry.count,
-      weightShare: workloadWeight > 0 ? Math.round((entry.weight / workloadWeight) * 100) : null,
-      averageScore: entry.scored > 0 ? Math.round(entry.scoreTotal / entry.scored) : null
-    }));
-
-    const averageLearnerLeadTimeDays = upcomingLearnerAssessments.length
-      ? Math.round(
-          upcomingLearnerAssessments.reduce((total, record) => {
-            if (!record.dueAt) return total;
-            const diff = Math.max(0, Math.round((record.dueAt.getTime() - now.getTime()) / DAY_IN_MS));
-            return total + diff;
-          }, 0) / upcomingLearnerAssessments.length
-        )
-      : null;
-
-    const supportResources = Array.from(
-      new Set(
-        learnerAssessmentRecords
-          .flatMap((record) => record.resources ?? [])
-          .filter((resource) => typeof resource === 'string' && resource.trim().length > 0)
-      )
-    ).slice(0, 5);
-
-    const learnerAssessments = {
-      overview: learnerAssessmentOverview,
-      timeline: {
-        upcoming: upcomingLearnerAssessments.map(presentLearnerAssessment),
-        overdue: overdueLearnerAssessments.map(presentLearnerAssessment),
-        completed: [...completedLearnerAssessments, ...submittedLearnerAssessments].map(presentLearnerAssessment)
-      },
-      courses: learnerCourseReports,
-      schedule: {
-        studyPlan,
-        events: upcomingDisplay
-      },
-      analytics: {
-        byType: learnerAssessmentTypeAnalytics,
-        pendingReviews: awaitingReviewCount,
-        overdue: overdueCount,
-        averageLeadTimeDays: averageLearnerLeadTimeDays,
-        workloadWeight
-      },
-      resources: supportResources
-    };
-
-    const roles = [{ id: 'learner', label: 'Learner' }];
-    if (communityDashboard) {
-      roles.push(communityDashboard.role);
-    }
-    if (instructorDashboard) {
-      roles.push(instructorDashboard.role);
-    }
-
-    const fieldServiceWorkspace = buildFieldServiceWorkspace({
-      now,
-      user,
-      orders: fieldServiceOrderRows,
-      events: fieldServiceEventRows,
-      providers: fieldServiceProviderRows
-    });
-
-    const dashboards = {
-      learner: {
-        metrics,
-        analytics: {
-          learningPace,
-          communityEngagement
-        },
-        upcoming: upcomingDisplay.slice(0, 5),
-        communities: {
-          managed: memberships,
-          pipelines: uniquePipelines
-        },
-        courses: {
-          active: learnerCourseSummaries,
-          recommendations: courseRecommendations
-        },
-        liveClassrooms: {
-          metrics: learnerLiveMetrics,
-          sessions: learnerLiveClassSessions,
-          active: learnerActiveLive,
-          upcoming: learnerUpcomingLive,
-          completed: learnerCompletedLive,
-          groups: learnerGroupSessions.slice(0, 6),
-          whiteboard: {
-            snapshots: learnerWhiteboardSnapshots,
-            readiness: learnerReadiness
-          }
-        },
-        calendar: calendarEntries,
-        tutorBookings,
-        ebooks: {
-          library: ebookLibrary,
-          recommendations: courseRecommendations
-        },
-        financial: {
-          summary: financialSummary,
-          invoices
-        },
-        affiliate: affiliateOverview,
-        notifications: {
-          total: notifications.length,
-          unreadMessages: unreadThreads,
-          items: notifications
-        },
-        assessments: learnerAssessments,
-        blog: {
-          highlights: blogHighlights,
-          featured: blogHighlights.find((entry) => entry.heroImage) ?? blogHighlights[0] ?? null
-        },
-        followers: {
-          followers: followersCount,
-          following: followingCount,
-          pending: pendingFollowRequests,
-          outgoing: pendingOutgoingRows.map((row) => ({
-            id: String(row.id),
-            userId: Number(row.userId),
-            name: `${row.firstName} ${row.lastName}`.trim(),
-            email: row.email,
-            requestedAt: humanizeRelativeTime(row.requestedAt, now)
-          })),
-          recommendations: followSuggestions
-        },
-        settings: {
-          privacy: {
-            visibility: privacySettings.profileVisibility,
-            followApprovalRequired: privacySettings.followApprovalRequired,
-            shareActivity: privacySettings.shareActivity,
-            messagePermission: privacySettings.messagePermission
-          },
-          messaging: {
-            unreadThreads,
-            notificationsEnabled: directMessageInsights.every((entry) => entry.notificationsEnabled)
-          },
-          communities: memberships.map((membership) => ({
-            id: membership.id,
-            name: membership.name,
-            role: membership.metadata.role,
-            status: membership.metadata.status
-          }))
-        }
-      }
-    };
-
-    if (fieldServiceWorkspace?.customer) {
-      dashboards.learner.fieldServices = fieldServiceWorkspace.customer;
-    }
-
-    if (instructorDashboard) {
-      if (instructorDashboard.dashboard) {
-        instructorDashboard.dashboard.affiliate = affiliateOverview;
-        instructorDashboard.dashboard.fieldServices = fieldServiceWorkspace?.provider ?? null;
-      }
-      const providerTotals = fieldServiceWorkspace?.provider?.summary?.totals ?? null;
-      if (providerTotals && providerTotals.total > 0) {
-        instructorDashboard.profileStats.push({
-          label: 'Field services',
-          value: `${providerTotals.active} active`
-        });
-        const providerBio = `Coordinating ${providerTotals.total} field service engagement${
-          providerTotals.total === 1 ? '' : 's'
-        } with ${providerTotals.incidents} incident${providerTotals.incidents === 1 ? '' : 's'} in queue.`;
-        instructorDashboard.profileBio = [
-          instructorDashboard.profileBio,
-          providerBio
-        ]
-          .filter(Boolean)
-          .join(' ');
-      }
-    }
-
-    if (communityDashboard) {
-      dashboards.community = communityDashboard.dashboard;
-    }
-    if (instructorDashboard) {
-      dashboards.instructor = instructorDashboard.dashboard;
-    }
-
-    let adminDashboard = null;
-    if (user.role === 'admin') {
-      adminDashboard = await DashboardService.buildAdminDashboard({ now });
-      dashboards.admin = adminDashboard.dashboard;
-    }
-
-    const blogSearchEntries = blogHighlights.map((post) => ({
-      id: `search-blog-${post.slug}`,
-      role: 'learner',
-      type: 'Blog',
-      title: post.title,
-      url: `/blog/${post.slug}`
-    }));
-
-    const searchIndex = [
-      ...learnerCourseSummaries.map((course) => ({
-        id: `search-course-${course.id}`,
-        role: 'learner',
-        type: 'Course',
-        title: course.title,
-        url: `/dashboard/learner/courses/${course.id}`
-      })),
-      ...memberships.map((community) => ({
-        id: `search-community-${community.id}`,
-        role: 'learner',
-        type: 'Community',
-        title: community.name,
-        url: '/dashboard/learner/communities'
-      })),
-      ...learnerUpcomingLive.map((session) => ({
-        id: `search-learner-live-${session.id}`,
-        role: 'learner',
-        type: 'Live classroom',
-        title: session.title,
-        url: '/dashboard/learner/live-classes'
-      })),
-      ...upcomingDisplay.map((event) => ({
-        id: `search-event-${event.id}`,
-        role: 'learner',
-        type: event.type,
-        title: event.title,
-        url: '/dashboard/learner/calendar'
-      })),
-      {
-        id: 'search-learner-assessments',
-        role: 'learner',
-        type: 'Assessments',
-        title: 'Assessment schedule',
-        url: '/dashboard/learner/assessments'
-      },
-      ...blogSearchEntries
-    ];
-
-    if (affiliateOverview?.programs?.length) {
-      searchIndex.push({
-        id: 'search-affiliate-learner',
-        role: 'learner',
-        type: 'Affiliate',
-        title: 'Affiliate workspace',
-        url: '/dashboard/learner/affiliate'
-      });
-      if (instructorDashboard) {
-        searchIndex.push({
-          id: 'search-affiliate-instructor',
-          role: 'instructor',
-          type: 'Affiliate',
-          title: 'Affiliate workspace',
-          url: '/dashboard/instructor/affiliate'
-        });
-      }
-    }
-
-    if (communityDashboard) {
-      searchIndex.push(...communityDashboard.searchIndex);
-    }
-    if (instructorDashboard) {
-      searchIndex.push(...instructorDashboard.searchIndex);
-    }
-    if (fieldServiceWorkspace?.searchIndex?.length) {
-      searchIndex.push(...fieldServiceWorkspace.searchIndex);
-    }
-    if (adminDashboard?.searchIndex?.length) {
-      searchIndex.push(...adminDashboard.searchIndex);
-    }
-
-    const learnerFieldTotals = fieldServiceWorkspace?.customer?.summary?.totals ?? null;
-    const learnerFieldActiveLabel =
-      learnerFieldTotals && learnerFieldTotals.total > 0 ? `${learnerFieldTotals.active} active` : null;
-    const learnerFieldTitleSegment =
-      learnerFieldTotals && learnerFieldTotals.total > 0
-        ? `${learnerFieldTotals.total} field service engagement${learnerFieldTotals.total === 1 ? '' : 's'}`
-        : null;
-    const learnerFieldBioSegment = (() => {
-      if (!learnerFieldTotals || learnerFieldTotals.total === 0) return null;
-      const incidentDescriptor =
-        learnerFieldTotals.incidents > 0
-          ? `${learnerFieldTotals.incidents} incident${learnerFieldTotals.incidents === 1 ? '' : 's'} monitored`
-          : 'Maintaining service coverage';
-      return `Supporting ${learnerFieldActiveLabel} with ${incidentDescriptor}.`;
-    })();
-
-    const communityNames = memberships.map((membership) => membership.name).filter(Boolean);
-    const primaryProgram = learnerCourseSummaries[0]?.title ?? 'Edulure programs';
-    const learnerProfileBio = communityNames.length
-      ? `Currently collaborating across ${communityNames.join(', ')} while progressing through ${primaryProgram}.`
-      : `Progressing through ${primaryProgram}.`;
-    const profileBioSegments = [learnerProfileBio];
-    if (learnerFieldBioSegment) {
-      profileBioSegments.push(learnerFieldBioSegment);
-    }
-    if (communityDashboard?.profileBio) {
-      profileBioSegments.push(communityDashboard.profileBio);
-    }
-    if (instructorDashboard?.profileBio) {
-      profileBioSegments.push(instructorDashboard.profileBio);
-    }
-    if (adminDashboard?.profileBio) {
-      profileBioSegments.push(adminDashboard.profileBio);
-    }
-    const profileBio = profileBioSegments.filter(Boolean).join(' ');
-
-    const profileStats = [
-      { label: 'Communities', value: `${memberships.length} joined` },
-      { label: 'Courses', value: `${activeEnrollments.length} active` },
-      { label: 'Badges', value: `${learningCompletions.length} milestones` }
-    ];
-    if (affiliateOverview?.summary?.totals?.earnedFormatted) {
-      profileStats.push({
-        label: 'Affiliate earned',
-        value: affiliateOverview.summary.totals.earnedFormatted
-      });
-    }
-    if (learnerFieldActiveLabel) {
-      profileStats.push({ label: 'Field services', value: learnerFieldActiveLabel });
-    }
-
-    if (communityDashboard) {
-      profileStats.push(...communityDashboard.profileStats);
-    }
-    if (instructorDashboard) {
-      profileStats.push(...instructorDashboard.profileStats);
-    }
-    if (adminDashboard?.profileStats?.length) {
-      profileStats.push(...adminDashboard.profileStats);
-    }
-
-    const profileTitleSegments = [
-      `${memberships.length} communities`,
-      `${activeEnrollments.length} active program${activeEnrollments.length === 1 ? '' : 's'}`
-    ];
-    if (learnerFieldTitleSegment) {
-      profileTitleSegments.push(learnerFieldTitleSegment);
-    }
-    if (affiliateOverview?.summary?.totals?.programCount) {
-      const programmeCount = affiliateOverview.summary.totals.programCount;
-      if (programmeCount > 0) {
-        profileTitleSegments.push(
-          `${programmeCount} affiliate programme${programmeCount === 1 ? '' : 's'}`
-        );
-      }
-    }
-    if (communityDashboard) {
-      const managedCommunitiesCount =
-        communityDashboard.dashboard?.health?.overview?.length ?? 0;
-      if (managedCommunitiesCount > 0) {
-        profileTitleSegments.push(
-          `${managedCommunitiesCount} community${managedCommunitiesCount === 1 ? '' : 'ies'} stewarded`
-        );
-      }
-    }
-    if (instructorDashboard && (!communityDashboard || !communityDashboard.dashboard?.health?.overview?.length)) {
-      const managedCommunitiesCount =
-        instructorDashboard.dashboard?.communities?.manageDeck?.length ?? 0;
-      if (managedCommunitiesCount > 0) {
-        profileTitleSegments.push(
-          `${managedCommunitiesCount} community${managedCommunitiesCount === 1 ? '' : 'ies'} stewarded`
-        );
-      } else {
-        profileTitleSegments.push('Instructor studio live');
-      }
-    }
-    if (adminDashboard?.profileTitleSegment) {
-      profileTitleSegments.push(adminDashboard.profileTitleSegment);
-    }
-    const profileTitle = profileTitleSegments.join(' · ');
-
-    const verificationSummary = await IdentityVerificationService.getVerificationSummaryForUser(user.id);
-    const safeVerification = {
-      status: verificationSummary.status,
-      reference: verificationSummary.reference,
-      documentsRequired: verificationSummary.documentsRequired,
-      documentsSubmitted: verificationSummary.documentsSubmitted,
-      requiredDocuments: verificationSummary.requiredDocuments,
-      outstandingDocuments: verificationSummary.outstandingDocuments,
-      riskScore: verificationSummary.riskScore,
-      needsManualReview: verificationSummary.needsManualReview,
-      escalationLevel: verificationSummary.escalationLevel,
-      lastSubmittedAt: verificationSummary.lastSubmittedAt,
-      lastReviewedAt: verificationSummary.lastReviewedAt,
-      rejectionReason: verificationSummary.rejectionReason,
-      documents: verificationSummary.documents.map((doc) => ({
-        id: doc.id,
-        type: doc.type,
-        status: doc.status,
-        fileName: doc.fileName,
-        mimeType: doc.mimeType,
-        sizeBytes: doc.sizeBytes,
-        submittedAt: doc.submittedAt,
-        reviewedAt: doc.reviewedAt
-      }))
-    };
-
-    return {
-      profile: {
-        id: user.id,
-        name: `${user.firstName} ${user.lastName}`.trim(),
-        email: user.email,
-        avatar: buildAvatarUrl(user.email),
-        title: profileTitle,
-        bio: profileBio,
-        stats: profileStats,
-        feedHighlights,
-        verification: safeVerification
-      },
->>>>>>> f255edfa
       roles,
       dashboards,
       searchIndex
     };
   }
-<<<<<<< HEAD
-=======
-
-  static async buildAdminDashboard({ now = new Date() } = {}) {
-    const reference = now instanceof Date ? now : new Date(now);
-    const thirtyDaysAgo = new Date(reference.getTime() - 30 * DAY_IN_MS);
-    const sixtyDaysAgo = new Date(reference.getTime() - 60 * DAY_IN_MS);
-    const yesterday = new Date(reference.getTime() - DAY_IN_MS);
-    const twoDaysAgo = new Date(reference.getTime() - 2 * DAY_IN_MS);
-    const twoWeeksAhead = new Date(reference.getTime() + 14 * DAY_IN_MS);
-
-    const [
-      totalUsersRow,
-      newUsersCurrentRow,
-      newUsersPreviousRow,
-      instructorCountRow,
-      communityTotalRow,
-      communityCurrentRow,
-      communityPreviousRow,
-      activeSubscriptionDetails,
-      presenceCurrentRow,
-      presencePreviousRow,
-      revenueCurrentRows,
-      revenuePreviousRows,
-      paymentOutcomeRows,
-      pendingMembershipRows,
-      payoutRows,
-      followRequestsRows,
-      analyticsAlertsRows,
-      domainEventRows,
-      topCommunitiesRows,
-      tutorResponseRow,
-      refundsPendingRow,
-      upcomingLiveClassRows,
-      blogPublishedRow,
-      blogDraftRow,
-      blogScheduledRow,
-      blogViewRow,
-      blogRecentResult,
-      communityDetailRows,
-      communityMemberAggregateRows,
-      communityMemberRecentRows,
-      communityMemberPreviousRows
-    ] = await Promise.all([
-      db('users').count('id as count').first(),
-      db('users').where('created_at', '>=', thirtyDaysAgo).count('id as count').first(),
-      db('users')
-        .whereBetween('created_at', [sixtyDaysAgo, thirtyDaysAgo])
-        .count('id as count')
-        .first(),
-      db('users').where('role', 'instructor').count('id as count').first(),
-      db('communities').whereNull('deleted_at').count('id as count').first(),
-      db('communities').where('created_at', '>=', thirtyDaysAgo).count('id as count').first(),
-      db('communities')
-        .whereBetween('created_at', [sixtyDaysAgo, thirtyDaysAgo])
-        .count('id as count')
-        .first(),
-      db('community_subscriptions as cs')
-        .innerJoin('community_paywall_tiers as tier', 'tier.id', 'cs.tier_id')
-        .innerJoin('communities as c', 'c.id', 'cs.community_id')
-        .select([
-          'cs.id',
-          'cs.public_id as publicId',
-          'cs.community_id as communityId',
-          'cs.started_at as startedAt',
-          'cs.current_period_end as currentPeriodEnd',
-          'tier.price_cents as priceCents',
-          'tier.currency as currency',
-          'tier.billing_interval as billingInterval',
-          'c.name as communityName'
-        ])
-        .where('cs.status', 'active'),
-      db('user_presence_sessions').where('last_seen_at', '>=', yesterday).count('id as count').first(),
-      db('user_presence_sessions')
-        .whereBetween('last_seen_at', [twoDaysAgo, yesterday])
-        .count('id as count')
-        .first(),
-      db('payment_intents')
-        .where('status', 'succeeded')
-        .andWhere('captured_at', '>=', thirtyDaysAgo)
-        .select('currency')
-        .sum({ total: 'amount_total' })
-        .groupBy('currency'),
-      db('payment_intents')
-        .where('status', 'succeeded')
-        .andWhere('captured_at', '>=', sixtyDaysAgo)
-        .andWhere('captured_at', '<', thirtyDaysAgo)
-        .select('currency')
-        .sum({ total: 'amount_total' })
-        .groupBy('currency'),
-      db('payment_intents')
-        .where('created_at', '>=', thirtyDaysAgo)
-        .select('status')
-        .count({ total: '*' })
-        .groupBy('status'),
-      db('community_members as cm')
-        .innerJoin('communities as c', 'c.id', 'cm.community_id')
-        .innerJoin('users as u', 'u.id', 'cm.user_id')
-        .where('cm.status', 'pending')
-        .select([
-          'cm.id',
-          'c.name as communityName',
-          'u.first_name as firstName',
-          'u.last_name as lastName',
-          'u.email',
-          'cm.joined_at as joinedAt'
-        ])
-        .orderBy('cm.joined_at', 'desc'),
-      db('community_affiliate_payouts as cap')
-        .innerJoin('community_affiliates as ca', 'ca.id', 'cap.affiliate_id')
-        .innerJoin('communities as c', 'c.id', 'ca.community_id')
-        .innerJoin('users as u', 'u.id', 'ca.user_id')
-        .whereIn('cap.status', ['pending', 'processing'])
-        .select([
-          'cap.id',
-          'cap.amount_cents as amountCents',
-          'cap.status',
-          'cap.scheduled_at as scheduledAt',
-          'cap.created_at as createdAt',
-          'c.name as communityName',
-          'u.first_name as firstName',
-          'u.last_name as lastName'
-        ])
-        .orderBy('cap.created_at', 'desc'),
-      db('user_follows as uf')
-        .innerJoin('users as follower', 'follower.id', 'uf.follower_id')
-        .innerJoin('users as following', 'following.id', 'uf.following_id')
-        .where('uf.status', 'pending')
-        .select([
-          'uf.id',
-          'uf.created_at as createdAt',
-          'follower.first_name as followerFirstName',
-          'follower.last_name as followerLastName',
-          'following.first_name as followingFirstName',
-          'following.last_name as followingLastName'
-        ])
-        .orderBy('uf.created_at', 'desc'),
-      db('analytics_alerts')
-        .orderBy('detected_at', 'desc')
-        .limit(6),
-      db('domain_events as de')
-        .leftJoin('users as actor', 'actor.id', 'de.performed_by')
-        .select([
-          'de.id',
-          'de.entity_type as entityType',
-          'de.entity_id as entityId',
-          'de.event_type as eventType',
-          'de.payload',
-          'de.created_at as createdAt',
-          'actor.first_name as actorFirstName',
-          'actor.last_name as actorLastName'
-        ])
-        .orderBy('de.created_at', 'desc')
-        .limit(8),
-      db('payment_intents as pi')
-        .innerJoin('community_subscriptions as cs', 'cs.public_id', 'pi.entity_id')
-        .innerJoin('communities as c', 'c.id', 'cs.community_id')
-        .where('pi.entity_type', 'community_subscription')
-        .andWhere('pi.status', 'succeeded')
-        .andWhere('pi.captured_at', '>=', thirtyDaysAgo)
-        .groupBy('c.id', 'c.name')
-        .select([
-          'c.id',
-          'c.name',
-          db.raw('SUM(pi.amount_total) as revenue'),
-          db.raw('COUNT(DISTINCT cs.id) as subscribers')
-        ])
-        .orderBy('revenue', 'desc')
-        .limit(4),
-      db('tutor_profiles').avg('response_time_minutes as avgResponse').first(),
-      db('payment_refunds').where('status', 'pending').count('id as count').first(),
-      db('live_classrooms as lc')
-        .leftJoin('communities as c', 'c.id', 'lc.community_id')
-        .where('lc.status', 'scheduled')
-        .andWhere('lc.start_at', '>=', reference)
-        .andWhere('lc.start_at', '<', twoWeeksAhead)
-        .select([
-          'lc.id',
-          'lc.title',
-          'lc.start_at as startAt',
-          'c.name as communityName'
-        ])
-        .orderBy('lc.start_at', 'asc')
-        .limit(5),
-      db('blog_posts').where('status', 'published').count('id as count').first(),
-      db('blog_posts').where('status', 'draft').count('id as count').first(),
-      db('blog_posts').where('status', 'scheduled').count('id as count').first(),
-      db('blog_posts').sum({ total: 'view_count' }).first(),
-      BlogService.listAdminPosts({ page: 1, pageSize: 5, status: 'published' }),
-      db('communities as c')
-        .leftJoin('users as owner', 'owner.id', 'c.owner_id')
-        .select([
-          'c.id as id',
-          'c.name as name',
-          'c.slug as slug',
-          'c.description as description',
-          'c.created_at as createdAt',
-          'c.updated_at as updatedAt',
-          'owner.first_name as ownerFirstName',
-          'owner.last_name as ownerLastName',
-          'owner.email as ownerEmail'
-        ]),
-      db('community_members as cm')
-        .select('cm.community_id as communityId')
-        .count({ totalMembers: '*' })
-        .sum({ moderatorCount: db.raw("CASE WHEN cm.role = 'moderator' THEN 1 ELSE 0 END") })
-        .sum({ adminCount: db.raw("CASE WHEN cm.role = 'admin' THEN 1 ELSE 0 END") })
-        .groupBy('cm.community_id'),
-      db('community_members as cm')
-        .where('cm.created_at', '>=', thirtyDaysAgo)
-        .select('cm.community_id as communityId')
-        .count({ newMembers: '*' })
-        .groupBy('cm.community_id'),
-      db('community_members as cm')
-        .whereBetween('cm.created_at', [sixtyDaysAgo, thirtyDaysAgo])
-        .select('cm.community_id as communityId')
-        .count({ newMembers: '*' })
-        .groupBy('cm.community_id')
-    ]);
-
-    const totalUsers = toNumber(totalUsersRow?.count);
-    const newUsersCurrent = toNumber(newUsersCurrentRow?.count);
-    const newUsersPrevious = toNumber(newUsersPreviousRow?.count);
-    const instructorCount = toNumber(instructorCountRow?.count);
-    const communityTotal = toNumber(communityTotalRow?.count);
-    const communitiesCreatedCurrent = toNumber(communityCurrentRow?.count);
-    const communitiesCreatedPrevious = toNumber(communityPreviousRow?.count);
-    const dailyActiveCurrent = toNumber(presenceCurrentRow?.count);
-    const dailyActivePrevious = toNumber(presencePreviousRow?.count);
-
-    const activeSubscriptions = activeSubscriptionDetails.length;
-    const primaryCurrency =
-      activeSubscriptionDetails[0]?.currency ?? revenueCurrentRows[0]?.currency ?? 'USD';
-
-    const subscriptionStartsCurrent = activeSubscriptionDetails.filter((subscription) => {
-      if (!subscription.startedAt) return false;
-      const startedAt = subscription.startedAt instanceof Date
-        ? subscription.startedAt
-        : new Date(subscription.startedAt);
-      return startedAt >= thirtyDaysAgo;
-    }).length;
-    const subscriptionStartsPrevious = activeSubscriptionDetails.filter((subscription) => {
-      if (!subscription.startedAt) return false;
-      const startedAt = subscription.startedAt instanceof Date
-        ? subscription.startedAt
-        : new Date(subscription.startedAt);
-      return startedAt >= sixtyDaysAgo && startedAt < thirtyDaysAgo;
-    }).length;
-
-    const blogPublishedCount = toNumber(blogPublishedRow?.count);
-    const blogDraftCount = toNumber(blogDraftRow?.count);
-    const blogScheduledCount = toNumber(blogScheduledRow?.count);
-    const blogTotalViews = toNumber(blogViewRow?.total);
-    const blogRecentPosts = Array.isArray(blogRecentResult?.data) ? blogRecentResult.data : [];
-
-    const computeAnnualised = (priceCents, interval) => {
-      switch (interval) {
-        case 'monthly':
-          return priceCents * 12;
-        case 'quarterly':
-          return priceCents * 4;
-        case 'annual':
-          return priceCents;
-        case 'lifetime':
-          return 0;
-        default:
-          return priceCents * 12;
-      }
-    };
-
-    const computeMonthlyRecurring = (priceCents, interval) => {
-      switch (interval) {
-        case 'monthly':
-          return priceCents;
-        case 'quarterly':
-          return Math.round(priceCents / 3);
-        case 'annual':
-          return Math.round(priceCents / 12);
-        case 'lifetime':
-          return 0;
-        default:
-          return priceCents;
-      }
-    };
-
-    const arrCents = activeSubscriptionDetails.reduce(
-      (total, subscription) => total + computeAnnualised(toNumber(subscription.priceCents), subscription.billingInterval),
-      0
-    );
-    const mrrCents = activeSubscriptionDetails.reduce(
-      (total, subscription) => total + computeMonthlyRecurring(toNumber(subscription.priceCents), subscription.billingInterval),
-      0
-    );
-
-    const revenueCurrentTotal = revenueCurrentRows.reduce(
-      (total, row) => total + toNumber(row.total),
-      0
-    );
-    const revenuePreviousTotal = revenuePreviousRows.reduce(
-      (total, row) => total + toNumber(row.total),
-      0
-    );
-    const revenueCurrency = revenueCurrentRows[0]?.currency ?? primaryCurrency;
-
-    const paymentOutcomeMap = paymentOutcomeRows.reduce((acc, row) => {
-      acc[row.status] = toNumber(row.total ?? row.count ?? row.Total);
-      return acc;
-    }, {});
-    const paymentSucceeded = paymentOutcomeMap.succeeded ?? 0;
-    const paymentFailed = (paymentOutcomeMap.failed ?? 0) + (paymentOutcomeMap.canceled ?? 0);
-    const paymentProcessing = paymentOutcomeMap.processing ?? 0;
-    const paymentRequiresAction =
-      (paymentOutcomeMap.requires_action ?? 0) + (paymentOutcomeMap.requires_payment_method ?? 0);
-    const paymentTotalConsidered =
-      paymentSucceeded + paymentFailed + paymentProcessing + paymentRequiresAction;
-    const captureRate =
-      paymentTotalConsidered > 0
-        ? `${((paymentSucceeded / paymentTotalConsidered) * 100).toFixed(1)}%`
-        : '0%';
-
-    const refundsPending = toNumber(refundsPendingRow?.count);
-
-    const percentageChange = (current, previous, label) => {
-      if (previous === 0) {
-        if (current === 0) {
-          return { change: `No change ${label}`, trend: 'up' };
-        }
-        return { change: `+100% ${label}`, trend: 'up' };
-      }
-      const delta = ((current - previous) / previous) * 100;
-      if (Math.abs(delta) < 0.1) {
-        return { change: `No change ${label}`, trend: 'up' };
-      }
-      const rounded = Math.abs(delta).toFixed(1);
-      return {
-        change: `${delta >= 0 ? '+' : '−'}${rounded}% ${label}`,
-        trend: delta >= 0 ? 'up' : 'down'
-      };
-    };
-
-    const countChange = (current, previous, { label, unitSingular, unitPlural }) => {
-      const diff = current - previous;
-      if (diff === 0) {
-        return { change: `No change ${label}`, trend: 'up' };
-      }
-      const absolute = Math.abs(diff);
-      let unit = '';
-      if (unitSingular) {
-        const plural = unitPlural ?? `${unitSingular}s`;
-        unit = ` ${absolute === 1 ? unitSingular : plural}`;
-      }
-      return {
-        change: `${diff > 0 ? '+' : '−'}${formatNumber(absolute)}${unit} ${label}`,
-        trend: diff >= 0 ? 'up' : 'down'
-      };
-    };
-
-    const revenueChange = percentageChange(revenueCurrentTotal, revenuePreviousTotal, 'vs prior 30d');
-
-    const metrics = [
-      {
-        id: 'net-revenue',
-        label: 'Net revenue (30d)',
-        value: formatCurrency(revenueCurrentTotal, revenueCurrency),
-        change: revenueChange.change,
-        trend: revenueChange.trend
-      },
-      {
-        id: 'active-subscriptions',
-        label: 'Active subscriptions',
-        value: formatNumber(activeSubscriptions),
-        ...countChange(subscriptionStartsCurrent, subscriptionStartsPrevious, {
-          label: 'new vs prior 30d',
-          unitSingular: 'new',
-          unitPlural: 'new'
-        })
-      },
-      {
-        id: 'communities-live',
-        label: 'Communities live',
-        value: formatNumber(communityTotal),
-        ...countChange(communitiesCreatedCurrent, communitiesCreatedPrevious, {
-          label: 'launched vs prior 30d',
-          unitSingular: 'launch',
-          unitPlural: 'launches'
-        })
-      },
-      {
-        id: 'daily-active-members',
-        label: 'Daily active members',
-        value: formatNumber(dailyActiveCurrent),
-        ...countChange(dailyActiveCurrent, dailyActivePrevious, {
-          label: 'vs prior day',
-          unitSingular: 'member',
-          unitPlural: 'members'
-        })
-      }
-    ];
-
-    const approvalsItems = [];
-
-    pendingMembershipRows.forEach((row) => {
-      approvalsItems.push({
-        id: `membership-${row.id}`,
-        name: `${row.firstName} ${row.lastName}`.trim(),
-        type: 'Community access',
-        summary: `${row.communityName} • ${row.email}`,
-        submittedAt: humanizeRelativeTime(row.joinedAt, reference),
-        status: 'Pending review',
-        action: 'Review member',
-        priority: 'medium'
-      });
-    });
-
-    payoutRows.forEach((row) => {
-      approvalsItems.push({
-        id: `payout-${row.id}`,
-        name: `${row.communityName} affiliate`,
-        type: 'Affiliate payout',
-        summary: `${row.firstName} ${row.lastName}`.trim(),
-        submittedAt: humanizeRelativeTime(row.scheduledAt ?? row.createdAt, reference),
-        status: row.status === 'processing' ? 'Processing' : 'Awaiting approval',
-        action: 'Review payout',
-        priority: row.status === 'processing' ? 'low' : 'high',
-        amount: formatCurrency(row.amountCents, primaryCurrency)
-      });
-    });
-
-    followRequestsRows.forEach((row) => {
-      approvalsItems.push({
-        id: `follow-${row.id}`,
-        name: `${row.followerFirstName} ${row.followerLastName}`.trim(),
-        type: 'Follow request',
-        summary: `Waiting on ${row.followingFirstName} ${row.followingLastName}`.trim(),
-        submittedAt: humanizeRelativeTime(row.createdAt, reference),
-        status: 'Pending',
-        action: 'Review connection',
-        priority: 'low'
-      });
-    });
-
-    const approvals = {
-      pendingCount: approvalsItems.length,
-      items: approvalsItems.slice(0, 10)
-    };
-
-    const topCommunities = topCommunitiesRows.map((row) => {
-      const subscribers = toNumber(row.subscribers);
-      return {
-        id: `community-${row.id}`,
-        name: row.name,
-        revenue: formatCurrency(toNumber(row.revenue), revenueCurrency),
-        subscribers,
-        share: activeSubscriptions > 0 ? Math.round((subscribers / activeSubscriptions) * 100) : 0
-      };
-    });
-
-    const revenue = {
-      overview: {
-        netRevenue: formatCurrency(revenueCurrentTotal, revenueCurrency),
-        netRevenueChange: revenueChange.change,
-        arr: formatCurrency(arrCents, primaryCurrency),
-        mrr: formatCurrency(mrrCents, primaryCurrency),
-        captureRate,
-        failedPayments: paymentOutcomeMap.failed ?? 0,
-        refundsPending
-      },
-      topCommunities,
-      paymentHealth: {
-        succeeded: paymentSucceeded,
-        processing: paymentProcessing,
-        requiresAction: paymentRequiresAction,
-        failed: paymentOutcomeMap.failed ?? 0,
-        total: paymentTotalConsidered
-      }
-    };
-
-    const alerts = analyticsAlertsRows.map((row) => {
-      const metadata = safeJsonParse(row.metadata, {});
-      return {
-        id: `alert-${row.alert_code ?? row.id}`,
-        severity: row.severity,
-        message: row.message,
-        detectedAt: row.detected_at,
-        detectedLabel: humanizeRelativeTime(row.detected_at, reference),
-        resolvedAt: row.resolved_at,
-        resolvedLabel: row.resolved_at ? humanizeRelativeTime(row.resolved_at, reference) : null,
-        metadata
-      };
-    });
-
-    const events = domainEventRows.map((row) => {
-      const payload = safeJsonParse(row.payload, {});
-      const actorName = `${row.actorFirstName ?? ''} ${row.actorLastName ?? ''}`.trim();
-      const summaryParts = [row.eventType.replace(/[._]/g, ' ')];
-      if (actorName) {
-        summaryParts.push(`by ${actorName}`);
-      }
-      return {
-        id: `event-${row.id}`,
-        type: row.eventType,
-        entity: row.entityType,
-        summary: summaryParts.join(' '),
-        occurredAt: row.createdAt,
-        occurredLabel: humanizeRelativeTime(row.createdAt, reference),
-        metadata: payload
-      };
-    });
-
-    const averageResponseMinutes = Math.round(
-      toNumber(tutorResponseRow?.avgResponse ?? tutorResponseRow?.avg_response)
-    );
-
-    const openAlerts = alerts.filter((alert) => !alert.resolvedAt).length;
-
-    const upcomingLaunches = upcomingLiveClassRows.map((row) => {
-      const startAt = row.startAt instanceof Date ? row.startAt : new Date(row.startAt);
-      const diffMs = startAt.getTime() - reference.getTime();
-      const diffDays = Math.max(0, Math.round(diffMs / DAY_IN_MS));
-      const startIn = diffMs <= 0
-        ? 'In progress'
-        : diffDays === 0
-          ? 'Starting today'
-          : `In ${diffDays} day${diffDays === 1 ? '' : 's'}`;
-      return {
-        id: `launch-${row.id}`,
-        title: row.title,
-        community: row.communityName ?? 'Community',
-        startAt: formatDateTime(startAt, { dateStyle: 'medium', timeStyle: 'short' }),
-        startIn
-      };
-    });
-
-    const blogOperations = {
-      summary: {
-        published: blogPublishedCount,
-        drafts: blogDraftCount,
-        scheduled: blogScheduledCount,
-        totalViews: blogTotalViews
-      },
-      recent: blogRecentPosts.map((post) => ({
-        id: post.id,
-        title: post.title,
-        slug: post.slug,
-        status: post.status,
-        publishedAt: post.publishedAt,
-        readingTimeMinutes: post.readingTimeMinutes,
-        category: post.category,
-        tags: post.tags,
-        featured: post.isFeatured,
-        heroImage: post.media?.[0]?.mediaUrl ?? null,
-        views: Number(post.viewCount ?? 0)
-      })),
-      featured: blogRecentPosts.find((post) => post.isFeatured) ?? blogRecentPosts[0] ?? null
-    };
-
-    const communityMemberAggregates = new Map();
-    communityMemberAggregateRows.forEach((row) => {
-      communityMemberAggregates.set(Number(row.communityId), {
-        totalMembers: toNumber(row.totalMembers),
-        moderatorCount: toNumber(row.moderatorCount),
-        adminCount: toNumber(row.adminCount)
-      });
-    });
-
-    const communityRecentMembers = new Map();
-    communityMemberRecentRows.forEach((row) => {
-      communityRecentMembers.set(Number(row.communityId), toNumber(row.newMembers));
-    });
-
-    const communityPreviousMembers = new Map();
-    communityMemberPreviousRows.forEach((row) => {
-      communityPreviousMembers.set(Number(row.communityId), toNumber(row.newMembers));
-    });
-
-    const normalisedArpuCents =
-      activeSubscriptions > 0
-        ? Math.round(revenueCurrentTotal / Math.max(activeSubscriptions, 1))
-        : 0;
-    const defaultArpuCents = Math.max(4900, normalisedArpuCents);
-
-    let totalMembersAll = 0;
-    let totalCapacityAll = 0;
-    let totalNewMembersCurrent = 0;
-    let totalNewMembersPrevious = 0;
-    let utilisationSum = 0;
-    let activeToolCount = 0;
-    let activeRentalCount = 0;
-    let rentalDurationTotal = 0;
-    let rentalContractCount = 0;
-    let discoveryCount = 0;
-    let evaluationCount = 0;
-    let negotiationCount = 0;
-    let closedWonCount = 0;
-    let pipelineValueCents = 0;
-    const listingRecords = [];
-    const rentalRecords = [];
-    const expiringRecords = [];
-    const maintenanceTickets = [];
-    const auditPlans = [];
-    const decommissionPlans = [];
-    const topUtilisation = [];
-
-    communityDetailRows.forEach((community) => {
-      const stats = communityMemberAggregates.get(Number(community.id)) ?? {
-        totalMembers: 0,
-        moderatorCount: 0,
-        adminCount: 0
-      };
-      const newMembersCurrent = communityRecentMembers.get(Number(community.id)) ?? 0;
-      const newMembersPrevious = communityPreviousMembers.get(Number(community.id)) ?? 0;
-      const totalMembers = toNumber(stats.totalMembers);
-      const moderatorCount = toNumber(stats.moderatorCount);
-      const adminCount = toNumber(stats.adminCount);
-      const ownerName = `${community.ownerFirstName ?? ''} ${community.ownerLastName ?? ''}`.trim() || 'Operations team';
-      const createdAt =
-        community.createdAt instanceof Date
-          ? community.createdAt
-          : community.createdAt
-            ? new Date(community.createdAt)
-            : reference;
-      const updatedAt =
-        community.updatedAt instanceof Date
-          ? community.updatedAt
-          : community.updatedAt
-            ? new Date(community.updatedAt)
-            : createdAt;
-      const baseCapacity = 60 + adminCount * 25 + moderatorCount * 10;
-      const capacity = Math.max(40, baseCapacity);
-      const availableUnits = Math.max(0, capacity - totalMembers);
-      const utilisationRate = capacity > 0 ? totalMembers / capacity : 0;
-      const lifecycleStage = computeToolLifecycleStage(createdAt, reference);
-      const adoptionVelocity = newMembersCurrent - newMembersPrevious;
-      const status = computeToolStatus(utilisationRate, adoptionVelocity);
-      const category = computeToolCategoryFromSlug(community.slug);
-      const lastAuditLabel = humanizeRelativeTime(updatedAt, reference);
-      const demandLevel =
-        newMembersCurrent >= capacity * 0.18
-          ? 'High'
-          : newMembersCurrent >= capacity * 0.1
-            ? 'Medium'
-            : newMembersCurrent > 0
-              ? 'Emerging'
-              : 'Steady';
-      const utilisationLabel = formatPercentage(Math.min(utilisationRate, 1), 1);
-      const adoptionVelocityLabel =
-        adoptionVelocity === 0
-          ? 'Stable vs prior 30d'
-          : `${formatSignedNumber(adoptionVelocity)} vs prior 30d`;
-      const totalValueCents = totalMembers * defaultArpuCents;
-      const healthScore = Math.max(
-        68,
-        Math.min(99, Math.round(utilisationRate * 100 + moderatorCount * 2 + adminCount * 3 - availableUnits * 0.2))
-      );
-      const riskLevel =
-        availableUnits <= capacity * 0.08
-          ? 'Capacity watch'
-          : adoptionVelocity < 0
-            ? 'Retention watch'
-            : 'Healthy';
-      const rentalContracts = Math.max(1, moderatorCount + adminCount);
-      const durationDays = Math.max(60, Math.min(180, Math.round(100 + adoptionVelocity * 2 - availableUnits * 0.1)));
-      const startAt = updatedAt;
-      let endAt = new Date(startAt.getTime() + durationDays * DAY_IN_MS);
-      if (endAt <= reference) {
-        endAt = new Date(reference.getTime() + Math.max(45, durationDays) * DAY_IN_MS);
-      }
-      const rentalStatus =
-        endAt <= reference
-          ? 'Renewal due'
-          : availableUnits <= capacity * 0.12
-            ? 'Expansion'
-            : adoptionVelocity < 0
-              ? 'Watchlist'
-              : 'Active';
-      const remainingLabel = humanizeFutureTime(endAt, reference);
-      const endAtIso = endAt.toISOString();
-      const cycleStage =
-        totalMembers >= capacity * 0.85
-          ? 'Closed won'
-          : totalMembers >= capacity * 0.6
-            ? 'Negotiation'
-            : totalMembers >= capacity * 0.35
-              ? 'Evaluation'
-              : 'Discovery';
-
-      totalMembersAll += totalMembers;
-      totalCapacityAll += capacity;
-      totalNewMembersCurrent += newMembersCurrent;
-      totalNewMembersPrevious += newMembersPrevious;
-      utilisationSum += Math.min(utilisationRate, 1);
-      if (totalMembers > 0) {
-        activeToolCount += 1;
-        activeRentalCount += 1;
-      }
-      if (rentalStatus !== 'Renewal due') {
-        rentalDurationTotal += durationDays;
-        rentalContractCount += 1;
-      }
-
-      switch (cycleStage) {
-        case 'Closed won':
-          closedWonCount += 1;
-          break;
-        case 'Negotiation':
-          negotiationCount += 1;
-          break;
-        case 'Evaluation':
-          evaluationCount += 1;
-          break;
-        default:
-          discoveryCount += 1;
-      }
-
-      const pipelineMultiplier =
-        cycleStage === 'Closed won'
-          ? 12
-          : cycleStage === 'Negotiation'
-            ? 9
-            : cycleStage === 'Evaluation'
-              ? 6
-              : 3;
-      pipelineValueCents += totalMembers * defaultArpuCents * pipelineMultiplier;
-
-      listingRecords.push({
-        id: `tool-${community.id}`,
-        name: community.name,
-        category,
-        status,
-        lifecycleStage,
-        owner: ownerName,
-        ownerEmail: community.ownerEmail ?? null,
-        utilisation: utilisationLabel,
-        availableUnits: formatNumber(availableUnits),
-        totalCapacity: formatNumber(capacity),
-        adoptionVelocity: adoptionVelocityLabel,
-        demandLevel,
-        lastAudit: lastAuditLabel,
-        healthScore: `${healthScore}/100`,
-        rentalContracts: formatNumber(rentalContracts),
-        value: formatCurrency(totalValueCents, primaryCurrency),
-        riskLevel,
-        newDemand: formatNumber(newMembersCurrent),
-        utilisationRate
-      });
-
-      topUtilisation.push({
-        id: community.id,
-        name: community.name,
-        utilisationRate,
-        status
-      });
-
-      rentalRecords.push({
-        id: `rental-${community.id}`,
-        tool: community.name,
-        lessee: ownerName,
-        status: rentalStatus,
-        startAt: formatDateTime(startAt, { dateStyle: 'medium' }),
-        endAt: formatDateTime(endAt, { dateStyle: 'medium' }),
-        remaining: remainingLabel,
-        value: formatCurrency(totalValueCents, primaryCurrency),
-        utilisation: utilisationLabel,
-        lifecycleStage,
-        demandLevel,
-        endAtIso
-      });
-
-      if (endAt.getTime() - reference.getTime() <= 45 * DAY_IN_MS) {
-        expiringRecords.push({
-          id: `expiry-${community.id}`,
-          tool: community.name,
-          owner: ownerName,
-          expiresAt: formatDateTime(endAt, { dateStyle: 'medium' }),
-          remaining: remainingLabel,
-          status: rentalStatus
-        });
-      }
-
-      const severity =
-        availableUnits <= capacity * 0.1 ? 'High' : availableUnits <= capacity * 0.25 ? 'Medium' : 'Low';
-      if (maintenanceTickets.length < 8) {
-        maintenanceTickets.push({
-          id: `maintenance-${community.id}`,
-          tool: community.name,
-          severity,
-          status: adoptionVelocity < 0 ? 'Investigating' : severity === 'High' ? 'Escalated' : 'Monitoring',
-          owner: ownerName,
-          updated: humanizeRelativeTime(updatedAt, reference),
-          utilisation: utilisationLabel
-        });
-      }
-
-      if (auditPlans.length < 6) {
-        const dueDate = new Date(reference.getTime() + Math.max(14, availableUnits + 18) * DAY_IN_MS);
-        auditPlans.push({
-          id: `audit-${community.id}`,
-          title: `${community.name} capability audit`,
-          owner: ownerName,
-          dueAt: formatDateTime(dueDate, { dateStyle: 'medium' }),
-          status: availableUnits <= capacity * 0.15 ? 'Scheduled' : 'In progress'
-        });
-      }
-
-      if (lifecycleStage === 'Mature' && totalMembers < capacity * 0.4) {
-        decommissionPlans.push({
-          id: `decom-${community.id}`,
-          tool: community.name,
-          stage: availableUnits > capacity * 0.5 ? 'Discovery' : 'Asset review',
-          owner: ownerName,
-          eta: humanizeFutureTime(new Date(reference.getTime() + Math.max(30, availableUnits) * DAY_IN_MS), reference),
-          status: availableUnits > capacity * 0.45 ? 'Scoping' : 'Ready for approval'
-        });
-      }
-    });
-
-    listingRecords.sort((a, b) => b.utilisationRate - a.utilisationRate);
-    rentalRecords.sort((a, b) => new Date(a.endAtIso).getTime() - new Date(b.endAtIso).getTime());
-    expiringRecords.sort((a, b) => (a.remaining > b.remaining ? 1 : -1));
-    topUtilisation.sort((a, b) => b.utilisationRate - a.utilisationRate);
-    auditPlans.sort((a, b) => new Date(a.dueAt) - new Date(b.dueAt));
-    decommissionPlans.sort((a, b) => (a.stage > b.stage ? 1 : -1));
-
-    const pipelineTotalDeals = discoveryCount + evaluationCount + negotiationCount + closedWonCount;
-    const averageAdoptionVelocity =
-      communityDetailRows.length > 0 ? totalNewMembersCurrent / communityDetailRows.length : 0;
-    const occupancyRate =
-      communityDetailRows.length > 0
-        ? formatPercentage(activeRentalCount / communityDetailRows.length, 1)
-        : '0%';
-    const averageUtilisationLabel =
-      communityDetailRows.length > 0 ? formatPercentage(utilisationSum / communityDetailRows.length, 1) : '0%';
-    const overallOccupancy = totalCapacityAll > 0 ? formatPercentage(totalMembersAll / totalCapacityAll, 1) : '0%';
-    const averageRentalDuration =
-      rentalContractCount > 0 ? `${Math.round(rentalDurationTotal / rentalContractCount)} days` : '—';
-
-    const policyCoverage = formatPercentage(
-      Math.min(
-        0.65 + (activeToolCount > 0 ? activeToolCount / Math.max(communityDetailRows.length * 2.5, 1) : 0),
-        0.99
-      )
-    );
-    const incidentsYtd = Math.max(0, Math.round(totalMembersAll / 320 - activeToolCount));
-    const mttrHours = Math.max(4, Math.round(36 - averageAdoptionVelocity));
-    const winRate = pipelineTotalDeals > 0 ? closedWonCount / pipelineTotalDeals : 0.58;
-    const renewalRate = Math.min(0.78 + closedWonCount / Math.max(communityDetailRows.length * 5, 1), 0.98);
-    const committedCents = (negotiationCount + closedWonCount) * defaultArpuCents * 6;
-    const next30dForecastCents = totalNewMembersCurrent * defaultArpuCents;
-    const upsideCents = Math.max(pipelineValueCents - committedCents, 0);
-    const readinessScore = Math.max(
-      62,
-      Math.min(97, Math.round(72 + winRate * 100 - incidentsYtd * 0.6 + (renewalRate - 0.7) * 40))
-    );
-
-    const tools = {
-      summary: {
-        cards: [
-          {
-            id: 'total-tools',
-            label: 'Tool suites live',
-            value: formatNumber(communityDetailRows.length),
-            helper: `${formatNumber(activeToolCount)} active engagements`
-          },
-          {
-            id: 'average-utilisation',
-            label: 'Average utilisation',
-            value: averageUtilisationLabel,
-            helper: `Occupancy ${overallOccupancy}`
-          },
-          {
-            id: 'projected-mrr',
-            label: 'Projected MRR',
-            value: formatCurrency(totalMembersAll * defaultArpuCents, primaryCurrency),
-            helper: `ARPU ${formatCurrency(defaultArpuCents, primaryCurrency)}`
-          },
-          {
-            id: 'new-demand',
-            label: 'New rentals (30d)',
-            value: formatNumber(totalNewMembersCurrent),
-            helper: describeDelta(totalNewMembersCurrent, totalNewMembersPrevious)
-          }
-        ],
-        occupancyRate,
-        meta: {
-          pipelineValue: formatCurrency(pipelineValueCents, primaryCurrency),
-          occupancy: occupancyRate,
-          lastAudit: formatDateTime(reference, { dateStyle: 'medium', timeStyle: 'short' })
-        }
-      },
-      listing: listingRecords.map(({ utilisationRate: _util, ...rest }) => rest),
-      sales: {
-        metrics: {
-          pipelineValue: formatCurrency(pipelineValueCents, primaryCurrency),
-          winRate: formatPercentage(winRate),
-          averageDealSize: formatCurrency(defaultArpuCents * 12, primaryCurrency),
-          cycleTime: `${Math.max(24, Math.round(52 - averageAdoptionVelocity * 1.2))} days`,
-          renewalRate: formatPercentage(renewalRate)
-        },
-        pipeline: [
-          {
-            id: 'discovery',
-            stage: 'Discovery',
-            deals: formatNumber(discoveryCount),
-            value: formatCurrency(discoveryCount * defaultArpuCents * 3, primaryCurrency),
-            conversion: formatPercentage(
-              Math.min(0.28 + discoveryCount / Math.max(communityDetailRows.length * 6, 1), 0.7)
-            ),
-            velocity: `${Math.max(18, Math.round(54 - averageAdoptionVelocity * 1.1))}d`
-          },
-          {
-            id: 'evaluation',
-            stage: 'Evaluation',
-            deals: formatNumber(evaluationCount),
-            value: formatCurrency(evaluationCount * defaultArpuCents * 6, primaryCurrency),
-            conversion: formatPercentage(
-              Math.min(0.44 + evaluationCount / Math.max(communityDetailRows.length * 5, 1), 0.82)
-            ),
-            velocity: `${Math.max(16, Math.round(46 - averageAdoptionVelocity))}d`
-          },
-          {
-            id: 'negotiation',
-            stage: 'Negotiation',
-            deals: formatNumber(negotiationCount),
-            value: formatCurrency(negotiationCount * defaultArpuCents * 9, primaryCurrency),
-            conversion: formatPercentage(
-              Math.min(0.58 + negotiationCount / Math.max(communityDetailRows.length * 4, 1), 0.9)
-            ),
-            velocity: `${Math.max(14, Math.round(38 - averageAdoptionVelocity * 0.9))}d`
-          },
-          {
-            id: 'closed',
-            stage: 'Live',
-            deals: formatNumber(closedWonCount),
-            value: formatCurrency(closedWonCount * defaultArpuCents * 12, primaryCurrency),
-            conversion: '100%',
-            velocity: `${Math.max(10, Math.round(30 - averageAdoptionVelocity * 0.6))}d`
-          }
-        ],
-        forecast: {
-          next30d: formatCurrency(next30dForecastCents, primaryCurrency),
-          committed: formatCurrency(committedCents, primaryCurrency),
-          upside: formatCurrency(upsideCents, primaryCurrency),
-          lastUpdated: formatDateTime(reference, { dateStyle: 'medium', timeStyle: 'short' })
-        }
-      },
-      rental: {
-        metrics: {
-          occupancy: overallOccupancy,
-          activeContracts: formatNumber(activeRentalCount),
-          averageDuration: averageRentalDuration,
-          expiringSoon: formatNumber(expiringRecords.length)
-        },
-        active: rentalRecords.slice(0, 6).map(({ endAtIso, ...rest }) => rest),
-        utilisation: {
-          average: averageUtilisationLabel,
-          topPerformers: topUtilisation.slice(0, 3).map((entry) => ({
-            id: `top-${entry.id}`,
-            tool: entry.name,
-            utilisation: formatPercentage(Math.min(entry.utilisationRate, 1), 1),
-            status: entry.status
-          }))
-        },
-        expiring: expiringRecords.slice(0, 5)
-      },
-      management: {
-        maintenance: maintenanceTickets,
-        audits: auditPlans.slice(0, 5),
-        governance: {
-          policyCoverage,
-          riskLevel: incidentsYtd > activeToolCount ? 'Moderate' : 'Low',
-          incidentsYtd: formatNumber(incidentsYtd),
-          mttr: `${mttrHours}h`,
-          escalationPlaybooks: formatNumber(Math.max(2, Math.round(closedWonCount / 2 + 1)))
-        }
-      },
-      finalisation: {
-        readinessScore: `${readinessScore}%`,
-        checklist: [
-          {
-            id: 'contracts',
-            label: `Validate ${formatNumber(expiringRecords.length)} expiring contracts`,
-            status: expiringRecords.length > 0 ? 'In progress' : 'Complete',
-            owner: 'Operations'
-          },
-          {
-            id: 'handover',
-            label: `Handover packages for ${formatNumber(decommissionPlans.length || 1)} tool suites`,
-            status: decommissionPlans.length > 0 ? 'In progress' : 'Scheduled',
-            owner: 'Lifecycle'
-          },
-          {
-            id: 'customer-comms',
-            label: 'Customer communications prepared',
-            status: totalNewMembersCurrent >= totalNewMembersPrevious ? 'Ready' : 'Drafting',
-            owner: 'Enablement'
-          }
-        ],
-        communications: [
-          {
-            id: 'bulletin',
-            channel: 'Customer bulletin',
-            status: expiringRecords.length > 0 ? 'Scheduled' : 'Complete',
-            audience: `${formatNumber(activeToolCount)} active tenants`,
-            owner: 'Comms'
-          },
-          {
-            id: 'success',
-            channel: 'Success managers',
-            status: incidentsYtd > 0 ? 'Monitoring' : 'Complete',
-            audience: 'Enterprise accounts',
-            owner: 'CS Ops'
-          },
-          {
-            id: 'partners',
-            channel: 'Partner portal',
-            status: decommissionPlans.length > 0 ? 'Drafting' : 'Published',
-            audience: 'Resellers',
-            owner: 'Alliances'
-          }
-        ],
-        pipeline: decommissionPlans.slice(0, 5)
-      }
-    };
-
-    const monetizationSettings = await PlatformSettingsService.getMonetizationSettings();
-    const compliance = await IdentityVerificationService.getAdminOverview({ now: reference });
-
-    const operations = {
-      support: {
-        backlog: pendingMembershipRows.length + followRequestsRows.length,
-        pendingMemberships: pendingMembershipRows.length,
-        followRequests: followRequestsRows.length,
-        avgResponseMinutes: averageResponseMinutes,
-        dailyActiveMembers: dailyActiveCurrent
-      },
-      risk: {
-        payoutsProcessing: payoutRows.length,
-        failedPayments: paymentOutcomeMap.failed ?? 0,
-        refundsPending,
-        alertsOpen: openAlerts
-      },
-      platform: {
-        totalUsers: formatNumber(totalUsers),
-        newUsers30d: formatNumber(newUsersCurrent),
-        newUsersChange: countChange(newUsersCurrent, newUsersPrevious, {
-          label: 'vs prior 30d',
-          unitSingular: 'signup',
-          unitPlural: 'signups'
-        }).change,
-        communitiesLive: formatNumber(communityTotal),
-        instructors: formatNumber(instructorCount)
-      },
-      upcomingLaunches,
-      blog: blogOperations.summary
-    };
-
-    const profileStats = [
-      { label: 'Active subscriptions', value: `${formatNumber(activeSubscriptions)} accounts` },
-      { label: 'Communities live', value: `${formatNumber(communityTotal)} spaces` },
-      { label: 'ARR', value: formatCurrency(arrCents, primaryCurrency) }
-    ];
-
-    const pendingKycMetric = compliance.metrics?.find((metric) => metric.id === 'kyc-pending-review');
-    if (pendingKycMetric) {
-      profileStats.push({ label: 'KYC reviews pending', value: `${pendingKycMetric.value} cases` });
-    }
-
-    const profileBio = `Overseeing ${formatNumber(communityTotal)} communities, ${formatNumber(
-      activeSubscriptions
-    )} active subscriptions, and ${formatCurrency(revenueCurrentTotal, revenueCurrency)} captured in the last 30 days.`;
-
-    const searchIndex = [
-      { id: 'admin-approvals', role: 'admin', type: 'Operations', title: 'Approvals queue', url: '/admin#approvals' },
-      { id: 'admin-tools', role: 'admin', type: 'Operations', title: 'Tooling lifecycle', url: '/admin#tools' },
-      { id: 'admin-revenue', role: 'admin', type: 'Revenue', title: 'Revenue performance', url: '/admin#revenue' },
-      { id: 'admin-activity', role: 'admin', type: 'Signals', title: 'Operational alerts', url: '/admin#activity' },
-      { id: 'admin-compliance', role: 'admin', type: 'Compliance', title: 'KYC queue', url: '/admin#compliance' },
-      { id: 'admin-blog', role: 'admin', type: 'Content', title: 'Blog management', url: '/admin#blog' }
-    ];
-
-    return {
-      role: { id: 'admin', label: 'Admin' },
-      dashboard: {
-        metrics,
-        approvals,
-        revenue,
-        operations,
-        tools,
-        blog: blogOperations,
-        compliance,
-        activity: { alerts, events },
-        settings: {
-          monetization: monetizationSettings
-        }
-      },
-      profileStats,
-      profileBio,
-      profileTitleSegment: 'Platform operations oversight',
-      searchIndex
-    };
-  }
->>>>>>> f255edfa
 }