--- conflicted
+++ resolved
@@ -302,8 +302,6 @@
 export function buildCommunityDashboard({
   user,
   now,
-<<<<<<< HEAD
-=======
   communityMemberships,
   communityStats,
   communityResources,
@@ -832,7 +830,6 @@
 export function buildInstructorDashboard({
   user,
   now,
->>>>>>> 5379ced2
   courses = [],
   courseEnrollments = [],
   modules = [],
@@ -854,11 +851,8 @@
   communitySubscriptions = [],
   ebookRows = [],
   ebookProgressRows = []
-<<<<<<< HEAD
 } = {}) {
-=======
 }) {
->>>>>>> 5379ced2
   const lastThirtyWindow = new Date(now.getTime() - 30 * 24 * 60 * 60 * 1000);
 
   const communityStatsMap = new Map();
@@ -878,27 +872,21 @@
   const managedCommunities = [];
 
   const upsertManagedCommunity = (communityId, payload) => {
-<<<<<<< HEAD
     const existing = communityLookup.get(communityId);
     const merged = existing ? { ...existing, ...payload } : payload;
-=======
     const merged = { ...(communityLookup.get(communityId) ?? {}), ...payload };
->>>>>>> 5379ced2
     communityLookup.set(communityId, merged);
     if (!managedCommunityIds.has(communityId)) {
       managedCommunities.push(merged);
     } else {
-<<<<<<< HEAD
       const index = managedCommunities.findIndex((entry) => Number(entry.communityId) === Number(communityId));
       if (index !== -1) {
         managedCommunities[index] = { ...managedCommunities[index], ...merged };
-=======
       const index = managedCommunities.findIndex(
         (community) => Number(community.communityId) === communityId
       );
       if (index !== -1) {
         managedCommunities[index] = merged;
->>>>>>> 5379ced2
       }
     }
     managedCommunityIds.add(communityId);
@@ -1066,12 +1054,9 @@
     const base = assignment.courseReleaseAt ? new Date(assignment.courseReleaseAt) : new Date(now.getTime());
     const offset = Number(assignment.dueOffsetDays ?? 0);
     const dueDate = new Date(base.getTime() + offset * 24 * 60 * 60 * 1000);
-<<<<<<< HEAD
     const resolvedMaxScore = Number(assignment.maxScore ?? metadata.maxScore ?? metadata.points ?? 0);
-=======
     const fallbackOwnerName = `${user.firstName ?? ''} ${user.lastName ?? ''}`.trim();
     const resolvedOwner = metadata.owner ?? (fallbackOwnerName || user.email);
->>>>>>> 5379ced2
     return {
       id: Number(assignment.id),
       courseId: Number(assignment.courseId),
@@ -1079,20 +1064,17 @@
       courseTitle: assignment.courseTitle,
       title: assignment.title,
       dueDate,
-<<<<<<< HEAD
       moduleTitle: assignment.moduleTitle,
       instructions: assignment.instructions ?? metadata.instructions ?? null,
       maxScore: Number.isFinite(resolvedMaxScore) && resolvedMaxScore > 0 ? resolvedMaxScore : 100,
       owner:
         metadata.owner ??
         ((`${user.firstName ?? ''} ${user.lastName ?? ''}`.trim() || user.email)),
-=======
       owner: resolvedOwner,
       owner:
         metadata.owner ??
         ((`${user.firstName ?? ''} ${user.lastName ?? ''}`.trim()) || user.email),
       owner: metadata.owner ?? resolveName(user.firstName, user.lastName, user.email),
->>>>>>> 5379ced2
       metadata
     };
   });
@@ -1244,12 +1226,9 @@
     .map((booking) => ({
       id: `booking-${booking.id}`,
       status: 'Requested',
-<<<<<<< HEAD
       learner:
         (`${booking.learnerFirstName ?? ''} ${booking.learnerLastName ?? ''}`.trim() || 'Learner'),
-=======
       learner: resolveName(booking.learnerFirstName, booking.learnerLastName, 'Learner'),
->>>>>>> 5379ced2
       requested: booking.requestedAt ? humanizeRelativeTime(booking.requestedAt, now) : 'Awaiting review',
       topic: booking.metadata.topic ?? 'Mentorship session'
     }));
@@ -1259,12 +1238,9 @@
     .map((booking) => ({
       id: `booking-${booking.id}`,
       topic: booking.metadata.topic ?? 'Mentorship session',
-<<<<<<< HEAD
       learner:
         (`${booking.learnerFirstName ?? ''} ${booking.learnerLastName ?? ''}`.trim() || 'Learner'),
-=======
       learner: resolveName(booking.learnerFirstName, booking.learnerLastName, 'Learner'),
->>>>>>> 5379ced2
       date: formatDateTime(booking.scheduledStart, { dateStyle: 'medium', timeStyle: 'short' })
     }));
 
@@ -1642,11 +1618,8 @@
         stage,
         progress,
         lastUpdated: formatDateTime(asset.updatedAt ?? asset.createdAt, { dateStyle: 'medium', timeStyle: 'short' }),
-<<<<<<< HEAD
         owner: (`${user.firstName ?? ''} ${user.lastName ?? ''}`.trim() || 'Instructor'),
-=======
         owner: resolveName(user.firstName, user.lastName, 'Instructor'),
->>>>>>> 5379ced2
         nextActions,
         reference,
         latestActivity
@@ -2023,11 +1996,8 @@
     ...upcomingLessons.map((lesson) => ({
       id: `lesson-${lesson.id}`,
       asset: `${lesson.courseTitle} · ${lesson.title}`,
-<<<<<<< HEAD
       owner: (`${user.firstName ?? ''} ${user.lastName ?? ''}`.trim() || 'Facilitator'),
-=======
       owner: resolveName(user.firstName, user.lastName, 'Facilitator'),
->>>>>>> 5379ced2
       status: `Releases ${formatDateTime(lesson.releaseAt, { dateStyle: 'medium', timeStyle: 'short' })}`,
       type: 'Lesson'
     }))
@@ -2444,11 +2414,8 @@
     topic: lesson.title,
     course: lesson.courseTitle,
     date: formatDateTime(lesson.releaseAt, { dateStyle: 'medium', timeStyle: 'short' }),
-<<<<<<< HEAD
     facilitator: (`${user.firstName ?? ''} ${user.lastName ?? ''}`.trim() || 'Facilitator')
-=======
     facilitator: resolveName(user.firstName, user.lastName, 'Facilitator')
->>>>>>> 5379ced2
   }));
 
   const calendarEntries = [];
@@ -2850,7 +2817,6 @@
       title: session.title,
       url: '/dashboard/instructor/calendar'
     })),
-<<<<<<< HEAD
     {
       id: 'search-instructor-assessments',
       role: 'instructor',
@@ -2858,7 +2824,6 @@
       title: 'Assessment studio',
       url: '/dashboard/instructor/assessments'
     }
-=======
     ...tutorRoster.map((tutor) => ({
       id: `search-instructor-tutor-${tutor.id}`,
       role: 'instructor',
@@ -2867,7 +2832,6 @@
       url: '/dashboard/instructor/tutor-management'
       url: '/dashboard/instructor/live-classes'
     }))
->>>>>>> 5379ced2
   ];
 
   const profileStats = [];
@@ -5668,14 +5632,11 @@
           unreadMessages: unreadThreads,
           items: notifications
         },
-<<<<<<< HEAD
         assessments: learnerAssessments,
-=======
         blog: {
           highlights: blogHighlights,
           featured: blogHighlights.find((entry) => entry.heroImage) ?? blogHighlights[0] ?? null
         },
->>>>>>> 5379ced2
         followers: {
           followers: followersCount,
           following: followingCount,
@@ -5764,7 +5725,6 @@
         title: event.title,
         url: '/dashboard/learner/calendar'
       })),
-<<<<<<< HEAD
       {
         id: 'search-learner-assessments',
         role: 'learner',
@@ -5772,9 +5732,7 @@
         title: 'Assessment schedule',
         url: '/dashboard/learner/assessments'
       }
-=======
       ...blogSearchEntries
->>>>>>> 5379ced2
     ];
 
     if (affiliateOverview?.programs?.length) {
@@ -6514,11 +6472,8 @@
         settings: {
           monetization: monetizationSettings
         }
-<<<<<<< HEAD
-=======
         },
         compliance
->>>>>>> 5379ced2
       },
       profileStats,
       profileBio,
