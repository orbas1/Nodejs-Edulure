import crypto from 'crypto';

import logger from '../config/logger.js';
import LearnerSupportRepository from '../repositories/LearnerSupportRepository.js';
import LearnerPaymentMethodModel from '../models/LearnerPaymentMethodModel.js';
import LearnerBillingContactModel from '../models/LearnerBillingContactModel.js';
import LearnerFinancialProfileModel from '../models/LearnerFinancialProfileModel.js';
import LearnerSystemPreferenceModel from '../models/LearnerSystemPreferenceModel.js';
import LearnerFinancePurchaseModel from '../models/LearnerFinancePurchaseModel.js';
import CommunityModel from '../models/CommunityModel.js';
import LearnerGrowthInitiativeModel from '../models/LearnerGrowthInitiativeModel.js';
import LearnerGrowthExperimentModel from '../models/LearnerGrowthExperimentModel.js';
import LearnerAffiliateChannelModel from '../models/LearnerAffiliateChannelModel.js';
import LearnerAffiliatePayoutModel from '../models/LearnerAffiliatePayoutModel.js';
import LearnerAdCampaignModel from '../models/LearnerAdCampaignModel.js';
import InstructorApplicationModel from '../models/InstructorApplicationModel.js';
import LearnerLibraryEntryModel from '../models/LearnerLibraryEntryModel.js';
import FieldServiceOrderModel from '../models/FieldServiceOrderModel.js';
import FieldServiceEventModel from '../models/FieldServiceEventModel.js';
import FieldServiceProviderModel from '../models/FieldServiceProviderModel.js';
import buildFieldServiceWorkspace from './FieldServiceWorkspace.js';
import OperatorDashboardService from './OperatorDashboardService.js';

function safeJsonParse(value, fallback) {
  if (!value) return fallback;
  if (typeof value === 'object') return value;
  try {
    return JSON.parse(value);
  } catch (_error) {
    return fallback;
  }
}

const DAY_IN_MS = 24 * 60 * 60 * 1000;
let operatorDashboardService;
const log = logger.child({ service: 'DashboardService' });

const DEFAULT_SUPPORT_KB = [
  {
    id: 'kb-billing',
    title: 'Resolve billing discrepancies fast',
    excerpt: 'Step-by-step workflow to reconcile invoices, credits, and refunds without disrupting learner access.',
    url: 'https://support.edulure.test/articles/billing-reconciliation',
    category: 'Billing',
    minutes: 4
  },
  {
    id: 'kb-classroom',
    title: 'Stabilise live classroom sessions',
    excerpt: 'Mitigate live classroom drops by refreshing keys, re-inviting facilitators, and notifying impacted cohorts.',
    url: 'https://support.edulure.test/articles/live-classroom',
    category: 'Live learning',
    minutes: 5
  },
  {
    id: 'kb-community',
    title: 'Moderate community escalations with confidence',
    excerpt: 'Use templated macros and audit trails to resolve moderation flags in under ten minutes.',
    url: 'https://support.edulure.test/articles/community-escalations',
    category: 'Community',
    minutes: 6
  }
];

const DEFAULT_SUPPORT_CONTACTS = [
  {
    id: 'email',
    label: 'Email learner success',
    description: 'Raise a ticket for complex issues. Average first response under two hours.',
    action: 'Send email',
    href: 'mailto:support@edulure.test'
  },
  {
    id: 'live-chat',
    label: 'Live concierge chat',
    description: 'Weekday concierge with escalation to instructors and operations in real time.',
    action: 'Start chat',
    href: 'https://support.edulure.test/chat'
  },
  {
    id: 'call',
    label: 'Book a callback',
    description: 'Schedule a 20 minute call for billing or classroom incident review.',
    action: 'Schedule call',
    href: 'https://support.edulure.test/call'
  }
];

const DEFAULT_SYSTEM_SETTINGS = Object.freeze({
  language: 'en',
  region: 'US',
  timezone: 'UTC',
  notificationsEnabled: true,
  digestEnabled: true,
  autoPlayMedia: false,
  highContrast: false,
  reducedMotion: false,
  preferences: {
    interfaceDensity: 'comfortable',
    analyticsOptIn: true,
    subtitleLanguage: 'en',
    audioDescription: false
  }
});

const DEFAULT_FINANCE_ALERTS = Object.freeze({
  sendEmail: true,
  sendSms: false,
  escalationEmail: null,
  notifyThresholdPercent: 80
});

function getOperatorDashboardService() {
  if (!operatorDashboardService) {
    operatorDashboardService = new OperatorDashboardService();
  }
  return operatorDashboardService;
}

export function formatCurrency(amountCents, currency = 'USD') {
  const amount = Number(amountCents ?? 0) / 100;
  return new Intl.NumberFormat('en-US', {
    style: 'currency',
    currency,
    minimumFractionDigits: 2,
    maximumFractionDigits: 2
  }).format(amount);
}

function resolveName(firstName, lastName, fallback) {
  const combined = `${firstName ?? ''} ${lastName ?? ''}`.trim();
  return combined || fallback;
}

export function buildAvatarUrl(email) {
  const hash = crypto
    .createHash('md5')
    .update(String(email ?? '').trim().toLowerCase())
    .digest('hex');
  return `https://www.gravatar.com/avatar/${hash}?s=256&d=identicon`;
}

export function formatReleaseOffsetLabel(offsetDays) {
  if (offsetDays === 0) return 'Release day';
  if (offsetDays > 0) return `Day +${offsetDays}`;
  return `Day ${offsetDays}`;
}

export function humanizeRelativeTime(dateLike, referenceDate = new Date()) {
  if (!dateLike) return 'Just now';
  const date = dateLike instanceof Date ? dateLike : new Date(dateLike);
  const diffMs = referenceDate.getTime() - date.getTime();
  const diffMinutes = Math.round(diffMs / (60 * 1000));
  if (diffMinutes < 1) return 'Just now';
  if (diffMinutes < 60) return `${diffMinutes}m ago`;
  const diffHours = Math.round(diffMinutes / 60);
  if (diffHours < 24) return `${diffHours}h ago`;
  const diffDays = Math.round(diffHours / 24);
  if (diffDays < 7) return `${diffDays}d ago`;
  const diffWeeks = Math.round(diffDays / 7);
  if (diffWeeks < 5) return `${diffWeeks}w ago`;
  const diffMonths = Math.round(diffDays / 30);
  if (diffMonths < 12) return `${diffMonths}mo ago`;
  const diffYears = Math.round(diffMonths / 12);
  return `${diffYears}y ago`;
}

function clampUtcDay(dateLike) {
  const date = dateLike instanceof Date ? new Date(dateLike) : new Date(dateLike);
  if (Number.isNaN(date.getTime())) return null;
  date.setUTCHours(0, 0, 0, 0);
  return date;
}

function resolveCompletionEntry(entry) {
  if (!entry) return null;
  const dateValue = entry.completedAt ?? entry.date ?? entry.timestamp ?? entry;
  const durationValue =
    entry.durationMinutes ?? entry.duration ?? entry.minutes ?? entry.studyMinutes ?? entry.totalMinutes ?? 0;

  const date = clampUtcDay(dateValue);
  if (!date) return null;

  const minutes = Number(durationValue ?? 0);
  return {
    date,
    isoDay: date.toISOString().slice(0, 10),
    minutes: Number.isFinite(minutes) && minutes > 0 ? minutes : 0
  };
}

export function calculateLearningStreak(completionDates = [], referenceDate = new Date()) {
  const entries = completionDates.map(resolveCompletionEntry).filter(Boolean);
  if (entries.length === 0) {
    return {
      current: 0,
      longest: 0,
      totalDays: 0,
      currentRange: null,
      longestRange: null,
      lastCompletedAt: null
    };
  }

  const uniqueDays = new Map();
  for (const entry of entries) {
    if (!uniqueDays.has(entry.isoDay) || uniqueDays.get(entry.isoDay).date < entry.date) {
      uniqueDays.set(entry.isoDay, entry);
    }
  }

  const reference = clampUtcDay(referenceDate) ?? new Date();
  let current = 0;
  let cursor = new Date(reference);
  while (uniqueDays.has(cursor.toISOString().slice(0, 10))) {
    current += 1;
    cursor = new Date(cursor.getTime() - DAY_IN_MS);
  }
  const currentRange =
    current > 0
      ? {
          start: new Date(cursor.getTime() + DAY_IN_MS).toISOString(),
          end: new Date(reference).toISOString()
        }
      : null;

  const sortedDays = Array.from(uniqueDays.keys()).sort();
  let longest = 0;
  let longestRange = null;
  let streak = 0;
  let streakStart = null;
  let previous = null;
  for (const isoDay of sortedDays) {
    if (previous) {
      const diff = Math.round((new Date(`${isoDay}T00:00:00Z`) - new Date(`${previous}T00:00:00Z`)) / DAY_IN_MS);
      if (diff === 1) {
        streak += 1;
      } else {
        streak = 1;
        streakStart = isoDay;
      }
    } else {
      streak = 1;
      streakStart = isoDay;
    }

    if (streak > longest) {
      longest = streak;
      longestRange = {
        start: new Date(`${streakStart}T00:00:00Z`).toISOString(),
        end: new Date(`${isoDay}T00:00:00Z`).toISOString()
      };
    }

    previous = isoDay;
  }

  const lastCompletedIso = sortedDays[sortedDays.length - 1];

  return {
    current,
    longest,
    totalDays: uniqueDays.size,
    currentRange,
    longestRange,
    lastCompletedAt: lastCompletedIso ? new Date(`${lastCompletedIso}T00:00:00Z`).toISOString() : null
  };
}

export function buildLearningPace(completions = [], referenceDate = new Date()) {
  const reference = clampUtcDay(referenceDate) ?? new Date();
  const start = new Date(reference.getTime() - 6 * DAY_IN_MS);
  const buckets = new Map();

  for (let i = 0; i < 7; i += 1) {
    const day = new Date(start.getTime() + i * DAY_IN_MS);
    const isoDay = day.toISOString().slice(0, 10);
    buckets.set(isoDay, { isoDay, minutes: 0 });
  }

  for (const entry of completions.map(resolveCompletionEntry).filter(Boolean)) {
    if (!buckets.has(entry.isoDay)) continue;
    const bucket = buckets.get(entry.isoDay);
    bucket.minutes += entry.minutes;
  }

  const dayFormatter = new Intl.DateTimeFormat('en-US', { weekday: 'short' });
  return Array.from(buckets.values()).map(({ isoDay, minutes }) => ({
    day: dayFormatter.format(new Date(`${isoDay}T00:00:00Z`)),
    minutes,
    isoDate: isoDay,
    effortLevel: minutes >= 90 ? 'intense' : minutes >= 45 ? 'steady' : minutes > 0 ? 'light' : 'idle'
  }));
}

function formatTimeSpent(seconds) {
  const totalSeconds = Number(seconds ?? 0);
  if (!Number.isFinite(totalSeconds) || totalSeconds <= 0) {
    return '0m';
  }
  const totalMinutes = Math.round(totalSeconds / 60);
  const hours = Math.floor(totalMinutes / 60);
  const minutes = totalMinutes % 60;
  if (hours && minutes) return `${hours}h ${minutes}m`;
  if (hours) return `${hours}h`;
  return `${minutes}m`;
}

function normaliseDate(value) {
  if (!value) return null;
  const date = value instanceof Date ? value : new Date(value);
  if (Number.isNaN(date.getTime())) return null;
  return date;
}

function formatRelativeDay(target, now = new Date()) {
  const date = normaliseDate(target);
  if (!date) return null;
  const diffDays = Math.round((date.getTime() - now.getTime()) / DAY_IN_MS);
  if (diffDays === 0) return 'Today';
  if (diffDays === 1) return 'Tomorrow';
  if (diffDays === -1) return 'Yesterday';
  if (diffDays > 1) return `In ${diffDays} days`;
  return `${Math.abs(diffDays)} days ago`;
}

function parseTagsList(tags) {
  const parsed = safeJsonParse(tags, []);
  if (Array.isArray(parsed)) {
    return parsed.map((tag) => String(tag));
  }
  if (typeof tags === 'string') {
    return tags
      .split(',')
      .map((tag) => tag.trim())
      .filter(Boolean);
  }
  return [];
}

function summariseReactions(summary) {
  if (!summary) return 0;
  if (typeof summary === 'number') return summary;
  const parsed = safeJsonParse(summary, {});
  if (typeof parsed.total === 'number') return parsed.total;
  return Object.values(parsed).reduce((total, value) => (typeof value === 'number' ? total + value : total), 0);
}

function coercePositiveInteger(value) {
  const numeric = Number(value ?? 0);
  return Number.isFinite(numeric) && numeric > 0 ? Math.round(numeric) : 0;
}

export function buildLearnerDashboard({
  user,
  now = new Date(),
  enrollments = [],
  courses = [],
  courseProgress = [],
  assignments = [],
  tutorBookings = [],
  tutorAvailability = [],
  liveClassrooms = [],
  instructorDirectory = new Map(),
  ebookProgress = [],
  ebooks = new Map(),
  invoices = [],
  paymentIntents = [],
  ebookRecommendations = [],
  communityMemberships = [],
  communityEvents = [],
  communityPipelines = [],
  communitySubscriptions = [],
  followerSummary = {},
  privacySettings = null,
  messagingSummary = null,
  notifications = [],
  libraryEntries = [],
  fieldServiceWorkspace = null,
  financialProfile = null,
  financePurchases = [],
  financeSubscriptions = [],
  systemPreferences = null
} = {}) {
  const hasSignals =
    enrollments.length ||
    tutorBookings.length ||
    ebookProgress.length ||
    invoices.length ||
    liveClassrooms.length ||
    communityMemberships.length;

  if (!hasSignals) {
    return null;
  }

  const courseMap = new Map();
  const instructorDirectoryMap = ensureMap(instructorDirectory);
  courses.forEach((course) => {
    if (!course || !course.id) return;
    const metadata = safeJsonParse(course.metadata, {});
    courseMap.set(course.id, { ...course, metadata });
  });

  const progressByEnrollment = new Map();
  const completionEntries = [];
  courseProgress.forEach((entry) => {
    if (!entry || !entry.enrollmentId) return;
    const record = progressByEnrollment.get(entry.enrollmentId) ?? {
      totalLessons: 0,
      completedLessons: 0,
      lastCompletedAt: null
    };
    record.totalLessons += 1;
    if (entry.completed) {
      record.completedLessons += 1;
      const completedAt = normaliseDate(entry.completedAt);
      if (completedAt && (!record.lastCompletedAt || completedAt > record.lastCompletedAt)) {
        record.lastCompletedAt = completedAt;
      }
      completionEntries.push({
        completedAt,
        durationMinutes: Number(entry.metadata?.studyMinutes ?? entry.metadata?.durationMinutes ?? 30)
      });
    }
    progressByEnrollment.set(entry.enrollmentId, record);
  });

  const learningPace = buildLearningPace(completionEntries, now);
  const streak = calculateLearningStreak(completionEntries, now);

  const activeEnrollments = enrollments.filter((enrollment) => enrollment.status === 'active');
  const completedEnrollments = enrollments.filter((enrollment) => enrollment.status === 'completed');
  const recentEnrollments = activeEnrollments.filter((enrollment) => {
    const startedAt = normaliseDate(enrollment.startedAt);
    if (!startedAt) return false;
    const thirtyDaysAgo = new Date(now.getTime() - 30 * DAY_IN_MS);
    return startedAt >= thirtyDaysAgo;
  });

  const upcomingTutorBookings = tutorBookings
    .map((booking) => ({
      ...booking,
      scheduledStart: normaliseDate(booking.scheduledStart),
      scheduledEnd: normaliseDate(booking.scheduledEnd),
      metadata: safeJsonParse(booking.metadata, {})
    }))
    .filter((booking) =>
      booking.scheduledStart &&
      (booking.status === 'confirmed' || booking.status === 'requested') &&
      booking.scheduledStart >= now
    )
    .sort((a, b) => a.scheduledStart.getTime() - b.scheduledStart.getTime());

  const historicalTutorBookings = tutorBookings
    .map((booking) => ({
      ...booking,
      scheduledStart: normaliseDate(booking.scheduledStart),
      scheduledEnd: normaliseDate(booking.scheduledEnd),
      metadata: safeJsonParse(booking.metadata, {})
    }))
    .filter((booking) => !upcomingTutorBookings.includes(booking));

  const upcomingLiveSessions = liveClassrooms
    .map((session) => ({
      ...session,
      startAt: normaliseDate(session.startAt),
      endAt: normaliseDate(session.endAt)
    }))
    .filter((session) => session.startAt && session.startAt >= now)
    .sort((a, b) => a.startAt.getTime() - b.startAt.getTime());

  const metrics = [
    {
      label: 'Active courses',
      value: `${activeEnrollments.length}`,
      change: recentEnrollments.length ? `+${recentEnrollments.length} started last 30d` : 'Stable'
    },
    {
      label: 'Learning streak',
      value: `${streak.current} day${streak.current === 1 ? '' : 's'}`,
      change: streak.longest ? `Best ${streak.longest} day${streak.longest === 1 ? '' : 's'}` : 'Getting started'
    },
    {
      label: 'Upcoming sessions',
      value: `${upcomingTutorBookings.length + upcomingLiveSessions.length}`,
      change: `${historicalTutorBookings.filter((booking) => booking.status === 'completed').length} completed`
    }
  ];

  const activeCourses = activeEnrollments.map((enrollment) => {
    const course = courseMap.get(enrollment.courseId);
    const progress = progressByEnrollment.get(enrollment.id) ?? {
      totalLessons: 0,
      completedLessons: 0,
      lastCompletedAt: null
    };
    const totalLessons = progress.totalLessons || course?.metadata?.totalLessons || 0;
    const completedLessons = progress.completedLessons || 0;
    const progressPercent = Number.isFinite(Number(enrollment.progressPercent))
      ? Number(enrollment.progressPercent)
      : totalLessons
      ? Math.round((completedLessons / totalLessons) * 100)
      : 0;
    const nextLesson = totalLessons && completedLessons < totalLessons ? `Lesson ${completedLessons + 1}` : null;
    const instructorRecord = course?.instructorId ? instructorDirectoryMap.get(course.instructorId) : null;
    const instructorName = instructorRecord
      ? resolveName(instructorRecord.firstName, instructorRecord.lastName, instructorRecord.email)
      : course?.metadata?.instructorName ?? (course?.instructorId ? `Instructor #${course.instructorId}` : 'Instructor');

    return {
      id: enrollment.publicId ?? `enrollment-${enrollment.id}`,
      courseId: enrollment.courseId,
      title: course?.title ?? `Course ${enrollment.courseId}`,
      status: enrollment.status,
      progress: Math.max(0, Math.min(100, progressPercent)),
      instructor: instructorName,
      nextLesson
    };
  });

  const recommendedCourses = courses
    .filter((course) => !activeEnrollments.some((enrollment) => enrollment.courseId === course.id))
    .slice(0, 5)
    .map((course) => ({
      id: course.publicId ?? `course-${course.id}`,
      title: course.title,
      summary: course.summary ?? course.description ?? null,
      rating: course.ratingAverage ? `${course.ratingAverage.toFixed(1)} (${course.ratingCount ?? 0})` : null
    }));

  const { orders: courseOrders, invoices: normalisedInvoices } = normaliseLearnerPayments({
    invoices,
    paymentIntents,
    courseMap,
    now
  });

  const communityEngagement = communityMemberships.map((community) => {
    const members = coercePositiveInteger(community.stats?.members ?? community.stats?.memberCount ?? 0);
    const posts = coercePositiveInteger(community.stats?.posts ?? 0);
    const participation = members ? Math.min(100, Math.round((posts / members) * 100)) : 0;
    return {
      name: community.name ?? `Community ${community.id}`,
      participation
    };
  });

  const learningUpcoming = [];
  upcomingTutorBookings.forEach((booking) => {
    const startAtIso = booking.scheduledStart ? booking.scheduledStart.toISOString() : null;
    const endAtIso = booking.scheduledEnd
      ? booking.scheduledEnd.toISOString()
      : booking.scheduledStart
        ? new Date(booking.scheduledStart.getTime() + booking.durationMinutes * 60 * 1000).toISOString()
        : null;
    learningUpcoming.push({
      id: booking.publicId ?? `tutor-booking-${booking.id}`,
      title: booking.metadata?.topic ?? 'Mentorship session',
      type: 'Mentorship',
      calendarType: 'classroom',
      startAt: startAtIso,
      endAt: endAtIso,
      date: startAtIso,
      host: booking.tutorName
        ? booking.tutorName
        : resolveName(booking.tutorFirstName, booking.tutorLastName, 'Tutor'),
      location: booking.metadata?.location ?? 'Mentor lounge',
      description: booking.metadata?.summary ?? booking.metadata?.notes ?? null,
      resources: booking.metadata?.resources ?? null,
      action: booking.meetingUrl ?? booking.metadata?.meetingUrl ?? null,
      dateLabel: formatRelativeDay(booking.scheduledStart, now)
    });
  });

  upcomingLiveSessions.forEach((session) => {
    const metadata = safeJsonParse(session.metadata, {});
    const startAtIso = session.startAt ? session.startAt.toISOString() : null;
    const endDate = session.endAt ?? (session.startAt ? new Date(session.startAt.getTime() + 60 * 60 * 1000) : null);
    const endAtIso = endDate ? endDate.toISOString() : null;
    const facilitators = Array.isArray(metadata.facilitators)
      ? metadata.facilitators
      : metadata.facilitator
        ? [metadata.facilitator]
        : metadata.host
          ? [metadata.host]
          : [];
    learningUpcoming.push({
      id: session.publicId ?? `live-session-${session.id ?? crypto.randomUUID()}`,
      title: session.title ?? 'Live classroom',
      type: session.type ?? 'Live classroom',
      calendarType: ['livestream', 'podcast', 'classroom'].includes(String(session.type).toLowerCase())
        ? String(session.type).toLowerCase()
        : 'classroom',
      startAt: startAtIso,
      endAt: endAtIso,
      date: startAtIso,
      host: facilitators.length ? facilitators.join(', ') : metadata.communityName ?? 'Facilitator',
      communityId: session.communityId ?? metadata.communityId ?? null,
      location: metadata.location ?? metadata.room ?? 'Virtual classroom',
      description: metadata.summary ?? metadata.description ?? null,
      resources: metadata.resources ?? metadata.prep ?? null,
      capacity: session.capacity ?? metadata.capacity ?? null,
      timezone: metadata.timezone ?? null,
      stage: metadata.stage ?? 'Live classroom',
      action: metadata.meetingUrl ?? metadata.joinUrl ?? null,
      dateLabel: formatRelativeDay(session.startAt, now)
    });
  });

  communityEvents
    .map((event) => ({ ...event, startAt: normaliseDate(event.startAt) }))
    .filter((event) => event.startAt && event.startAt >= now)
    .sort((a, b) => a.startAt.getTime() - b.startAt.getTime())
    .forEach((event) => {
      learningUpcoming.push({
        id: event.id ? `community-event-${event.id}` : `community-event-${event.communityId}`,
        title: event.title ?? 'Community event',
        type: 'Community',
        calendarType: 'event',
        startAt: event.startAt.toISOString(),
        endAt: event.endAt ? new Date(event.endAt).toISOString() : null,
        date: event.startAt.toISOString(),
        host: event.facilitator ?? event.communityName ?? 'Community team',
        communityId: event.communityId ?? null,
        location: event.location ?? 'Community hub',
        description: event.description ?? null,
        resources: event.resources ?? null,
        action: event.meetingUrl ?? null,
        dateLabel: formatRelativeDay(event.startAt, now)
      });
    });

  normalisedInvoices
    .filter((invoice) => isInvoiceOpen(invoice.status))
    .forEach((invoice) => {
      const invoiceDate = normaliseDate(invoice.date);
      const endAt = invoiceDate ? new Date(invoiceDate.getTime() + 30 * 60 * 1000) : null;
      learningUpcoming.push({
        id: invoice.id ?? `invoice-${crypto.randomUUID()}`,
        title: invoice.label ?? 'Invoice payment',
        type: 'Billing',
        calendarType: 'event',
        startAt: invoiceDate ? invoiceDate.toISOString() : null,
        endAt: endAt ? endAt.toISOString() : null,
        date: invoiceDate ? invoiceDate.toISOString() : null,
        host: invoice.currency ?? 'USD',
        location: 'Billing desk',
        description: invoice.reference ? `Reference ${invoice.reference}` : null,
        action: null,
        dateLabel: invoiceDate ? formatRelativeDay(invoiceDate, now) : null
      });
    });

  const calendarEvents = learningUpcoming
    .filter((item) => item.startAt)
    .map((item) => ({
      id: `calendar-${item.id}`,
      title: item.title,
      type: (item.calendarType ?? item.type ?? 'event').toLowerCase(),
      startAt: item.startAt,
      endAt: item.endAt ?? item.startAt,
      location: item.location ?? 'Virtual',
      facilitator: item.host ?? null,
      communityId: item.communityId ?? null,
      description: item.description ?? null,
      resources: item.resources ?? null,
      timezone: item.timezone ?? null,
      capacity: item.capacity ?? null,
      stage: item.stage ?? null,
      createdAt: now.toISOString(),
      updatedAt: now.toISOString()
    }));

  const activeTutorBookings = upcomingTutorBookings.map((booking) => ({
    id: booking.publicId ?? `tutor-booking-${booking.id}`,
    topic: booking.metadata?.topic ?? 'Mentorship session',
    mentor: booking.tutorName
      ? booking.tutorName
      : resolveName(booking.tutorFirstName, booking.tutorLastName, 'Tutor'),
    date: booking.scheduledStart ? formatDateTime(booking.scheduledStart, { dateStyle: 'medium', timeStyle: 'short' }) : null,
    status: booking.status ?? 'confirmed',
    rating: booking.metadata?.rating ?? null
  }));

  const historicalTutorEntries = historicalTutorBookings.map((booking) => ({
    id: booking.publicId ?? `tutor-booking-${booking.id}`,
    topic: booking.metadata?.topic ?? 'Mentorship session',
    mentor: booking.tutorName
      ? booking.tutorName
      : resolveName(booking.tutorFirstName, booking.tutorLastName, 'Tutor'),
    date: booking.scheduledStart ? formatDateTime(booking.scheduledStart, { dateStyle: 'medium', timeStyle: 'short' }) : null,
    status: booking.status ?? null,
    rating: booking.metadata?.rating ?? null
  }));

  const formattedLibraryEntries = Array.isArray(libraryEntries)
    ? libraryEntries.map((entry) => {
        const progressValue = Number(entry.progress ?? 0);
        return {
          id: entry.id ?? `library-${crypto.randomUUID()}`,
          title: entry.title ?? 'Library entry',
          format: entry.format ?? 'E-book',
          status: progressValue >= 100 ? 'Completed' : 'In progress',
          progress: progressValue,
          lastOpened: entry.lastOpened ?? null,
          lastOpenedLabel: entry.lastOpened
            ? formatDateTime(entry.lastOpened, { dateStyle: 'medium', timeStyle: 'short' })
            : 'Not opened yet',
          url: entry.url ?? null,
          summary: entry.summary ?? null,
          author: entry.author ?? null,
          coverUrl: entry.coverUrl ?? null,
          tags: Array.isArray(entry.tags) ? entry.tags : [],
          highlights: Array.isArray(entry.highlights) ? entry.highlights : [],
          timeSpent: entry.metadata?.timeSpentSeconds
            ? formatTimeSpent(entry.metadata.timeSpentSeconds)
            : null,
          price: null
        };
      })
    : [];

  const ebookLibrary = formattedLibraryEntries.length
    ? formattedLibraryEntries
    : ebookProgress.map((progress) => {
        const catalogEntry = ebooks.get(progress.assetId) ?? {};
        return {
          id: catalogEntry.id ?? `ebook-${progress.assetId}`,
          title: catalogEntry.title ?? `Ebook ${progress.assetId}`,
          status: progress.progressPercent >= 100 ? 'Completed' : 'In progress',
          progress: Number(progress.progressPercent ?? 0),
          price: formatCurrency(catalogEntry.priceAmount ?? 0, catalogEntry.priceCurrency ?? 'USD'),
          highlights: Number(progress.metadata?.highlights ?? 0),
          bookmarks: Number(progress.metadata?.bookmarks ?? 0),
          timeSpent: formatTimeSpent(progress.timeSpentSeconds)
        };
      });

  const activeSubscriptions = communitySubscriptions.filter((subscription) => subscription.status === 'active');
  const pendingInvoices = normalisedInvoices.filter((invoice) => isInvoiceOpen(invoice.status));

  const financialSummary = [
    {
      label: 'Active subscriptions',
      value: `${activeSubscriptions.length}`,
      change: `${communityMemberships.length} communities`
    },
    {
      label: 'Outstanding invoices',
      value: `${pendingInvoices.length}`,
      change: pendingInvoices.length ? 'Action required' : 'All settled'
    },
    {
      label: 'Mentor sessions',
      value: `${tutorBookings.length}`,
      change: `${activeTutorBookings.length} upcoming`
    }
  ];

      const invoiceEntries = normalisedInvoices.map((invoice) => ({
        id: invoice.id ?? `invoice-${crypto.randomUUID()}`,
        label: invoice.label ?? 'Invoice',
        amount: formatCurrency(invoice.amountCents ?? 0, invoice.currency ?? 'USD'),
        status: invoice.status ?? 'open',
        date: invoice.date ? formatDateTime(invoice.date, { dateStyle: 'medium', timeStyle: undefined }) : null
      }));

      const paymentMethods = paymentMethodsRaw.map((method) => ({
        id: method.id,
        label: method.label,
        brand: method.brand,
        last4: method.last4,
        expiry: method.expiry,
        primary: Boolean(method.primary)
      }));

      const billingContacts = billingContactsRaw.map((contact) => ({
        id: contact.id,
        name: contact.name,
        email: contact.email,
        phone: contact.phone,
        company: contact.company
      }));

      const financePreferencesRaw =
        financialProfile?.preferences && typeof financialProfile.preferences === 'object'
          ? financialProfile.preferences
          : {};
      const financialPreferences = {
        autoPay: { enabled: Boolean(financialProfile?.autoPayEnabled) },
        reserveTarget: Math.round(Number(financialProfile?.reserveTargetCents ?? 0) / 100),
        reserveTargetCents: Number(financialProfile?.reserveTargetCents ?? 0),
        currency: financePreferencesRaw.currency ?? 'USD',
        invoiceDelivery: financePreferencesRaw.invoiceDelivery ?? 'email',
        payoutSchedule: financePreferencesRaw.payoutSchedule ?? 'monthly',
        taxId: financePreferencesRaw.taxId ?? null,
        alerts: {
          sendEmail: financePreferencesRaw.alerts?.sendEmail ?? true,
          sendSms: financePreferencesRaw.alerts?.sendSms ?? false,
          escalationEmail: financePreferencesRaw.alerts?.escalationEmail ?? null,
          notifyThresholdPercent: financePreferencesRaw.alerts?.notifyThresholdPercent ?? 80
        },
        documents: Array.isArray(financePreferencesRaw.documents)
          ? financePreferencesRaw.documents
          : [],
        reimbursements:
          financePreferencesRaw.reimbursements && typeof financePreferencesRaw.reimbursements === 'object'
            ? {
                enabled: Boolean(financePreferencesRaw.reimbursements.enabled),
                instructions: financePreferencesRaw.reimbursements.instructions ?? null
          }
            : { enabled: false, instructions: null }
      };

  const financePurchasesList = Array.isArray(financePurchases)
    ? financePurchases.map((purchase) => ({
        id: purchase.id ?? `purchase-${crypto.randomUUID()}`,
        reference: purchase.reference ?? 'Purchase',
        description: purchase.description ?? '',
        amountCents: Number(purchase.amountCents ?? 0),
        amountFormatted: formatCurrency(purchase.amountCents ?? 0, purchase.currency ?? 'USD'),
        currency: purchase.currency ?? 'USD',
        status: purchase.status ?? 'paid',
        purchasedAt: purchase.purchasedAt ?? null,
        purchasedAtLabel:
          purchase.purchasedAtLabel ??
          (purchase.purchasedAt
            ? formatDateTime(purchase.purchasedAt, { dateStyle: 'medium', timeStyle: undefined })
            : 'Pending confirmation'),
        metadata: purchase.metadata ?? {},
        createdAt: purchase.createdAt ?? null,
        updatedAt: purchase.updatedAt ?? null
      }))
    : [];

  const financeSubscriptionsList = Array.isArray(financeSubscriptions)
    ? financeSubscriptions.map((subscription) => ({
        id: subscription.id ?? `subscription-${crypto.randomUUID()}`,
        status: subscription.status ?? 'active',
        provider: subscription.provider ?? null,
        cancelAtPeriodEnd: Boolean(subscription.cancelAtPeriodEnd),
        currentPeriodEnd: subscription.currentPeriodEnd ?? null,
        currentPeriodEndLabel:
          subscription.currentPeriodEndLabel ??
          (subscription.currentPeriodEnd
            ? formatDateTime(subscription.currentPeriodEnd, { dateStyle: 'medium', timeStyle: undefined })
            : null),
        plan: subscription.plan ?? null,
        community: subscription.community ?? null,
        metadata: subscription.metadata ?? {},
        createdAt: subscription.createdAt ?? null,
        updatedAt: subscription.updatedAt ?? null
      }))
    : [];

  const financeSettings = {
    profile: {
      currency: financialPreferences.currency,
      taxId: financialPreferences.taxId,
      invoiceDelivery: financialPreferences.invoiceDelivery,
      payoutSchedule: financialPreferences.payoutSchedule,
      autoPayEnabled: Boolean(financialPreferences.autoPay?.enabled),
      reserveTarget: financialPreferences.reserveTarget,
      reserveTargetCents: financialPreferences.reserveTargetCents
    },
    alerts: { ...DEFAULT_FINANCE_ALERTS, ...(financialPreferences.alerts ?? {}) },
    purchases: financePurchasesList,
    subscriptions: financeSubscriptionsList,
    documents: financialPreferences.documents ?? [],
    reimbursements: financialPreferences.reimbursements ?? { enabled: false, instructions: null }
  };

      const systemSettings = {
        language: systemPreferences?.language ?? DEFAULT_SYSTEM_SETTINGS.language,
        region: systemPreferences?.region ?? DEFAULT_SYSTEM_SETTINGS.region,
        timezone: systemPreferences?.timezone ?? DEFAULT_SYSTEM_SETTINGS.timezone,
        notificationsEnabled:
          systemPreferences?.notificationsEnabled ?? DEFAULT_SYSTEM_SETTINGS.notificationsEnabled,
        digestEnabled: systemPreferences?.digestEnabled ?? DEFAULT_SYSTEM_SETTINGS.digestEnabled,
        autoPlayMedia: systemPreferences?.autoPlayMedia ?? DEFAULT_SYSTEM_SETTINGS.autoPlayMedia,
        highContrast: systemPreferences?.highContrast ?? DEFAULT_SYSTEM_SETTINGS.highContrast,
        reducedMotion: systemPreferences?.reducedMotion ?? DEFAULT_SYSTEM_SETTINGS.reducedMotion,
        preferences: {
          interfaceDensity:
            systemPreferences?.preferences?.interfaceDensity ??
            DEFAULT_SYSTEM_SETTINGS.preferences.interfaceDensity,
          analyticsOptIn:
            systemPreferences?.preferences?.analyticsOptIn ??
            DEFAULT_SYSTEM_SETTINGS.preferences.analyticsOptIn,
          subtitleLanguage:
            systemPreferences?.preferences?.subtitleLanguage ??
            systemPreferences?.language ??
            DEFAULT_SYSTEM_SETTINGS.preferences.subtitleLanguage,
          audioDescription:
            systemPreferences?.preferences?.audioDescription ??
            DEFAULT_SYSTEM_SETTINGS.preferences.audioDescription
        },
        updatedAt: systemPreferences?.updatedAt ?? null
      };

  const notificationsList = [...notifications];
  activeTutorBookings.forEach((booking) => {
    notificationsList.push({
      id: `notification-booking-${booking.id}`,
      title: `Upcoming session with ${booking.mentor}`,
      timestamp: booking.date,
      type: 'mentor'
    });
  });
  pendingInvoices.forEach((invoice) => {
    notificationsList.push({
      id: `notification-invoice-${invoice.id}`,
      title: `${invoice.label ?? 'Invoice'} due`,
      timestamp: invoice.date,
      type: 'billing'
    });
  });

  const learnerFieldServices = fieldServiceWorkspace?.customer ?? null;
  const fieldServiceAssignments = Array.isArray(learnerFieldServices?.assignments)
    ? learnerFieldServices.assignments
    : [];
  const fieldServiceSearchEntries = Array.isArray(fieldServiceWorkspace?.searchIndex)
    ? fieldServiceWorkspace.searchIndex.filter((entry) => entry.role === 'learner')
    : [];

      const growthInitiatives = growthInitiativesRaw.map((initiative) => ({
        id: initiative.id,
        slug: initiative.slug,
        title: initiative.title,
        status: initiative.status,
        objective: initiative.objective,
        primaryMetric: initiative.primaryMetric,
        baselineValue: initiative.baselineValue,
        targetValue: initiative.targetValue,
        currentValue: initiative.currentValue,
        startAt: initiative.startAt,
        endAt: initiative.endAt,
        tags: initiative.tags,
        experiments: (growthExperimentsByInitiative.get(initiative.id) ?? []).map((experiment) => ({
          id: experiment.id,
          name: experiment.name,
          status: experiment.status,
          hypothesis: experiment.hypothesis,
          metric: experiment.metric,
          baselineValue: experiment.baselineValue,
          targetValue: experiment.targetValue,
          resultValue: experiment.resultValue,
          startAt: experiment.startAt,
          endAt: experiment.endAt,
          segments: experiment.segments
        }))
      }));

      const totalGrowthExperiments = growthInitiatives.reduce(
        (count, initiative) => count + (initiative.experiments?.length ?? 0),
        0
      );

      const growthSection = {
        initiatives: growthInitiatives,
        metrics: [
          { label: 'Active initiatives', value: growthInitiatives.filter((item) => item.status === 'active').length },
          { label: 'Experiments running', value: totalGrowthExperiments },
          {
            label: 'Targets hitting',
            value: growthInitiatives.filter(
              (initiative) =>
                initiative.currentValue != null &&
                initiative.targetValue != null &&
                Number(initiative.currentValue) >= Number(initiative.targetValue)
            ).length
          }
        ]
      };

      const affiliateChannels = affiliateChannelsRaw.map((channel) => {
        const payouts = affiliatePayoutsRaw.filter((payout) => payout.channelId === channel.id);
        const outstandingCents = Math.max(0, channel.totalEarningsCents - channel.totalPaidCents);
        const nextPayout = payouts
          .filter((payout) => payout.status === 'scheduled' || payout.status === 'processing')
          .sort((a, b) => {
            const aTime = a.scheduledAt ? new Date(a.scheduledAt).getTime() : Number.POSITIVE_INFINITY;
            const bTime = b.scheduledAt ? new Date(b.scheduledAt).getTime() : Number.POSITIVE_INFINITY;
            return aTime - bTime;
          })[0];
        return {
          id: channel.id,
          platform: channel.platform,
          handle: channel.handle,
          referralCode: channel.referralCode,
          trackingUrl: channel.trackingUrl,
          status: channel.status,
          commissionRateBps: channel.commissionRateBps,
          totalEarningsFormatted: formatCurrency(channel.totalEarningsCents),
          totalPaidFormatted: formatCurrency(channel.totalPaidCents),
          outstandingFormatted: formatCurrency(outstandingCents),
          notes: channel.notes,
          performance: channel.performance,
          nextPayout: nextPayout
            ? {
                amount: formatCurrency(nextPayout.amountCents, nextPayout.currency),
                scheduledAt: nextPayout.scheduledAt,
                status: nextPayout.status
              }
            : null
        };
      });

      const affiliateSection = {
        channels: affiliateChannels,
        payouts: affiliatePayoutsRaw.map((payout) => ({
          id: payout.id,
          channelId: payout.channelId,
          amount: formatCurrency(payout.amountCents, payout.currency),
          status: payout.status,
          scheduledAt: payout.scheduledAt,
          processedAt: payout.processedAt,
          reference: payout.reference
        })),
        summary: {
          totalChannels: affiliateChannels.length,
          activeChannels: affiliateChannels.filter((channel) => channel.status === 'active').length,
          outstanding: formatCurrency(
            affiliateChannelsRaw.reduce(
              (total, channel) => total + Math.max(0, channel.totalEarningsCents - channel.totalPaidCents),
              0
            )
          )
        }
      };

      const adCampaigns = adCampaignsRaw.map((campaign) => {
        const metrics = campaign.metrics && typeof campaign.metrics === 'object' ? campaign.metrics : {};
        const targeting = campaign.targeting && typeof campaign.targeting === 'object' ? campaign.targeting : {};
        return {
          id: campaign.id,
          name: campaign.name,
          status: campaign.status,
          objective: campaign.objective,
          dailyBudget: formatCurrency(campaign.dailyBudgetCents),
          dailyBudgetCents: Number(campaign.dailyBudgetCents ?? 0),
          totalSpend: formatCurrency(campaign.totalSpendCents),
          totalSpendCents: Number(campaign.totalSpendCents ?? 0),
          startAt: campaign.startAt,
          endAt: campaign.endAt,
          lastSyncedAt: campaign.lastSyncedAt,
          metrics: {
            impressions: Number(metrics.impressions ?? metrics.totals?.impressions ?? 0),
            clicks: Number(metrics.clicks ?? metrics.totals?.clicks ?? 0),
            conversions: Number(metrics.conversions ?? metrics.totals?.conversions ?? 0),
            spendCents: Number(metrics.spendCents ?? metrics.totals?.spendCents ?? 0),
            revenueCents: Number(metrics.revenueCents ?? metrics.totals?.revenueCents ?? 0),
            ctr: metrics.ctr ?? metrics.averageCtr ?? null,
            cpc: metrics.cpc ?? metrics.cpcCents ?? null,
            cpa: metrics.cpa ?? metrics.cpaCents ?? null,
            roas: metrics.roas ?? null,
            lastSyncedAt: metrics.lastSyncedAt ?? campaign.lastSyncedAt ?? null
          },
          targeting: {
            keywords: Array.isArray(targeting.keywords) ? targeting.keywords : [],
            audiences: Array.isArray(targeting.audiences) ? targeting.audiences : [],
            locations: Array.isArray(targeting.locations) ? targeting.locations : [],
            languages: Array.isArray(targeting.languages) ? targeting.languages : [],
            summary: targeting.summary ?? ''
          },
          creative: campaign.creative && typeof campaign.creative === 'object'
            ? {
                headline: campaign.creative.headline ?? 'Untitled creative',
                description: campaign.creative.description ?? '',
                url: campaign.creative.url ?? null
              }
            : { headline: 'Untitled creative', description: '', url: null },
          placements: Array.isArray(campaign.placements) ? campaign.placements : []
        };
      });

      const adsSection = {
        campaigns: adCampaigns,
        summary: {
          activeCampaigns: adCampaigns.filter((campaign) => campaign.status === 'active').length,
          totalSpend: formatCurrency(
            adCampaignsRaw.reduce((total, campaign) => total + (campaign.totalSpendCents ?? 0), 0)
          ),
          averageDailyBudget: adCampaignsRaw.length
            ? formatCurrency(
                Math.round(
                  adCampaignsRaw.reduce((total, campaign) => total + (campaign.dailyBudgetCents ?? 0), 0) /
                    adCampaignsRaw.length
                )
              )
            : formatCurrency(0)
        }
      };

      const instructorApplication = instructorApplicationRaw
        ? {
            id: instructorApplicationRaw.id,
            status: instructorApplicationRaw.status,
            stage: instructorApplicationRaw.stage,
            motivation: instructorApplicationRaw.motivation,
            portfolioUrl: instructorApplicationRaw.portfolioUrl,
            experienceYears: instructorApplicationRaw.experienceYears,
            teachingFocus: instructorApplicationRaw.teachingFocus,
            availability: instructorApplicationRaw.availability,
            marketingAssets: instructorApplicationRaw.marketingAssets,
            submittedAt: instructorApplicationRaw.submittedAt,
            reviewedAt: instructorApplicationRaw.reviewedAt,
            decisionNote: instructorApplicationRaw.decisionNote
          }
        : null;

      const teachSection = {
        application: instructorApplication,
        status: instructorApplication?.status ?? 'draft',
        nextSteps: (() => {
          if (!instructorApplication) {
            return [
              'Complete your instructor application to access cohort production resources.',
              'Prepare a portfolio link that highlights flagship teaching moments.'
            ];
          }
          if (instructorApplication.status === 'submitted') {
            return [
              'Our partnerships team is reviewing your submission.',
              'Expect an interview scheduling link within 48 hours.'
            ];
          }
          if (instructorApplication.status === 'interview') {
            return [
              'Confirm your cohort launch availability and desired curriculum focus.',
              'Upload marketing assets to accelerate go-to-market planning.'
            ];
          }
          if (instructorApplication.status === 'approved') {
            return [
              'Schedule onboarding workshop with curriculum producers.',
              'Share campaign creative for Edulure Ads placement.'
            ];
          }
          if (instructorApplication.status === 'rejected') {
            return [
              'Review decision notes and request feedback from the instructor partnerships team.'
            ];
          }
          return [
            'Document your teaching motivation and curriculum outcomes.',
            'Add marketing assets to strengthen your application.'
          ];
        })()
      };

      const privacy = {
        visibility: privacySettings?.profileVisibility ?? 'public',
        followApprovalRequired: Boolean(privacySettings?.followApprovalRequired),
        shareActivity: privacySettings?.shareActivity ?? true,
    messagePermission: privacySettings?.messagePermission ?? 'followers'
  };

  const messaging = {
    unreadThreads: messagingSummary?.unreadThreads ?? 0,
    notificationsEnabled: messagingSummary?.notificationsEnabled ?? true
  };

  const communityNameMap = new Map();
  communityMemberships.forEach((community) => {
    if (!community) return;
    communityNameMap.set(community.id, community.name ?? `Community ${community.id}`);
  });

  const communitySettings = communityMemberships.map((community) => ({
    id: `community-setting-${community.id}`,
    name: community.name ?? `Community ${community.id}`,
    role: community.membership?.role ?? 'member',
    status: community.membership?.status ?? 'active'
  }));

  const followerSection = {
    followers: followerSummary.followers ?? 0,
    following: followerSummary.following ?? 0,
    pending: Array.isArray(followerSummary.pending) ? followerSummary.pending : [],
    outgoing: Array.isArray(followerSummary.outgoing) ? followerSummary.outgoing : [],
    recommendations: Array.isArray(followerSummary.recommendations) ? followerSummary.recommendations : []
  };

  const activeCourseProgressMap = new Map();
  activeCourses.forEach((course) => {
    if (course.courseId) {
      activeCourseProgressMap.set(course.courseId, course);
    }
  });

  const activeEnrollmentsByCourse = new Map();
  activeEnrollments.forEach((enrollment) => {
    const list = activeEnrollmentsByCourse.get(enrollment.courseId) ?? [];
    list.push(enrollment);
    activeEnrollmentsByCourse.set(enrollment.courseId, list);
  });

  const assignmentsTimeline = { upcoming: [], overdue: [], completed: [] };
  const courseAssessmentSummaries = new Map();
  const analyticsByType = new Map();
  const resourceRecommendations = new Set();
  const studyPlanBlocks = [];
  const scheduleEvents = [];
  const gradingQueue = [];
  const flaggedQueue = [];

  let dueSoonCount = 0;
  let completedCount = 0;
  let overdueCount = 0;
  let pendingReviewCount = 0;
  let totalLeadTimeDays = 0;
  let leadTimeSamples = 0;

  assignments.forEach((assignment) => {
    if (!assignment) return;
    const course = courseMap.get(assignment.courseId);
    const metadata = assignment.metadata ?? {};
    const enrollmentsForCourse = activeEnrollmentsByCourse.get(assignment.courseId) ?? [];
    let dueDate = null;
    enrollmentsForCourse.forEach((enrollment) => {
      const candidate = resolveLearnerAssignmentDueDate({ assignment, course, enrollment });
      if (candidate && (!dueDate || candidate < dueDate)) {
        dueDate = candidate;
      }
    });
    if (!dueDate) {
      const fallbackDue = resolveLearnerAssignmentDueDate({ assignment, course, enrollment: null });
      if (fallbackDue) {
        dueDate = fallbackDue;
      }
    }

    const statusLabel = String(metadata.status ?? metadata.state ?? '').toLowerCase();
    const completed = Boolean(
      metadata.completed ||
        metadata.graded ||
        statusLabel.includes('graded') ||
        statusLabel.includes('complete') ||
        statusLabel === 'closed'
    );
    const requiresReview = Boolean(metadata.requiresReview || statusLabel.includes('review'));
    if (requiresReview) {
      pendingReviewCount += 1;
    }
    const flagged = Array.isArray(metadata.flags) && metadata.flags.length > 0;
    const submitted = Boolean(
      metadata.submitted ||
        metadata.lastSubmissionAt ||
        (Array.isArray(metadata.submissions) && metadata.submissions.length > 0)
    );

    const rawScore = Number(metadata.score ?? metadata.latestScore ?? metadata.result?.score);
    const maxScore = Number(metadata.maxScore ?? assignment.maxScore ?? metadata.totalScore ?? 0);
    const scorePercent = Number.isFinite(rawScore) && Number.isFinite(maxScore) && maxScore > 0
      ? Math.max(0, Math.min(100, Math.round((rawScore / maxScore) * 100)))
      : null;

    const typeLabel = metadata.type ?? metadata.category ?? 'Assessment';
    const dueLabel = dueDate ? formatDateTime(dueDate, { dateStyle: 'medium', timeStyle: undefined }) : 'TBD';
    const dueInLabel = dueDate ? formatRelativeDay(dueDate, now) : null;

    let timelineStatus = 'Scheduled';
    if (completed) {
      timelineStatus = 'Completed';
      completedCount += 1;
    } else if (dueDate && dueDate.getTime() < now.getTime()) {
      timelineStatus = 'Overdue';
      overdueCount += 1;
    } else if (dueDate && dueDate.getTime() - now.getTime() <= 3 * DAY_IN_MS) {
      timelineStatus = 'Due soon';
      dueSoonCount += 1;
    } else if (submitted) {
      timelineStatus = 'Submitted';
    }

    if (dueDate) {
      const leadDays = Math.round((dueDate.getTime() - now.getTime()) / DAY_IN_MS);
      if (Number.isFinite(leadDays)) {
        totalLeadTimeDays += leadDays;
        leadTimeSamples += 1;
      }
      scheduleEvents.push({
        id: `assessment-${assignment.id ?? crypto.randomUUID()}`,
        title: assignment.title ?? 'Assessment',
        date: dueLabel
      });
    }

    const timelineEntry = {
      id: assignment.id ?? `assignment-${crypto.randomUUID()}`,
      title: assignment.title ?? 'Assessment',
      course: course?.title ?? (assignment.courseId ? `Course ${assignment.courseId}` : 'Course'),
      due: dueLabel,
      dueIn: dueInLabel,
      status: timelineStatus,
      type: typeLabel,
      mode: metadata.mode ?? metadata.format ?? 'Assessment',
      weight: metadata.weight ? `${metadata.weight}%` : metadata.difficulty ?? null,
      score: scorePercent !== null ? `${scorePercent}%` : null,
      submissionUrl: metadata.submissionUrl ?? metadata.links?.submission ?? null,
      recommended: metadata.recommended ?? metadata.prepNotes ?? null
    };

    if (timelineStatus === 'Completed') {
      assignmentsTimeline.completed.push(timelineEntry);
    } else if (timelineStatus === 'Overdue') {
      assignmentsTimeline.overdue.push(timelineEntry);
    } else {
      assignmentsTimeline.upcoming.push(timelineEntry);
    }

    const summaryKey = assignment.courseId ?? crypto.randomUUID();
    const courseSummary = courseAssessmentSummaries.get(summaryKey) ?? {
      id: course?.publicId ?? `course-${summaryKey}`,
      name: course?.title ?? `Course ${summaryKey}`,
      progress: (() => {
        const courseProgressEntry = activeCourseProgressMap.get(assignment.courseId);
        if (courseProgressEntry) {
          return `${courseProgressEntry.progress}% complete`;
        }
        return course?.status ? `${course.status}` : 'Active';
      })(),
      status: course?.status ?? 'active',
      upcoming: 0,
      awaitingFeedback: 0,
      overdue: 0,
      completed: 0,
      scores: []
    };

    if (timelineStatus === 'Completed') {
      courseSummary.completed += 1;
    } else if (timelineStatus === 'Overdue') {
      courseSummary.overdue += 1;
    } else {
      courseSummary.upcoming += 1;
    }
    if (requiresReview) {
      courseSummary.awaitingFeedback += 1;
    }
    if (scorePercent !== null) {
      courseSummary.scores.push(scorePercent);
    }
    courseAssessmentSummaries.set(summaryKey, courseSummary);

    const analyticsEntry = analyticsByType.get(typeLabel) ?? { type: typeLabel, count: 0, scores: [] };
    analyticsEntry.count += 1;
    if (scorePercent !== null) {
      analyticsEntry.scores.push(scorePercent);
    }
    analyticsByType.set(typeLabel, analyticsEntry);

    if (Array.isArray(metadata.resources)) {
      metadata.resources.filter(Boolean).forEach((resource) => resourceRecommendations.add(resource));
    } else if (typeof metadata.resources === 'string') {
      metadata.resources
        .split(',')
        .map((resource) => resource.trim())
        .filter(Boolean)
        .forEach((resource) => resourceRecommendations.add(resource));
    }
    if (metadata.prepMaterial) {
      resourceRecommendations.add(metadata.prepMaterial);
    }

    if (!completed && dueDate) {
      const durationMinutes = Number(metadata.studyMinutes ?? metadata.estimatedMinutes ?? 90);
      const safeDuration = Number.isFinite(durationMinutes) && durationMinutes > 0 ? durationMinutes : 90;
      const start = new Date(Math.max(now.getTime() + 30 * 60 * 1000, dueDate.getTime() - 24 * 60 * 60 * 1000));
      const end = new Date(start.getTime() + safeDuration * 60 * 1000);
      const materials = Array.isArray(metadata.resources)
        ? metadata.resources
        : typeof metadata.resources === 'string'
          ? metadata.resources
              .split(',')
              .map((resource) => resource.trim())
              .filter(Boolean)
          : metadata.prepMaterial
            ? [metadata.prepMaterial]
            : [];

      studyPlanBlocks.push({
        id: `study-${assignment.id ?? crypto.randomUUID()}`,
        focus: `Prep: ${assignment.title ?? 'Assessment'}`,
        course: course?.title ?? (assignment.courseId ? `Course ${assignment.courseId}` : 'Course'),
        startAt: start.toISOString(),
        endAt: end.toISOString(),
        durationMinutes: safeDuration,
        mode: metadata.studyMode ?? 'Deep work',
        materials,
        submissionUrl: metadata.submissionUrl ?? metadata.links?.submission ?? null,
        notes: metadata.studyNotes ?? metadata.summary ?? (assignment.instructions ? String(assignment.instructions).slice(0, 160) : ''),
        status: 'scheduled'
      });
    }

    if (requiresReview) {
      gradingQueue.push({
        id: assignment.id ?? `assignment-${crypto.randomUUID()}`,
        title: assignment.title ?? 'Assessment',
        course: course?.title ?? (assignment.courseId ? `Course ${assignment.courseId}` : 'Course'),
        pending: 'Awaiting review',
        lastSubmission: metadata.lastSubmissionAt ? formatRelativeDay(metadata.lastSubmissionAt, now) : 'Queued',
        due: dueLabel
      });
    }
    if (flagged) {
      flaggedQueue.push({
        id: assignment.id ?? `assignment-${crypto.randomUUID()}`,
        title: assignment.title ?? 'Assessment',
        flagged: 'Flagged',
        status: dueLabel
      });
    }
  });

  const courseAssessments = Array.from(courseAssessmentSummaries.values()).map((summary) => ({
    id: summary.id,
    name: summary.name,
    progress: summary.progress,
    status: summary.status,
    upcoming: summary.upcoming,
    awaitingFeedback: summary.awaitingFeedback,
    overdue: summary.overdue,
    averageScore:
      summary.scores.length > 0
        ? `${Math.round(summary.scores.reduce((sum, value) => sum + value, 0) / summary.scores.length)}%`
        : '—'
  }));

  const analyticsByTypeList = Array.from(analyticsByType.values()).map((entry) => ({
    type: entry.type,
    count: entry.count,
    averageScore:
      entry.scores.length > 0
        ? Math.round(entry.scores.reduce((sum, value) => sum + value, 0) / entry.scores.length)
        : null
  }));

  const studyPlan = studyPlanBlocks
    .sort((a, b) => new Date(a.startAt).getTime() - new Date(b.startAt).getTime())
    .slice(0, 12);

  const scheduleEventList = scheduleEvents
    .sort((a, b) => {
      if (!a.date || !b.date) return 0;
      return new Date(a.date).getTime() - new Date(b.date).getTime();
    })
    .slice(0, 12);

  ebookRecommendations
    .map((rec) => (typeof rec === 'string' ? rec : rec?.title))
    .filter(Boolean)
    .forEach((title) => resourceRecommendations.add(title));

  const resourcesList = Array.from(resourceRecommendations).slice(0, 12);

  const averageLeadTime = leadTimeSamples ? Math.max(0, Math.round(totalLeadTimeDays / leadTimeSamples)) : null;
  const workloadWeight = assignments.length
    ? Math.min(
        100,
        Math.round(((assignmentsTimeline.upcoming.length + assignmentsTimeline.overdue.length) / assignments.length) * 100)
      )
    : 0;

  const assessmentsSection = {
    overview: [
      { id: 'assessments-upcoming', label: 'Upcoming assessments', value: `${assignmentsTimeline.upcoming.length}` },
      { id: 'assessments-due-soon', label: 'Due soon', value: `${dueSoonCount}` },
      { id: 'assessments-overdue', label: 'Overdue assessments', value: `${overdueCount}` },
      { id: 'assessments-completed', label: 'Completed assessments', value: `${completedCount}` }
    ],
    timeline: assignmentsTimeline,
    courses: courseAssessments,
    schedule: {
      studyPlan,
      events: scheduleEventList
    },
    analytics: {
      byType: analyticsByTypeList,
      pendingReviews: pendingReviewCount,
      overdue: overdueCount,
      averageLeadTimeDays: averageLeadTime,
      workloadWeight
    },
    resources: resourcesList,
    grading: {
      queue: gradingQueue.slice(0, 10),
      flagged: flaggedQueue.slice(0, 10)
    }
  };

  const managedCommunities = communityMemberships.map((community) => {
    const initiatives = [];
    if (coercePositiveInteger(community.stats?.resources ?? 0)) {
      initiatives.push(`${community.stats.resources} curated resources`);
    }
    if (coercePositiveInteger(community.stats?.posts ?? 0)) {
      initiatives.push(`${community.stats.posts} posts last 30d`);
    }
    if (coercePositiveInteger(community.stats?.channels ?? 0)) {
      initiatives.push(`${community.stats.channels} channels`);
    }
    if (initiatives.length === 0) {
      initiatives.push('Build momentum with new programmes');
    }

    return {
      id: community.id ? `community-${community.id}` : crypto.randomUUID(),
      communityId: community.id ?? null,
      slug: community.slug ?? null,
      name: community.name ?? `Community ${community.id}`,
      members: `${coercePositiveInteger(community.stats?.members ?? community.stats?.memberCount ?? 0)} members`,
      moderators: coercePositiveInteger(community.stats?.moderators ?? 0),
      health: community.stats?.lastActivityAt ? 'Healthy' : 'New',
      initiatives,
      role: community.membership?.role ?? null,
      metadata: { lastActivityAt: community.stats?.lastActivityAt }
    };
  });

  const pipelineEntries = [...communityPipelines];
  communityEvents
    .filter((event) => event.startAt && event.capacity)
    .forEach((event) => {
      const capacity = coercePositiveInteger(event.capacity);
      const reserved = coercePositiveInteger(event.reservedSeats ?? event.attendanceCount ?? 0);
      const progress = capacity ? Math.min(100, Math.round((reserved / capacity) * 100)) : 0;
      pipelineEntries.push({
        id: `pipeline-event-${event.id ?? event.title}`,
        title: event.title ?? 'Live classroom',
        owner: event.facilitator ?? 'Community ops',
        progress
      });
    });

  const liveSessionsDetailed = liveClassrooms.map((session) => {
    const metadata = safeJsonParse(session.metadata, {});
    const startAt = normaliseDate(session.startAt);
    const endAt = normaliseDate(session.endAt) ?? (startAt ? new Date(startAt.getTime() + 60 * 60 * 1000) : null);
    const facilitators = Array.isArray(metadata.facilitators)
      ? metadata.facilitators
      : metadata.facilitator
        ? [metadata.facilitator]
        : metadata.host
          ? [metadata.host]
          : [];
    const occupancyReserved = Number(metadata.reservedSeats ?? metadata.registrationCount ?? session.reservedSeats ?? 0);
    const occupancyCapacity = Number(metadata.capacity ?? session.capacity ?? 0);
    const occupancyRate = occupancyCapacity
      ? Math.min(100, Math.round((occupancyReserved / occupancyCapacity) * 100))
      : null;
    const securityMeta = metadata.security ?? {};
    const whiteboardMeta = metadata.whiteboard ?? {};
    const stage = metadata.stage ?? (session.type ? String(session.type).replace(/_/g, ' ') : 'Live classroom');
    const communityId = session.communityId ?? metadata.communityId ?? null;
    const communityName = communityId ? communityNameMap.get(communityId) ?? `Community ${communityId}` : metadata.communityName;

    const nowTime = now.getTime();
    const startTime = startAt ? startAt.getTime() : null;
    const endTime = endAt ? endAt.getTime() : null;
    let phase = session.status ? String(session.status).toLowerCase() : 'scheduled';
    if (startTime && endTime) {
      if (nowTime >= startTime && nowTime <= endTime) {
        phase = 'live';
      } else if (startTime > nowTime) {
        phase = 'scheduled';
      } else if (endTime < nowTime) {
        phase = 'completed';
      }
    }

    let callToAction = null;
    if (phase === 'live') {
      callToAction = { action: 'join', label: 'Join session', enabled: true };
    } else if (phase === 'scheduled') {
      const hoursUntil = startTime ? (startTime - nowTime) / (60 * 60 * 1000) : null;
      const isSoon = hoursUntil !== null && hoursUntil <= 1;
      callToAction = {
        action: isSoon ? 'join' : 'check-in',
        label: isSoon ? 'Join session' : 'Check in',
        enabled: true
      };
    }

    const whiteboard = {
      template: whiteboardMeta.template ?? whiteboardMeta.name ?? stage,
      summary: whiteboardMeta.summary ?? whiteboardMeta.description ?? null,
      lastUpdatedLabel: whiteboardMeta.updatedAt ? formatRelativeDay(whiteboardMeta.updatedAt, now) : null,
      ready: whiteboardMeta.ready !== false,
      url: whiteboardMeta.url ?? null
    };

    const breakoutRooms = Array.isArray(metadata.breakoutRooms)
      ? metadata.breakoutRooms.map((room, index) => ({
          name: room?.name ?? `Room ${index + 1}`,
          capacity: room?.capacity ?? null
        }))
      : [];

    const sessionSnapshots = Array.isArray(whiteboardMeta.snapshots)
      ? whiteboardMeta.snapshots
          .map((snapshot, index) => ({
            id: `${session.id ?? crypto.randomUUID()}-snapshot-${index}`,
            template: snapshot?.template ?? whiteboard.template ?? stage,
            summary: snapshot?.summary ?? snapshot?.description ?? 'Latest collaborative updates shared.',
            updatedAt: snapshot?.updatedAt ? formatRelativeDay(snapshot.updatedAt, now) : 'Moments ago'
          }))
      : whiteboard.template
        ? [
            {
              id: `${session.id ?? crypto.randomUUID()}-snapshot`,
              template: whiteboard.template,
              summary: whiteboard.summary ?? `Templates prepared for ${stage}.`,
              updatedAt: whiteboard.lastUpdatedLabel ?? 'Ready'
            }
          ]
        : [];

    const security = {
      waitingRoom: securityMeta.waitingRoom !== false,
      passcodeRequired: securityMeta.passcodeRequired !== false
    };

    const readinessStatuses = [
      {
        id: `${session.id ?? crypto.randomUUID()}-whiteboard`,
        label: `${session.title ?? 'Session'} whiteboard`,
        status: whiteboard.ready ? 'ready' : 'attention',
        owner: facilitators[0] ?? 'Facilitator'
      },
      {
        id: `${session.id ?? crypto.randomUUID()}-security`,
        label: `${session.title ?? 'Session'} security`,
        status: security.waitingRoom && security.passcodeRequired ? 'ready' : 'attention',
        owner: securityMeta.owner ?? 'Classroom ops'
      }
    ];

    return {
      id: session.id ?? session.publicId ?? crypto.randomUUID(),
      title: session.title ?? 'Live classroom',
      stage,
      startLabel: startAt ? formatDateTime(startAt, { dateStyle: 'medium', timeStyle: 'short' }) : 'TBC',
      timezone: metadata.timezone ?? 'UTC',
      community: communityName ?? metadata.community ?? 'Learner community',
      communityId,
      summary: metadata.summary ?? metadata.description ?? null,
      occupancy: {
        reserved: occupancyReserved,
        capacity: occupancyCapacity,
        rate: occupancyRate
      },
      callToAction,
      status: phase,
      whiteboard,
      facilitators,
      breakoutRooms,
      security,
      currency: metadata.currency ?? 'USD',
      eventId: metadata.eventId ?? session.publicId ?? session.id,
      startAt,
      endAt,
      metadata,
      whiteboardSnapshots: sessionSnapshots,
      readiness: readinessStatuses
    };
  });

  liveSessionsDetailed.sort((a, b) => {
    if (!a.startAt || !b.startAt) return 0;
    return a.startAt.getTime() - b.startAt.getTime();
  });

  const activeSessions = liveSessionsDetailed.filter((session) => session.status === 'live');
  const upcomingSessions = liveSessionsDetailed.filter((session) => session.status === 'scheduled');
  const completedSessions = liveSessionsDetailed.filter((session) => session.status === 'completed');

  const uniqueCommunities = new Set(liveSessionsDetailed.map((session) => session.communityId).filter(Boolean));
  const fillRates = liveSessionsDetailed
    .map((session) => session.occupancy?.rate)
    .filter((rate) => typeof rate === 'number');
  const averageFillRate = fillRates.length
    ? Math.round(fillRates.reduce((sum, value) => sum + value, 0) / fillRates.length)
    : 0;

  const liveMetrics = [
    {
      label: 'Live today',
      value: `${activeSessions.length}`,
      change: `${upcomingSessions.length} upcoming`,
      trend: activeSessions.length ? 'up' : 'neutral'
    },
    {
      label: 'Average fill rate',
      value: `${averageFillRate}%`,
      change: fillRates.length ? 'Across cohorts' : 'Need promotion',
      trend: averageFillRate < 40 ? 'down' : 'up'
    },
    {
      label: 'Communities engaged',
      value: `${uniqueCommunities.size}`,
      change: `${communityMemberships.length} total`,
      trend: uniqueCommunities.size ? 'up' : 'neutral'
    }
  ];

  const cohortGroups = new Map();
  activeEnrollments.forEach((enrollment) => {
    const cohortLabel = enrollment.metadata?.cohort ?? 'General';
    const course = courseMap.get(enrollment.courseId);
    const key = `${enrollment.courseId}:${cohortLabel}`;
    const entry = cohortGroups.get(key) ?? {
      id: key,
      name: `${course?.title ?? 'Course'} · ${cohortLabel}`,
      members: 0
    };
    entry.members += 1;
    cohortGroups.set(key, entry);
  });

  const liveGroups = Array.from(cohortGroups.values())
    .sort((a, b) => b.members - a.members)
    .slice(0, 6)
    .map((entry) => ({ id: entry.id, name: entry.name, members: entry.members }));

  const whiteboardSnapshots = [];
  const readinessList = [];
  liveSessionsDetailed.forEach((session) => {
    if (Array.isArray(session.whiteboardSnapshots)) {
      whiteboardSnapshots.push(...session.whiteboardSnapshots);
    }
    if (Array.isArray(session.readiness)) {
      readinessList.push(...session.readiness);
    }
  });

  const liveDashboard = {
    metrics: liveMetrics,
    active: activeSessions.slice(0, 4),
    upcoming: upcomingSessions.slice(0, 8),
    completed: completedSessions.slice(0, 6),
    groups: liveGroups,
    whiteboard: {
      snapshots: whiteboardSnapshots.slice(0, 8),
      readiness: readinessList.slice(0, 8)
    }
  };


  const dashboard = {
    metrics,
    analytics: {
      learningPace,
      communityEngagement
    },
    upcoming: learningUpcoming.sort((a, b) => {
      if (!a.date || !b.date) return 0;
      return new Date(a.date).getTime() - new Date(b.date).getTime();
    }),
    communities: {
      managed: managedCommunities,
      pipelines: pipelineEntries
    },
    courses: {
      active: activeCourses,
      recommendations: recommendedCourses,
      orders: courseOrders
    },
    calendar: calendarEvents,
    tutorBookings: {
      active: activeTutorBookings,
      history: historicalTutorEntries
    },
    ebooks: {
      library: ebookLibrary,
      recommendations: []
    },
    financial: {
      summary: financialSummary,
      invoices: invoiceEntries,
      paymentMethods,
      billingContacts,
      preferences: financialPreferences
    },
    notifications: {
      total: notificationsList.length,
      unreadMessages: messaging.unreadThreads ?? 0,
      items: notificationsList
    },
    growth: growthSection,
    affiliate: affiliateSection,
    ads: adsSection,
    fieldServices: learnerFieldServices,
    teach: teachSection,
    assessments: assessmentsSection,
    liveClassrooms: liveDashboard,
    support: {
      cases: supportCases,
      knowledgeBase: DEFAULT_SUPPORT_KB,
      contacts: DEFAULT_SUPPORT_CONTACTS,
      serviceWindow: '24/7 global support',
      metrics: {
        open: supportMetrics.open,
        waiting: supportMetrics.waiting,
        resolved: supportMetrics.resolved,
        closed: supportMetrics.closed,
        awaitingLearner: supportMetrics.awaitingLearner,
        averageResponseMinutes: supportMetrics.averageResponseMinutes,
        latestUpdatedAt: supportMetrics.latestUpdatedAt,
        firstResponseMinutes: supportMetrics.averageResponseMinutes || 42
      }
    },
    followers: followerSection,
    settings: {
      privacy,
      messaging,
      communities: communitySettings,
      system: systemSettings,
      finance: financeSettings
    }
  };

  const profileStats = [
    { label: 'Courses', value: `${activeEnrollments.length} active` },
    { label: 'Communities', value: `${communityMemberships.length} joined` },
    { label: 'Mentor sessions', value: `${tutorBookings.length} total` }
  ];

  if (fieldServiceAssignments.length) {
    profileStats.push({ label: 'Field assignments', value: `${fieldServiceAssignments.length} active` });
  }

  const profileBioSegments = [];
  if (activeEnrollments.length) {
    profileBioSegments.push(`Learning across ${activeEnrollments.length} course${activeEnrollments.length === 1 ? '' : 's'}`);
  }
  if (streak.current) {
    profileBioSegments.push(`maintaining a ${streak.current}-day streak`);
  }
  if (communityMemberships.length) {
    profileBioSegments.push(`while participating in ${communityMemberships.length} communit${
      communityMemberships.length === 1 ? 'y' : 'ies'
    }.`);
  }
  if (fieldServiceAssignments.length) {
    profileBioSegments.push(
      `Co-ordinating ${fieldServiceAssignments.length} field servic${
        fieldServiceAssignments.length === 1 ? 'e' : 'es'
      } in progress.`
    );
  }
  const profileBio = profileBioSegments.join(' ').trim() || null;

  const searchIndex = [
    {
      id: 'learner-overview',
      role: 'learner',
      type: 'Section',
      title: 'Learner overview',
      url: '/dashboard/learner'
    },
    {
      id: 'learner-assessments',
      role: 'learner',
      type: 'Section',
      title: 'Assessments',
      url: '/dashboard/assessments'
    },
    {
      id: 'learner-live',
      role: 'learner',
      type: 'Section',
      title: 'Live classrooms',
      url: '/dashboard/live-classes'
    },
    {
      id: 'learner-calendar',
      role: 'learner',
      type: 'Section',
      title: 'Calendar',
      url: '/dashboard/calendar'
    },
    ...activeCourses.map((course) => ({
      id: `learner-course-${course.id}`,
      role: 'learner',
      type: 'Course',
      title: course.title,
      url: '/dashboard/learner/courses'
    })),
    ...managedCommunities.map((community) => ({
      id: `learner-community-${community.id}`,
      role: 'learner',
      type: 'Community',
      title: community.name,
      url: '/dashboard/learner/communities'
    })),
    ...fieldServiceSearchEntries
  ];

  const feedHighlights = [];
  if (activeTutorBookings.length) {
    feedHighlights.push(
      `Mentorship with ${activeTutorBookings[0].mentor} scheduled for ${activeTutorBookings[0].date ?? 'soon'}.`
    );
  }
  if (ebookLibrary.length) {
    feedHighlights.push(`Reading ${ebookLibrary[0].title} (${ebookLibrary[0].progress}% complete).`);
  }
  if (fieldServiceAssignments.length) {
    const assignment = fieldServiceAssignments[0];
    feedHighlights.push(
      `Field service ${assignment.serviceType ?? 'assignment'} ${
        assignment.statusLabel ? assignment.statusLabel.toLowerCase() : 'in progress'
      }.`
    );
  }
  if (assignmentsTimeline.upcoming.length) {
    const upcomingAssessment = assignmentsTimeline.upcoming[0];
    feedHighlights.push(
      `Next assessment: ${upcomingAssessment.title} ${upcomingAssessment.dueIn ? `· ${upcomingAssessment.dueIn}` : ''}`.trim()
    );
  }
  if (upcomingSessions.length) {
    feedHighlights.push(
      `Upcoming live session: ${upcomingSessions[0].title} ${
        upcomingSessions[0].startLabel ? `on ${upcomingSessions[0].startLabel}` : 'scheduled'
      }.`
    );
  }

  return {
    role: { id: 'learner', label: 'Learner' },
    dashboard,
    profileStats,
    profileBio,
    profileTitleSegment: 'Learner journey insights',
    searchIndex,
    feedHighlights
  };
}

export function buildCommunityDashboard({
  user,
  now = new Date(),
  communities = [],
  eventsByCommunity = new Map(),
  runbooksByCommunity = new Map(),
  paywallTiersByCommunity = new Map(),
  subscriptionsByCommunity = new Map(),
  pendingMembersByCommunity = new Map(),
  moderatorsByCommunity = new Map(),
  moderationCases = [],
  communicationsByCommunity = new Map(),
  engagementTrend = [],
  engagementTotals = { current: {}, previous: {} }
} = {}) {
  const hasSignals =
    communities.length ||
    moderationCases.length ||
    subscriptionsByCommunity.size ||
    Array.from(runbooksByCommunity.values()).some((list) => list?.length);

  if (!hasSignals) {
    return null;
  }

  const metrics = [];
  const totalCommunities = communities.length;
  const totalMembers = communities.reduce(
    (sum, community) => sum + coercePositiveInteger(community.stats?.members ?? community.stats?.memberCount ?? 0),
    0
  );
  const totalPendingApprovals = Array.from(pendingMembersByCommunity.values()).reduce(
    (sum, members) => sum + coercePositiveInteger(members?.length ?? 0),
    0
  );
  const totalActiveSubscriptions = Array.from(subscriptionsByCommunity.values()).reduce(
    (sum, list) => sum + list.filter((subscription) => subscription.status === 'active').length,
    0
  );

  const totalRecurringCents = Array.from(subscriptionsByCommunity.entries()).reduce((sum, [communityId, subs]) => {
    const tiers = paywallTiersByCommunity.get(communityId) ?? [];
    const tierMap = new Map(tiers.map((tier) => [tier.id, tier]));
    const communitySum = subs.reduce((tierSum, subscription) => {
      const tier = tierMap.get(subscription.tierId);
      if (!tier) return tierSum;
      return tierSum + Number(tier.priceCents ?? 0);
    }, 0);
    return sum + communitySum;
  }, 0);

  metrics.push({
    label: 'Managed communities',
    value: `${totalCommunities}`,
    change: `${totalMembers} active members`
  });
  metrics.push({
    label: 'Pending approvals',
    value: `${totalPendingApprovals}`,
    change: totalPendingApprovals ? 'Review join requests' : 'All clear'
  });
  metrics.push({
    label: 'Recurring revenue',
    value: formatCurrency(totalRecurringCents),
    change: `${totalActiveSubscriptions} active subscriptions`
  });

  const caseByCommunity = new Map();
  moderationCases.forEach((incident) => {
    if (!incident.communityId) return;
    const list = caseByCommunity.get(incident.communityId) ?? [];
    list.push(incident);
    caseByCommunity.set(incident.communityId, list);
  });

  const healthOverview = communities.map((community) => {
    const communityId = community.id;
    const pendingMembers = coercePositiveInteger(pendingMembersByCommunity.get(communityId)?.length ?? 0);
    const moderators = coercePositiveInteger(moderatorsByCommunity.get(communityId)?.length ?? 0);
    const incidents = caseByCommunity.get(communityId) ?? [];
    const highSeverity = incidents.filter((incident) => incident.severity === 'high' || incident.severity === 'critical');
    const lastActivity = normaliseDate(community.stats?.lastActivityAt);
    const recentActivity = lastActivity && now - lastActivity <= 7 * DAY_IN_MS;
    const health = highSeverity.length ? 'At risk' : pendingMembers > 5 ? 'Attention' : recentActivity ? 'Healthy' : 'Monitoring';
    const trend = recentActivity ? 'up' : 'steady';

    return {
      id: communityId ? `community-${communityId}` : crypto.randomUUID(),
      name: community.name ?? `Community ${communityId}`,
      members: `${coercePositiveInteger(community.stats?.members ?? community.stats?.memberCount ?? 0)} members`,
      moderators,
      health,
      trend,
      approvalsPending: pendingMembers,
      incidentsOpen: incidents.length,
      escalationsOpen: highSeverity.length,
      metadata: { lastActivityAt: lastActivity?.toISOString() }
    };
  });

  const operationsRunbooks = [];
  runbooksByCommunity.forEach((runbooks, communityId) => {
    runbooks
      ?.slice(0, 10)
      .forEach((runbook) => {
        const tags = parseTagsList(runbook.tags);
        const metadata = safeJsonParse(runbook.metadata, {});
        operationsRunbooks.push({
          id: `runbook-${runbook.id}`,
          title: runbook.title ?? 'Operational runbook',
          owner: runbook.createdByName ?? 'Community ops',
          automationReady: Boolean(metadata.automationReady ?? metadata.auto ?? false),
          tags
        });
      });
  });

  const operationsEscalations = moderationCases
    .filter((incident) => incident.status && ['pending', 'in_review', 'escalated'].includes(incident.status))
    .slice(0, 10)
    .map((incident) => ({
      id: incident.id ? `case-${incident.id}` : crypto.randomUUID(),
      title: incident.reason ?? 'Moderation case',
      severity: incident.severity ?? 'low',
      status: incident.status ?? 'pending',
      openedAt: incident.createdAt ? formatDateTime(incident.createdAt, { dateStyle: 'medium', timeStyle: 'short' }) : null,
      owner: incident.assignee?.name ?? 'Unassigned'
    }));

  const upcomingEvents = [];
  eventsByCommunity.forEach((events, communityId) => {
    const community = communities.find((entry) => entry.id === communityId);
    events
      ?.filter((event) => event.startAt && normaliseDate(event.startAt) >= now)
      .sort((a, b) => new Date(a.startAt) - new Date(b.startAt))
      .slice(0, 10)
      .forEach((event) => {
        const capacity = coercePositiveInteger(event.capacity ?? event.attendanceLimit ?? 0);
        const reserved = coercePositiveInteger(event.reservedSeats ?? event.attendanceCount ?? 0);
        const seats = capacity ? `${reserved}/${capacity} seats` : `${reserved} reserved`;
        upcomingEvents.push({
          id: event.id ? `event-${event.id}` : crypto.randomUUID(),
          title: event.title ?? 'Community event',
          date: event.startAt ? formatDateTime(event.startAt, { dateStyle: 'medium', timeStyle: 'short' }) : null,
          facilitator: event.facilitator ?? event.metadata?.host ?? 'Community team',
          seats,
          status: event.status ?? 'scheduled'
        });
      });
  });

  const tutorPods = upcomingEvents
    .filter((event) => (event.status ?? '').toLowerCase().includes('coaching'))
    .map((event) => ({
      id: `pod-${event.id}`,
      title: event.title,
      facilitator: event.facilitator,
      nextSession: event.date
    }));

  const broadcasts = [];
  communicationsByCommunity.forEach((posts, communityId) => {
    const community = communities.find((entry) => entry.id === communityId);
    posts
      ?.filter((post) => post.postType === 'announcement' || post.metadata?.stage)
      .slice(0, 10)
      .forEach((post) => {
        const metadata = safeJsonParse(post.metadata, {});
        broadcasts.push({
          id: `broadcast-${post.id}`,
          title: post.title ?? 'Broadcast',
          channel: post.channelName ?? 'General',
          stage: metadata.stage ?? post.status ?? 'draft',
          release: post.publishedAt ? formatDateTime(post.publishedAt, { dateStyle: 'medium', timeStyle: 'short' }) : 'TBD',
          community: community?.name ?? `Community ${communityId}`
        });
      });
  });

  const monetisationTiers = [];
  paywallTiersByCommunity.forEach((tiers, communityId) => {
    const subscriptions = subscriptionsByCommunity.get(communityId) ?? [];
    const active = subscriptions.filter((subscription) => subscription.status === 'active');
    tiers
      ?.slice(0, 10)
      .forEach((tier) => {
        const members = active.filter((subscription) => subscription.tierId === tier.id).length;
        monetisationTiers.push({
          id: `tier-${tier.id}`,
          name: tier.name,
          price: formatCurrency(tier.priceCents ?? 0, tier.currency ?? 'USD'),
          interval: tier.billingInterval ?? 'monthly',
          members
        });
      });
  });

  const monetisationInsights = [];
  communities.forEach((community) => {
    const subs = subscriptionsByCommunity.get(community.id) ?? [];
    if (!subs.length) return;
    const tiers = paywallTiersByCommunity.get(community.id) ?? [];
    const tierMap = new Map(tiers.map((tier) => [tier.id, tier]));
    const recurringCents = subs.reduce((sum, subscription) => {
      const tier = tierMap.get(subscription.tierId);
      if (!tier) return sum;
      return sum + Number(tier.priceCents ?? 0);
    }, 0);
    monetisationInsights.push(
      `${community.name ?? `Community ${community.id}`} is generating ${formatCurrency(recurringCents)} in active recurring revenue.`
    );
  });

  const monetisationExperiments = monetisationTiers.map((tier) => ({
    id: `experiment-${tier.id}`,
    name: `${tier.name} adoption`,
    hypothesis: `Grow ${tier.name} to ${tier.members + 5} members`,
    status: tier.members ? 'running' : 'planned'
  }));

  const safetyIncidents = moderationCases.slice(0, 20).map((incident) => ({
    id: incident.id ? `incident-${incident.id}` : crypto.randomUUID(),
    communityId: incident.communityId,
    title: incident.reason ?? 'Moderation incident',
    severity: incident.severity ?? 'low',
    status: incident.status ?? 'pending',
    openedAt: incident.createdAt ? formatDateTime(incident.createdAt, { dateStyle: 'medium', timeStyle: 'short' }) : null,
    assignee: incident.assignee?.name ?? 'Unassigned'
  }));

  const safetyBacklog = [];
  caseByCommunity.forEach((cases, communityId) => {
    const community = communities.find((entry) => entry.id === communityId);
    const highSeverity = cases.filter((incident) => incident.severity === 'high' || incident.severity === 'critical');
    const mediumSeverity = cases.filter((incident) => incident.severity === 'medium');
    if (highSeverity.length) {
      safetyBacklog.push({
        id: `backlog-high-${communityId}`,
        label: `${community?.name ?? `Community ${communityId}`} high severity`,
        count: highSeverity.length
      });
    }
    if (mediumSeverity.length) {
      safetyBacklog.push({
        id: `backlog-medium-${communityId}`,
        label: `${community?.name ?? `Community ${communityId}`} medium severity`,
        count: mediumSeverity.length
      });
    }
  });

  const moderatorRoster = [];
  moderatorsByCommunity.forEach((members, communityId) => {
    const community = communities.find((entry) => entry.id === communityId);
    members
      ?.slice(0, 10)
      .forEach((member) => {
        moderatorRoster.push({
          id: `moderator-${communityId}-${member.userId ?? member.id}`,
          community: community?.name ?? `Community ${communityId}`,
          role: member.role ?? 'moderator',
          coverage: member.metadata?.coverage ?? 'General'
        });
      });
  });

  const communicationsHighlights = [];
  communicationsByCommunity.forEach((posts, communityId) => {
    const community = communities.find((entry) => entry.id === communityId);
    posts
      ?.slice(0, 10)
      .forEach((post) => {
        const tags = parseTagsList(post.tags);
        communicationsHighlights.push({
          id: `highlight-${post.id}`,
          community: community?.name ?? `Community ${communityId}`,
          preview: post.title ?? (post.body ? String(post.body).slice(0, 80) : 'Member update'),
          postedAt: post.publishedAt ? formatDateTime(post.publishedAt, { dateStyle: 'medium', timeStyle: 'short' }) : null,
          reactions: summariseReactions(post.reactionSummary),
          tags
        });
      });
  });

  const communicationsTrends = [
    {
      id: 'trend-posts-7d',
      metric: 'Posts (7d)',
      current: engagementTotals.current.posts ?? 0,
      previous: engagementTotals.previous.posts ?? 0
    },
    {
      id: 'trend-comments-7d',
      metric: 'Comments (7d)',
      current: engagementTotals.current.comments ?? 0,
      previous: engagementTotals.previous.comments ?? 0
    },
    {
      id: 'trend-events-7d',
      metric: 'Event posts (7d)',
      current: engagementTotals.current.eventPosts ?? 0,
      previous: engagementTotals.previous.eventPosts ?? 0
    }
  ];

  const communicationsBroadcasts = broadcasts;

  const dashboard = {
    metrics,
    health: {
      overview: healthOverview
    },
    operations: {
      runbooks: operationsRunbooks,
      escalations: operationsEscalations
    },
    programming: {
      upcomingEvents,
      tutorPods,
      broadcasts: communicationsBroadcasts
    },
    monetisation: {
      tiers: monetisationTiers,
      experiments: monetisationExperiments,
      insights: monetisationInsights
    },
    safety: {
      incidents: safetyIncidents,
      backlog: safetyBacklog,
      moderators: moderatorRoster
    },
    communications: {
      highlights: communicationsHighlights,
      broadcasts: communicationsBroadcasts,
      trends: communicationsTrends
    }
  };

  const profileStats = [
    { label: 'Communities', value: `${totalCommunities} managed` },
    { label: 'Members', value: `${totalMembers} active` },
    { label: 'Moderation backlog', value: `${moderationCases.length} open` }
  ];

  const profileBioSegments = [];
  if (totalCommunities) {
    profileBioSegments.push(`Stewarding ${totalCommunities} communit${totalCommunities === 1 ? 'y' : 'ies'}`);
  }
  if (totalMembers) {
    profileBioSegments.push(`with ${totalMembers} engaged members`);
  }
  if (totalPendingApprovals) {
    profileBioSegments.push(`and ${totalPendingApprovals} approvals awaiting review.`);
  }
  const profileBio = profileBioSegments.join(' ').trim() || null;

  const searchIndex = [
    {
      id: 'community-operations-overview',
      role: 'community',
      type: 'Section',
      title: 'Community operations overview',
      url: '/dashboard/community'
    },
    ...communities.map((community) => ({
      id: `community-${community.id}`,
      role: 'community',
      type: 'Community',
      title: community.name ?? `Community ${community.id}`,
      url: `/dashboard/community/${community.slug ?? community.id}`
    }))
  ];

  const feedHighlights = [];
  if (upcomingEvents.length) {
    feedHighlights.push(`Upcoming community programme: ${upcomingEvents[0].title} on ${upcomingEvents[0].date}.`);
  }
  if (operationsRunbooks.length) {
    feedHighlights.push(`New runbook published: ${operationsRunbooks[0].title}.`);
  }

  return {
    role: { id: 'community', label: 'Community' },
    dashboard,
    profileStats,
    profileBio,
    profileTitleSegment: 'Community operations steward',
    searchIndex,
    feedHighlights
  };
}

function parseMonetizationTier(settings) {
  if (!settings) {
    return { defaultCommission: { tiers: [] } };
  }
  return settings;
}

export function buildAffiliateOverview({
  affiliates = [],
  affiliatePayouts = [],
  paymentIntents = [],
  memberships = [],
  monetizationSettings = {},
  now = new Date()
} = {}) {
  const normalizedSettings = parseMonetizationTier(monetizationSettings.affiliate);

  const programs = affiliates.map((affiliate) => {
    const codes = [affiliate.referralCode].filter(Boolean);
    const intents = paymentIntents.filter((intent) => {
      const metadata = safeJsonParse(intent.metadata, {});
      return codes.includes(metadata.referralCode);
    });

    const totalVolumeCents = intents.reduce(
      (total, intent) => total + Math.max(0, Number(intent.amountTotal ?? 0) - Number(intent.amountRefunded ?? 0)),
      0
    );

    const thirtyDaysAgo = new Date(now.getTime() - 30 * DAY_IN_MS);
    const recentVolumeCents = intents
      .filter((intent) => {
        const capturedAt = intent.capturedAt ? new Date(intent.capturedAt) : null;
        return capturedAt && capturedAt >= thirtyDaysAgo;
      })
      .reduce(
        (total, intent) => total + Math.max(0, Number(intent.amountTotal ?? 0) - Number(intent.amountRefunded ?? 0)),
        0
      );

    const conversions = intents.filter(
      (intent) => Number(intent.amountTotal ?? 0) - Number(intent.amountRefunded ?? 0) > 0
    );
    const conversions30d = conversions.filter((intent) => {
      const capturedAt = intent.capturedAt ? new Date(intent.capturedAt) : null;
      return capturedAt && capturedAt >= thirtyDaysAgo;
    });

    const programmeMembership = memberships.find((membership) => membership.communityId === affiliate.communityId);

    return {
      id: affiliate.id,
      referralCode: affiliate.referralCode,
      community: {
        id: affiliate.communityId,
        name: affiliate.communityName ?? programmeMembership?.communityName ?? null,
        slug: programmeMembership?.communitySlug ?? null
      },
      status: affiliate.status ?? 'pending',
      earnings: {
        totalCents: Number(affiliate.totalEarnedCents ?? 0),
        totalFormatted: formatCurrency(affiliate.totalEarnedCents ?? 0),
        paidCents: Number(affiliate.totalPaidCents ?? 0),
        outstandingCents: Math.max(0, Number(affiliate.totalEarnedCents ?? 0) - Number(affiliate.totalPaidCents ?? 0))
      },
      performance: {
        conversions: conversions.length,
        conversions30d: conversions30d.length,
        volumeCents: totalVolumeCents,
        volumeFormatted: formatCurrency(totalVolumeCents),
        volume30dCents: recentVolumeCents,
        volume30dFormatted: formatCurrency(recentVolumeCents)
      },
      commission: {
        rateBps: affiliate.commissionRateBps ?? normalizedSettings?.defaultCommission?.tiers?.[0]?.rateBps ?? 0
      }
    };
  });

  const outstandingCents = programs.reduce((total, program) => total + program.earnings.outstandingCents, 0);

  const nextPayout = affiliatePayouts
    .filter((payout) => ['scheduled', 'pending'].includes(payout.status))
    .map((payout) => ({
      ...payout,
      scheduledDate: payout.scheduledAt ? new Date(payout.scheduledAt) : null
    }))
    .sort((a, b) => {
      const aTime = a.scheduledDate ? a.scheduledDate.getTime() : Number.POSITIVE_INFINITY;
      const bTime = b.scheduledDate ? b.scheduledDate.getTime() : Number.POSITIVE_INFINITY;
      return aTime - bTime;
    })[0] ?? null;

  const statusPriority = new Map([
    ['scheduled', 0],
    ['pending', 1],
    ['processing', 1],
    ['completed', 2],
    ['cancelled', 3]
  ]);

  const payouts = affiliatePayouts
    .map((payout) => ({
      id: payout.id,
      affiliateId: payout.affiliateId,
      status: payout.status,
      amountCents: Number(payout.amountCents ?? 0),
      amountFormatted: formatCurrency(payout.amountCents ?? 0),
      scheduledAt: payout.scheduledAt ? new Date(payout.scheduledAt) : null,
      processedAt: payout.processedAt ? new Date(payout.processedAt) : null
    }))
    .sort((a, b) => {
      const statusRankA = statusPriority.get(a.status) ?? 99;
      const statusRankB = statusPriority.get(b.status) ?? 99;
      if (statusRankA !== statusRankB) return statusRankA - statusRankB;
      const aTime = a.scheduledAt ? a.scheduledAt.getTime() : Number.POSITIVE_INFINITY;
      const bTime = b.scheduledAt ? b.scheduledAt.getTime() : Number.POSITIVE_INFINITY;
      if (aTime !== bTime) return aTime - bTime;
      const aProcessed = a.processedAt ? a.processedAt.getTime() : Number.POSITIVE_INFINITY;
      const bProcessed = b.processedAt ? b.processedAt.getTime() : Number.POSITIVE_INFINITY;
      if (aProcessed !== bProcessed) return aProcessed - bProcessed;
      return String(a.id).localeCompare(String(b.id));
    });

  const pendingApplications = programs.filter((program) => program.status === 'pending').length;

  const actions = [];
  if (programs.length === 0) {
    actions.push('Invite high-performing learners into the affiliate programme.');
  }
  if (outstandingCents > 0) {
    actions.push(`Release ${formatCurrency(outstandingCents)} in pending affiliate payouts.`);
  }
  if (pendingApplications > 0) {
    actions.push(`Review ${pendingApplications} pending affiliate application${pendingApplications === 1 ? '' : 's'}.`);
  }

  return {
    programs,
    payouts,
    summary: {
      totals: {
        programCount: programs.length,
        outstandingCents,
        outstandingFormatted: formatCurrency(outstandingCents)
      },
      nextPayout: nextPayout
        ? {
            id: nextPayout.id,
            affiliateId: nextPayout.affiliateId,
            amount: formatCurrency(nextPayout.amountCents),
            scheduledAt: nextPayout.scheduledDate
          }
        : null
    },
    actions
  };
}

function aggregateTutorAvailability({ availability = [], bookings = [], now }) {
  const byTutor = new Map();
  availability.forEach((slot) => {
    const tutorId = Number(slot.tutorId);
    if (!Number.isFinite(tutorId)) return;
    const record = byTutor.get(tutorId) ?? { slots: 0, learners: new Set() };
    record.slots += 1;
    byTutor.set(tutorId, record);
  });

  bookings.forEach((booking) => {
    const tutorId = Number(booking.tutorId);
    if (!Number.isFinite(tutorId)) return;
    if (!['confirmed', 'requested'].includes(booking.status)) return;
    const record = byTutor.get(tutorId) ?? { slots: 0, learners: new Set() };
    const learnerName = resolveName(booking.learnerFirstName, booking.learnerLastName, 'Learner');
    record.learners.add(learnerName);
    if (booking.status === 'confirmed' && booking.scheduledStart) {
      const start = new Date(booking.scheduledStart);
      if (start >= now) {
        record.slots += 1;
      }
    }
    byTutor.set(tutorId, record);
  });

  return Array.from(byTutor.entries()).map(([tutorId, record]) => ({
    tutorId,
    slotsCount: record.slots,
    learnersCount: record.learners.size
  }));
}

const RTL_LANGUAGES = new Set(['ar', 'fa', 'he', 'ku', 'ps', 'ur']);

function createLanguageDisplay() {
  try {
    const display = new Intl.DisplayNames(['en'], { type: 'language' });
    return (code) => {
      if (!code) return 'Unknown';
      return display.of(code) ?? code;
    };
  } catch (_error) {
    return (code) => code ?? 'Unknown';
  }
}

function isRightToLeft(code) {
  if (!code) return false;
  const normalised = String(code).toLowerCase();
  return RTL_LANGUAGES.has(normalised);
}

function ensureMap(value) {
  if (!value) return new Map();
  if (value instanceof Map) return value;
  if (Array.isArray(value)) {
    return new Map(value);
  }
  return new Map(Object.entries(value));
}

function resolveAssignmentDueDate(assignment, course) {
  const releaseAt = course?.releaseAt ? new Date(course.releaseAt) : null;
  if (!releaseAt || Number.isNaN(releaseAt.getTime())) {
    return null;
  }
  const offsetDays = Number(assignment.dueOffsetDays ?? 0);
  if (!Number.isFinite(offsetDays)) {
    return null;
  }
  return new Date(releaseAt.getTime() + offsetDays * DAY_IN_MS);
}

function resolveLearnerAssignmentDueDate({ assignment, course, enrollment }) {
  const metadata = assignment?.metadata ?? {};
  const dueCandidates = [
    metadata.dueAt,
    metadata.dueDate,
    metadata.schedule?.dueAt,
    metadata.timeline?.dueAt,
    metadata.window?.dueAt,
    metadata.window?.endAt,
    metadata.availability?.dueAt
  ];
  for (const candidate of dueCandidates) {
    const parsed = normaliseDate(candidate);
    if (parsed) {
      return parsed;
    }
  }

  const offsetCandidates = [metadata.dueInDays, assignment?.dueOffsetDays];
  const enrollmentStart = enrollment ? normaliseDate(enrollment.startedAt) : null;
  const anchorDate = enrollmentStart ?? normaliseDate(course?.releaseAt) ?? normaliseDate(course?.createdAt);
  for (const offset of offsetCandidates) {
    const numeric = Number(offset);
    if (anchorDate && Number.isFinite(numeric)) {
      return new Date(anchorDate.getTime() + numeric * DAY_IN_MS);
    }
  }

  const fallback = resolveAssignmentDueDate(assignment, course);
  return fallback ? new Date(fallback) : null;
}

function mapOrderStatus(status, amountRefunded = 0, amountTotal = 0) {
  const normalised = String(status ?? '').toLowerCase();
  if (Number(amountRefunded ?? 0) > 0 && Number(amountTotal ?? 0) > 0) {
    return 'Refunded';
  }
  if (['succeeded', 'paid', 'complete', 'completed'].includes(normalised)) {
    return 'Paid';
  }
  if (['canceled', 'cancelled', 'refunded'].includes(normalised)) {
    return 'Refunded';
  }
  return 'Processing';
}

function isInvoiceOpen(status) {
  const normalised = String(status ?? '').toLowerCase();
  if (!normalised) return true;
  if (['succeeded', 'paid', 'complete', 'completed'].includes(normalised)) {
    return false;
  }
  return true;
}

function normaliseLearnerPayments({ invoices = [], paymentIntents = [], courseMap, now = new Date() }) {
  const source = Array.isArray(paymentIntents) && paymentIntents.length ? paymentIntents : invoices;
  const orders = [];
  const normalisedInvoices = [];

  source.forEach((entry) => {
    if (!entry) return;
    const metadata = safeJsonParse(entry.metadata, {});
    const amountCents = Number(entry.amountCents ?? entry.amountTotal ?? entry.amount ?? 0);
    const currency = entry.currency ?? metadata.currency ?? 'USD';
    const createdAt = normaliseDate(entry.createdAt ?? entry.date ?? entry.updatedAt) ?? now;
    const label = entry.label ?? metadata.description ?? metadata.courseTitle ?? 'Course order';
    const courseId = metadata.courseId ?? metadata.course?.id ?? entry.courseId ?? entry.entityId ?? null;
    const course = courseId ? courseMap?.get?.(courseId) : null;
    const reference = metadata.reference ?? entry.reference ?? entry.publicId ?? null;
    const orderTitle = course?.title ?? metadata.courseTitle ?? label;
    const orderId = entry.publicId ?? `order-${entry.id ?? crypto.randomUUID()}`;

    orders.push({
      id: orderId,
      title: orderTitle,
      amount: Math.round(amountCents) / 100,
      status: mapOrderStatus(entry.status, entry.amountRefunded ?? metadata.amountRefunded, amountCents),
      reference,
      purchaseDate: createdAt ? createdAt.toISOString().slice(0, 10) : null
    });

    normalisedInvoices.push({
      id: entry.publicId ?? `invoice-${entry.id ?? crypto.randomUUID()}`,
      label,
      amountCents,
      currency,
      status: entry.status ?? 'open',
      date: createdAt ? createdAt.toISOString() : null,
      metadata,
      reference
    });
  });

  return { orders, invoices: normalisedInvoices };
}

function resolveNextLesson(lessons = [], stats = {}) {
  if (!lessons.length) return null;
  const completed = Number(stats.completedLessons ?? 0);
  const index = Math.min(completed, lessons.length - 1);
  const lesson = lessons[index];
  if (!lesson) return null;
  return lesson.title ?? null;
}

function determineRiskLevel(enrollment, stats, now) {
  if (enrollment.status !== 'active') {
    return 'low';
  }
  const startedAt = enrollment.startedAt ? new Date(enrollment.startedAt) : null;
  const progressPercent = Number(enrollment.progressPercent ?? (stats?.completionRatio ?? 0) * 100);
  if (!startedAt || Number.isNaN(startedAt.getTime())) {
    return progressPercent < 20 ? 'medium' : 'low';
  }
  const daysSinceStart = Math.floor((now.getTime() - startedAt.getTime()) / DAY_IN_MS);
  if (daysSinceStart >= 21 && progressPercent < 30) {
    return 'critical';
  }
  if (daysSinceStart >= 14 && progressPercent < 40) {
    return 'high';
  }
  if (daysSinceStart >= 7 && progressPercent < 50) {
    return 'medium';
  }
  return 'low';
}

function buildCourseWorkspace({
  courses = [],
  modules = [],
  lessons = [],
  assignments = [],
  enrollments = [],
  courseProgress = [],
  creationProjects = [],
  creationCollaborators = new Map(),
  creationSessions = new Map(),
  collaboratorDirectory = new Map(),
  now = new Date()
} = {}) {
  const workspace = {
    pipeline: [],
    production: [],
    catalogue: [],
    analytics: { cohortHealth: [], velocity: { averageCompletion: 0, trending: [] } },
    assignments: {
      summary: { total: 0, dueThisWeek: 0, requiresReview: 0 },
      queues: { upcoming: [], review: [], automation: [] }
    },
    authoring: {
      drafts: [],
      activeSessions: [],
      localisationCoverage: { totalLanguages: 0, publishedLanguages: 0, missing: [] }
    },
    learners: { roster: [], riskAlerts: [] }
  };

  if (!courses.length) {
    return workspace;
  }

  const languageLabel = createLanguageDisplay();
  const courseById = new Map();
  courses.forEach((course) => {
    const metadata = safeJsonParse(course.metadata, {});
    courseById.set(course.id, { ...course, metadata });
  });

  const modulesByCourse = new Map();
  modules.forEach((module) => {
    const list = modulesByCourse.get(module.courseId) ?? [];
    list.push({ ...module, metadata: safeJsonParse(module.metadata, {}) });
    modulesByCourse.set(module.courseId, list);
  });
  modulesByCourse.forEach((list) => {
    list.sort((a, b) => (a.position ?? 0) - (b.position ?? 0));
  });

  const lessonsByCourse = new Map();
  lessons.forEach((lesson) => {
    const list = lessonsByCourse.get(lesson.courseId) ?? [];
    list.push({ ...lesson, metadata: safeJsonParse(lesson.metadata, {}) });
    lessonsByCourse.set(lesson.courseId, list);
  });
  lessonsByCourse.forEach((list) => {
    list.sort((a, b) => {
      const moduleOrder = (a.moduleId ?? 0) - (b.moduleId ?? 0);
      if (moduleOrder !== 0) return moduleOrder;
      return (a.position ?? 0) - (b.position ?? 0);
    });
  });

  const assignmentsByCourse = new Map();
  assignments.forEach((assignment) => {
    const list = assignmentsByCourse.get(assignment.courseId) ?? [];
    list.push({ ...assignment, metadata: safeJsonParse(assignment.metadata, {}) });
    assignmentsByCourse.set(assignment.courseId, list);
  });

  const enrollmentsByCourse = new Map();
  enrollments.forEach((enrollment) => {
    const list = enrollmentsByCourse.get(enrollment.courseId) ?? [];
    list.push({ ...enrollment, metadata: safeJsonParse(enrollment.metadata, {}) });
    enrollmentsByCourse.set(enrollment.courseId, list);
  });

  const progressByEnrollment = new Map();
  courseProgress.forEach((entry) => {
    const stats = progressByEnrollment.get(entry.enrollmentId) ?? {
      totalLessons: 0,
      completedLessons: 0,
      lastCompletedAt: null,
      notes: [],
      lastLocation: null
    };
    stats.totalLessons += 1;
    if (entry.completed) {
      stats.completedLessons += 1;
      const completedAt = entry.completedAt ? new Date(entry.completedAt) : null;
      if (completedAt && (!stats.lastCompletedAt || completedAt > stats.lastCompletedAt)) {
        stats.lastCompletedAt = completedAt;
      }
    }
    const metadata = safeJsonParse(entry.metadata, {});
    if (metadata.note) {
      stats.notes.push(metadata.note);
    }
    if (metadata.lastLocation && !stats.lastLocation) {
      stats.lastLocation = metadata.lastLocation;
    }
    progressByEnrollment.set(entry.enrollmentId, stats);
  });
  progressByEnrollment.forEach((stats) => {
    stats.completionRatio = stats.totalLessons > 0 ? stats.completedLessons / stats.totalLessons : 0;
  });

  const catalogue = courses.map((course) => {
    const modulesForCourse = modulesByCourse.get(course.id) ?? [];
    const lessonsForCourse = lessonsByCourse.get(course.id) ?? [];
    const courseEnrollments = enrollmentsByCourse.get(course.id) ?? [];
    const activeEnrollments = courseEnrollments.filter((enrollment) => enrollment.status === 'active');
    const completedEnrollments = courseEnrollments.filter((enrollment) => enrollment.status === 'completed');
    const totalEnrollments = courseEnrollments.length;
    const averageProgress = totalEnrollments
      ? Math.round(
          courseEnrollments.reduce((sum, enrollment) => sum + Number(enrollment.progressPercent ?? 0), 0) /
            totalEnrollments
        )
      : 0;
    const languages = Array.isArray(course.languages) ? course.languages : [];
    const publishedLocales = Array.isArray(course.metadata?.publishedLocales)
      ? course.metadata.publishedLocales
      : [];

    const languageEntries = languages.map((code) => {
      const lower = String(code).toLowerCase();
      const published = publishedLocales.includes(code) || publishedLocales.includes(lower);
      return {
        code: lower,
        label: languageLabel(lower),
        direction: isRightToLeft(lower) ? 'rtl' : 'ltr',
        published
      };
    });

    return {
      id: course.publicId ?? `course-${course.id}`,
      courseId: course.id,
      title: course.title,
      summary: course.summary,
      status: course.status,
      format: course.deliveryFormat ?? course.metadata?.format ?? 'cohort',
      languages: languageEntries,
      price: {
        currency: course.priceCurrency,
        amountCents: Number(course.priceAmount ?? 0),
        formatted: formatCurrency(course.priceAmount ?? 0, course.priceCurrency)
      },
      rating: {
        average: Number(course.ratingAverage ?? 0),
        count: Number(course.ratingCount ?? 0)
      },
      learners: {
        total: Number(course.enrolmentCount ?? totalEnrollments),
        active: activeEnrollments.length,
        completed: completedEnrollments.length
      },
      modules: modulesForCourse.length,
      lessons: lessonsForCourse.length,
      averageProgress,
      releaseAt: course.releaseAt ? course.releaseAt.toISOString() : null,
      updatedAt: course.updatedAt ? course.updatedAt.toISOString() : null,
      localisation: {
        totalLanguages: languageEntries.length,
        published: languageEntries.filter((entry) => entry.published).length,
        missing: languageEntries.filter((entry) => !entry.published).map((entry) => entry.code)
      },
      automation: course.metadata?.dripCampaign ?? null,
      refresherLessons: Array.isArray(course.metadata?.refresherLessons) ? course.metadata.refresherLessons : []
    };
  });

  workspace.catalogue = catalogue;

  const cohortMap = new Map();
  enrollments.forEach((enrollment) => {
    const course = courseById.get(enrollment.courseId);
    if (!course) return;
    const cohortLabel = enrollment.metadata?.cohort ?? 'General';
    const key = `${enrollment.courseId}:${cohortLabel}`;
    let record = cohortMap.get(key);
    if (!record) {
      record = {
        id: `cohort-${enrollment.courseId}-${cohortLabel}`.replace(/[^a-zA-Z0-9-]/g, '-').toLowerCase(),
        courseId: enrollment.courseId,
        courseTitle: course.title,
        label: cohortLabel,
        enrollments: [],
        firstStartAt: null,
        releaseAt: course.releaseAt ?? null
      };
      cohortMap.set(key, record);
    }
    record.enrollments.push(enrollment);
    if (enrollment.startedAt) {
      if (!record.firstStartAt || enrollment.startedAt < record.firstStartAt) {
        record.firstStartAt = enrollment.startedAt;
      }
    }
  });

  const pipeline = [];
  const cohortHealth = [];
  cohortMap.forEach((cohort) => {
    const total = cohort.enrollments.length;
    const activeCount = cohort.enrollments.filter((enr) => enr.status === 'active').length;
    const completedCount = cohort.enrollments.filter((enr) => enr.status === 'completed').length;
    const invitedCount = cohort.enrollments.filter((enr) => enr.status === 'invited').length;
    const averageProgress = total
      ? Math.round(
          cohort.enrollments.reduce((sum, enr) => sum + Number(enr.progressPercent ?? 0), 0) / total
        )
      : 0;
    const startDate = cohort.firstStartAt ?? cohort.releaseAt;
    const stage = completedCount === total && total > 0 ? 'Completed' : activeCount > 0 ? 'In flight' : 'Scheduled';
    pipeline.push({
      id: cohort.id,
      name: `${cohort.courseTitle} · ${cohort.label}`,
      stage,
      startDate: startDate ? formatDateTime(startDate, { dateStyle: 'medium', timeStyle: undefined }) : 'TBD',
      learners: activeCount + invitedCount
    });

    const atRiskLearners = cohort.enrollments.filter((enr) => {
      const stats = progressByEnrollment.get(enr.id);
      return determineRiskLevel(enr, stats, now) !== 'low';
    });

    const lastActivityAt = cohort.enrollments.reduce((latest, enr) => {
      const stats = progressByEnrollment.get(enr.id);
      if (stats?.lastCompletedAt && (!latest || stats.lastCompletedAt > latest)) {
        return stats.lastCompletedAt;
      }
      return latest;
    }, null);

    cohortHealth.push({
      id: cohort.id,
      courseId: cohort.courseId,
      courseTitle: cohort.courseTitle,
      cohort: cohort.label,
      stage,
      activeLearners: activeCount,
      completionRate: total ? Number((completedCount / total).toFixed(2)) : 0,
      averageProgress,
      atRiskLearners: atRiskLearners.length,
      lastActivityAt: lastActivityAt ? lastActivityAt.toISOString() : null,
      launchAt: startDate ? startDate.toISOString() : null
    });
  });

  workspace.pipeline = pipeline;
  workspace.analytics.cohortHealth = cohortHealth;

  const averageCompletion = cohortHealth.length
    ? Math.round(
        (cohortHealth.reduce((sum, entry) => sum + entry.completionRate, 0) / cohortHealth.length) * 100
      )
    : 0;
  const trending = [...catalogue]
    .sort((a, b) => b.averageProgress - a.averageProgress)
    .slice(0, 3)
    .map((entry) => ({
      id: entry.id,
      title: entry.title,
      averageProgress: entry.averageProgress,
      learners: entry.learners.active + entry.learners.completed,
      localisation: entry.localisation
    }));
  workspace.analytics.velocity = { averageCompletion, trending };

  const production = [];
  modulesByCourse.forEach((moduleList, courseId) => {
    const course = courseById.get(courseId);
    moduleList.forEach((module) => {
      const creationMeta = safeJsonParse(module.metadata?.creation, {});
      production.push({
        id: `module-${module.id}`,
        asset: `${course?.title ?? 'Course'} · ${module.title}`,
        status: creationMeta.status ?? 'Backlog',
        owner: creationMeta.owner ?? resolveName(course?.instructorFirstName, course?.instructorLastName, 'Owner'),
        gating: module.metadata?.drip?.gating ?? null,
        updatedAt: module.updatedAt ? module.updatedAt.toISOString() : null
      });
    });
  });
  assignments.forEach((assignment) => {
    const course = courseById.get(assignment.courseId);
    const metadata = safeJsonParse(assignment.metadata, {});
    const dueDate = resolveAssignmentDueDate(assignment, course);
    production.push({
      id: `assignment-${assignment.id}`,
      asset: `${course?.title ?? 'Course'} · ${assignment.title}`,
      status: metadata.requiresReview ? 'Awaiting review' : 'Scheduled',
      owner: metadata.owner ?? 'Curriculum',
      dueDate: dueDate ? formatDateTime(dueDate, { dateStyle: 'medium', timeStyle: undefined }) : 'TBD'
    });
  });
  workspace.production = production;

  const assignmentEntries = assignments.map((assignment) => {
    const course = courseById.get(assignment.courseId);
    const metadata = safeJsonParse(assignment.metadata, {});
    const dueDate = resolveAssignmentDueDate(assignment, course);
    return {
      id: assignment.id,
      courseId: assignment.courseId,
      courseTitle: course?.title ?? 'Course',
      title: assignment.title,
      dueDate,
      dueLabel: dueDate ? formatDateTime(dueDate, { dateStyle: 'medium', timeStyle: undefined }) : 'TBD',
      requiresReview: Boolean(metadata.requiresReview),
      workflow: metadata.workflow ?? metadata.automation?.mode ?? 'manual',
      owner: metadata.owner ?? null
    };
  });
  const upcomingAssignments = assignmentEntries.filter(
    (entry) => entry.dueDate && entry.dueDate >= now && entry.dueDate.getTime() - now.getTime() <= 7 * DAY_IN_MS
  );
  const reviewQueue = assignmentEntries.filter((entry) => entry.requiresReview);
  const automationQueue = assignmentEntries.filter((entry) => String(entry.workflow).includes('automation'));
  workspace.assignments = {
    summary: {
      total: assignmentEntries.length,
      dueThisWeek: upcomingAssignments.length,
      requiresReview: reviewQueue.length
    },
    queues: {
      upcoming: upcomingAssignments.map((entry) => ({
        id: entry.id,
        title: entry.title,
        courseTitle: entry.courseTitle,
        dueAt: entry.dueDate ? entry.dueDate.toISOString() : null,
        owner: entry.owner
      })),
      review: reviewQueue.map((entry) => ({
        id: entry.id,
        title: entry.title,
        courseTitle: entry.courseTitle,
        owner: entry.owner
      })),
      automation: automationQueue.map((entry) => ({
        id: entry.id,
        title: entry.title,
        courseTitle: entry.courseTitle,
        mode: entry.workflow
      }))
    }
  };

  const collaboratorMap = ensureMap(creationCollaborators);
  const sessionMap = ensureMap(creationSessions);
  const drafts = creationProjects.map((project) => {
    const collaborators = collaboratorMap.get(project.id) ?? [];
    const sessions = sessionMap.get(project.id) ?? [];
    const collaboratorEntries = collaborators.map((collaborator) => {
      const user = collaboratorDirectory.get(collaborator.userId);
      return {
        id: collaborator.userId,
        role: collaborator.role ?? 'editor',
        displayName: user ? resolveName(user.firstName, user.lastName, user.email) : `User ${collaborator.userId}`,
        permissions: Array.isArray(collaborator.permissions) ? collaborator.permissions : []
      };
    });
    const sessionEntries = sessions.map((session) => {
      const user = collaboratorDirectory.get(session.participantId);
      return {
        id: session.publicId ?? session.id,
        participantId: session.participantId,
        participant: user ? resolveName(user.firstName, user.lastName, user.email) : `User ${session.participantId}`,
        role: session.role ?? 'viewer',
        capabilities: Array.isArray(session.capabilities) ? session.capabilities : [],
        joinedAt: session.joinedAt ? new Date(session.joinedAt).toISOString() : null
      };
    });
    return {
      id: project.publicId ?? `project-${project.id}`,
      projectId: project.id,
      courseId: project.metadata?.courseId ?? null,
      title: project.title,
      status: project.status,
      updatedAt: project.updatedAt ? project.updatedAt.toISOString?.() ?? new Date(project.updatedAt).toISOString() : null,
      outlineCount: Array.isArray(project.contentOutline) ? project.contentOutline.length : 0,
      collaborators: collaboratorEntries,
      activeSessions: sessionEntries,
      locales: Array.isArray(project.metadata?.locales) ? project.metadata.locales : [],
      complianceNotes: Array.isArray(project.complianceNotes) ? project.complianceNotes : [],
      publishingChannels: Array.isArray(project.publishingChannels) ? project.publishingChannels : [],
      analyticsTargets: project.analyticsTargets ?? {}
    };
  });

  const activeSessions = [];
  drafts.forEach((draft) => {
    draft.activeSessions.forEach((session) => {
      activeSessions.push({
        ...session,
        projectId: draft.projectId,
        projectPublicId: draft.id,
        projectTitle: draft.title
      });
    });
  });

  const languageUniverse = new Set();
  const publishedUniverse = new Set();
  catalogue.forEach((entry) => {
    entry.languages.forEach((language) => {
      languageUniverse.add(language.code);
      if (language.published) {
        publishedUniverse.add(language.code);
      }
    });
  });
  drafts.forEach((draft) => {
    draft.locales.forEach((locale) => {
      const code = String(locale).toLowerCase();
      languageUniverse.add(code);
      if (draft.status === 'published' || draft.status === 'approved') {
        publishedUniverse.add(code);
      }
    });
  });
  const missingLanguages = Array.from(languageUniverse).filter((code) => !publishedUniverse.has(code));
  workspace.authoring = {
    drafts,
    activeSessions,
    localisationCoverage: {
      totalLanguages: languageUniverse.size,
      publishedLanguages: publishedUniverse.size,
      missing: missingLanguages
    }
  };

  const roster = enrollments.map((enrollment) => {
    const stats = progressByEnrollment.get(enrollment.id) ?? { completionRatio: 0, lastCompletedAt: null };
    const course = courseById.get(enrollment.courseId);
    const user = collaboratorDirectory.get(enrollment.userId);
    const lessonsForCourse = lessonsByCourse.get(enrollment.courseId) ?? [];
    return {
      id: enrollment.publicId ?? `enrollment-${enrollment.id}`,
      learnerId: enrollment.userId,
      name: user ? resolveName(user.firstName, user.lastName, user.email) : `Learner ${enrollment.userId}`,
      courseId: enrollment.courseId,
      courseTitle: course?.title ?? 'Course',
      status: enrollment.status,
      progressPercent: Number.isFinite(Number(enrollment.progressPercent))
        ? Number(enrollment.progressPercent)
        : Math.round((stats.completionRatio ?? 0) * 100),
      cohort: enrollment.metadata?.cohort ?? 'General',
      lastActivityAt: stats.lastCompletedAt ? stats.lastCompletedAt.toISOString() : null,
      nextLesson: resolveNextLesson(lessonsForCourse, stats),
      riskLevel: determineRiskLevel(enrollment, stats, now),
      notes: stats.notes ?? [],
      lastLocation: stats.lastLocation ?? null
    };
  });

  const riskPriority = { critical: 0, high: 1, medium: 2, low: 3 };
  const riskAlerts = roster
    .filter((entry) => entry.riskLevel === 'critical' || entry.riskLevel === 'high')
    .sort((a, b) => {
      const riskDelta = (riskPriority[a.riskLevel] ?? 3) - (riskPriority[b.riskLevel] ?? 3);
      if (riskDelta !== 0) return riskDelta;
      return (a.progressPercent ?? 0) - (b.progressPercent ?? 0);
    })
    .slice(0, 10);

  workspace.learners = { roster, riskAlerts };

  return workspace;
}

function buildTutorNotifications({ bookings = [], now }) {
  const notifications = [];
  bookings
    .filter((booking) => booking.status === 'requested')
    .forEach((booking) => {
      notifications.push({
        id: `booking-request-${booking.id}`,
        type: 'request',
        message: `New mentorship request from ${resolveName(
          booking.learnerFirstName,
          booking.learnerLastName,
          'Learner'
        )}`,
        receivedAt: booking.requestedAt ? new Date(booking.requestedAt) : now
      });
    });
  bookings
    .filter((booking) => booking.status === 'confirmed' && booking.scheduledStart)
    .forEach((booking) => {
      notifications.push({
        id: `booking-upcoming-${booking.id}`,
        type: 'upcoming',
        message: `Upcoming session · ${booking.metadata?.topic ?? 'Mentorship session'}`,
        scheduledFor: formatDateTime(booking.scheduledStart, { dateStyle: 'medium', timeStyle: 'short' })
      });
    });
  return notifications;
}

function formatDateTime(dateLike, options) {
  const date = dateLike instanceof Date ? dateLike : new Date(dateLike);
  if (Number.isNaN(date.getTime())) return null;
  return new Intl.DateTimeFormat('en-US', options).format(date);
}

function resolveAdPlacement(campaign) {
  const metadata = safeJsonParse(campaign.metadata, {});
  if (typeof metadata.featureFlag === 'string' && metadata.featureFlag.includes('explorer')) {
    return 'Explorer';
  }
  if (metadata.promotedCommunityId) {
    return 'Community spotlight';
  }
  return 'Learning feed';
}

function parseTargetingList(value) {
  const parsed = safeJsonParse(value, []);
  return Array.isArray(parsed) ? parsed.map((entry) => String(entry)) : [];
}

export function buildInstructorDashboard({
  user,
  now = new Date(),
  courses = [],
  courseEnrollments = [],
  modules = [],
  lessons = [],
  assignments = [],
  courseProgress = [],
  creationProjects = [],
  creationCollaborators = new Map(),
  creationSessions = new Map(),
  collaboratorDirectory = new Map(),
  tutorProfiles = [],
  tutorAvailability = [],
  tutorBookings = [],
  liveClassrooms = [],
  assets = [],
  assetEvents = [],
  communityMemberships = [],
  communityStats = [],
  communityResources = [],
  communityPosts = [],
  adsCampaigns = [],
  adsMetrics = [],
  paywallTiers = [],
  communitySubscriptions = [],
  ebookRows = [],
  ebookProgressRows = []
} = {}) {
  const hasSignals =
    courses.length ||
    communityMemberships.length ||
    tutorProfiles.length ||
    tutorBookings.length ||
    liveClassrooms.length ||
    adsCampaigns.length;

  if (!hasSignals) {
    return null;
  }

  const activeEnrollments = courseEnrollments.filter((enrollment) => enrollment.status === 'active');
  const recentEnrollments = activeEnrollments.filter((enrollment) => {
    if (!enrollment.startedAt) return false;
    const startedAt = new Date(enrollment.startedAt);
    const thirtyDaysAgo = new Date(now.getTime() - 30 * DAY_IN_MS);
    return startedAt >= thirtyDaysAgo;
  });

  const completedEnrollments = courseEnrollments.filter((enrollment) => enrollment.status === 'completed');
  const averageCompletion = courseEnrollments.length
    ? Math.round((completedEnrollments.length / courseEnrollments.length) * 100)
    : 0;

  const upcomingLive = liveClassrooms
    .map((session) => ({
      ...session,
      startAt: session.startAt ? new Date(session.startAt) : null
    }))
    .filter((session) => session.startAt && session.startAt >= now);

  const metrics = [
    {
      label: 'Active learners',
      value: `${activeEnrollments.length}`,
      change: `+${recentEnrollments.length} last 30d`
    },
    {
      label: 'Avg completion',
      value: `${averageCompletion}%`,
      change: `${completedEnrollments.length} cohorts completed`
    },
    {
      label: 'Upcoming sessions',
      value: `${upcomingLive.length}`,
      change: `${tutorAvailability.length} tutor slot${tutorAvailability.length === 1 ? '' : 's'}`
    }
  ];

  const pipelineBookings = tutorBookings
    .filter((booking) => booking.status === 'requested')
    .map((booking) => ({
      id: `booking-${booking.id}`,
      status: 'Requested',
      learner: resolveName(booking.learnerFirstName, booking.learnerLastName, 'Learner'),
      requested: booking.requestedAt ? humanizeRelativeTime(booking.requestedAt, now) : 'Awaiting review',
      topic: safeJsonParse(booking.metadata, {}).topic ?? 'Mentorship session'
    }));

  const roster = tutorProfiles.map((profile) => ({
    id: profile.id,
    name: profile.displayName ?? resolveName(user.firstName, user.lastName, user.email),
    status: profile.status ?? 'Active',
    headline: profile.headline ?? null,
    hourlyRate: profile.hourlyRateAmount ? formatCurrency(profile.hourlyRateAmount, profile.hourlyRateCurrency) : null,
    rating: profile.ratingAverage ? `${profile.ratingAverage.toFixed(1)} (${profile.ratingCount ?? 0})` : null
  }));

  const availabilitySummary = aggregateTutorAvailability({
    availability: tutorAvailability.map((entry) => ({
      ...entry,
      metadata: safeJsonParse(entry.metadata, {})
    })),
    bookings: tutorBookings.map((booking) => ({
      ...booking,
      metadata: safeJsonParse(booking.metadata, {})
    })),
    now
  });

  const tutorNotifications = buildTutorNotifications({
    bookings: tutorBookings.map((booking) => ({
      ...booking,
      metadata: safeJsonParse(booking.metadata, {})
    })),
    now
  });

  const communityMap = new Map();
  communityMemberships.forEach((membership) => {
    const communityId = Number(membership.communityId);
    if (!Number.isFinite(communityId)) return;
    communityMap.set(communityId, {
      id: communityId,
      title: membership.communityName ?? `Community ${communityId}`,
      role: membership.role ?? 'member',
      status: membership.status ?? 'active'
    });
  });

  communityStats.forEach((stat) => {
    const communityId = Number(stat.community_id ?? stat.communityId);
    if (!communityMap.has(communityId)) return;
    const entry = communityMap.get(communityId);
    entry.metrics = {
      active: Number(stat.active_members ?? 0),
      pending: Number(stat.pending_members ?? 0),
      moderators: Number(stat.moderators ?? 0)
    };
  });

  const manageDeck = Array.from(communityMap.values()).map((community) => ({
    id: `community-${community.id}`,
    title: community.title,
    role: community.role,
    status: community.status,
    metrics: community.metrics ?? { active: 0, pending: 0, moderators: 0 }
  }));

  const paywallSummary = paywallTiers.map((tier) => {
    const subscribers = communitySubscriptions.filter(
      (subscription) => subscription.tierName === tier.name && subscription.status === 'active'
    );
    return {
      id: tier.id,
      name: tier.name,
      price: formatCurrency(tier.priceCents, tier.currency ?? 'USD'),
      interval: tier.billingInterval ?? 'monthly',
      members: `${subscribers.length} active`
    };
  });

  const campaigns = adsCampaigns.map((campaign) => {
    const metadata = safeJsonParse(campaign.metadata, {});
    const metricsForCampaign = adsMetrics
      .filter((metric) => Number(metric.campaignId) === Number(campaign.id))
      .map((metric) => ({
        ...metric,
        metricDate: metric.metricDate ? new Date(metric.metricDate) : null
      }));

    const totals = metricsForCampaign.reduce(
      (acc, metric) => {
        acc.impressions += Number(metric.impressions ?? 0);
        acc.clicks += Number(metric.clicks ?? 0);
        acc.conversions += Number(metric.conversions ?? 0);
        acc.spendCents += Number(metric.spendCents ?? 0);
        acc.revenueCents += Number(metric.revenueCents ?? 0);
        return acc;
      },
      { impressions: 0, clicks: 0, conversions: 0, spendCents: 0, revenueCents: 0 }
    );

    const averageCtr = totals.impressions > 0 ? (totals.clicks / totals.impressions) * 100 : 0;

    return {
      id: campaign.id,
      name: campaign.name,
      placement: {
        surface: resolveAdPlacement(campaign)
      },
      targeting: {
        keywords: parseTargetingList(campaign.targetingKeywords),
        audiences: parseTargetingList(campaign.targetingAudiences),
        locations: parseTargetingList(campaign.targetingLocations),
        languages: parseTargetingList(campaign.targetingLanguages)
      },
      budget: {
        currency: campaign.budgetCurrency ?? 'USD',
        dailyCents: Number(campaign.budgetDailyCents ?? 0)
      },
      metrics: {
        totals,
        averageCtr,
        cpcCents: Number(campaign.cpcCents ?? 0),
        cpaCents: Number(campaign.cpaCents ?? 0)
      },
      metadata
    };
  });

  const totalSpendCents = campaigns.reduce((total, campaign) => total + campaign.metrics.totals.spendCents, 0);
  const totalCtr = campaigns.length
    ? campaigns.reduce((sum, campaign) => sum + campaign.metrics.averageCtr, 0) / campaigns.length
    : 0;

  const adsSummary = {
    activeCampaigns: campaigns.length,
    totalSpend: {
      cents: totalSpendCents,
      formatted: formatCurrency(totalSpendCents)
    },
    averageCtr: `${totalCtr.toFixed(2)}%`
  };

  const adPlacements = campaigns.map((campaign) => ({
    id: `placement-${campaign.id}`,
    name: campaign.name,
    surface: campaign.placement.surface,
    budgetLabel: `${formatCurrency(campaign.budget.dailyCents, campaign.budget.currency)}/day`
  }));

  const adTags = campaigns.flatMap((campaign) =>
    campaign.targeting.keywords.slice(0, 3).map((keyword) => ({
      campaignId: campaign.id,
      category: 'Keyword',
      label: keyword
    }))
  );

  const upcomingAssignments = assignments
    .map((assignment) => ({
      ...assignment,
      metadata: safeJsonParse(assignment.metadata, {}),
      courseTitle: assignment.courseTitle,
      dueDate: (() => {
        if (assignment.courseReleaseAt && Number.isFinite(Number(assignment.dueOffsetDays))) {
          const base = new Date(assignment.courseReleaseAt);
          return new Date(base.getTime() + Number(assignment.dueOffsetDays ?? 0) * DAY_IN_MS);
        }
        return null;
      })()
    }))
    .filter((assignment) => assignment.dueDate && assignment.dueDate >= now);

  const assessmentOverview = [
    {
      id: 'active-assessments',
      label: 'Active assessments',
      value: assignments.length
    },
    {
      id: 'pending-grading',
      label: 'Pending grading',
      value: assignments.filter((assignment) => assignment.metadata?.status === 'pending').length
    }
  ];

  const learningPace = buildLearningPace(
    ebookProgressRows.map((progress) => ({
      completedAt: progress.completedAt ?? now,
      durationMinutes: Number(progress.progressPercent ?? 0)
    })),
    now
  );

  const coursesWorkspace = buildCourseWorkspace({
    courses,
    modules,
    lessons,
    assignments,
    enrollments: courseEnrollments,
    courseProgress,
    creationProjects,
    creationCollaborators,
    creationSessions,
    collaboratorDirectory,
    now
  });

  const searchIndex = [
    ...courses.map((course) => ({
      id: `search-course-${course.id}`,
      role: 'instructor',
      type: 'Course',
      title: course.title,
      url: '/dashboard/instructor/courses/manage'
    })),
    ...tutorProfiles.map((profile) => ({
      id: `search-tutor-${profile.id}`,
      role: 'instructor',
      type: 'Tutor',
      title: profile.displayName ?? resolveName(user.firstName, user.lastName, user.email),
      url: '/dashboard/instructor/tutor-management'
    }))
  ];

  const profileStats = [
    { label: 'Cohorts', value: `${courses.length} active` },
    { label: 'Communities', value: `${communityMemberships.length} managed` },
    { label: 'Tutor bookings', value: `${tutorBookings.length} total` }
  ];

  const profileBio = `Currently coaching ${courses.length} cohort${courses.length === 1 ? '' : 's'} and stewarding ${
    communityMemberships.length
  } community${communityMemberships.length === 1 ? '' : 'ies'}.`;

  return {
    role: { id: 'instructor', label: 'Instructor' },
    dashboard: {
      metrics,
      courses: coursesWorkspace,
      bookings: {
        pipeline: pipelineBookings
      },
      tutors: {
        roster,
        availability: availabilitySummary,
        notifications: tutorNotifications
      },
      communities: {
        manageDeck
      },
      pricing: {
        subscriptions: paywallSummary
      },
      ads: {
        summary: adsSummary,
        active: campaigns,
        placements: adPlacements,
        tags: adTags
      },
      assessments: {
        overview: assessmentOverview,
        timeline: {
          upcoming: upcomingAssignments.map((assignment) => ({
            id: `assignment-${assignment.id}`,
            course: assignment.courseTitle,
            type: 'Assignment',
            dueDate: formatDateTime(assignment.dueDate, {
              dateStyle: 'medium',
              timeStyle: undefined
            })
          }))
        }
      },
      analytics: {
        learningPace
      }
    },
    profileStats,
    profileBio,
    profileTitleSegment: 'Instructor operations overview',
    searchIndex
  };
}

export default class DashboardService {
  static async getDashboardForUser(userId, { referenceDate = new Date() } = {}) {
    const { default: UserModel } = await import('../models/UserModel.js');
    const user = await UserModel.findById(userId);
    if (!user) {
      const error = new Error('User not found');
      error.status = 404;
      throw error;
    }

    let supportCases = [];
    const supportMetrics = {
      open: 0,
      waiting: 0,
      resolved: 0,
      closed: 0,
      awaitingLearner: 0,
      averageResponseMinutes: 0,
      latestUpdatedAt: null
    };
    try {
      supportCases = await LearnerSupportRepository.listCases(user.id);
      const responseDurations = [];
      supportCases.forEach((supportCase) => {
        const status = (supportCase.status ?? 'open').toLowerCase();
        if (supportMetrics[status] !== undefined) {
          supportMetrics[status] += 1;
        } else {
          supportMetrics.open += 1;
        }
        const messages = Array.isArray(supportCase.messages) ? supportCase.messages : [];
        if (messages.length) {
          const latestMessage = messages[messages.length - 1];
          if (latestMessage.author !== 'learner' && status !== 'resolved' && status !== 'closed') {
            supportMetrics.awaitingLearner += 1;
          }
          messages.forEach((message, index) => {
            if (message.author !== 'learner') {
              for (let previous = index - 1; previous >= 0; previous -= 1) {
                const candidate = messages[previous];
                if (candidate.author === 'learner') {
                  const agentDate = new Date(message.createdAt ?? 0);
                  const learnerDate = new Date(candidate.createdAt ?? 0);
                  if (!Number.isNaN(agentDate.getTime()) && !Number.isNaN(learnerDate.getTime())) {
                    const diffMinutes = Math.max(
                      0,
                      Math.round((agentDate.getTime() - learnerDate.getTime()) / (60 * 1000))
                    );
                    responseDurations.push(diffMinutes);
                  }
                  break;
                }
              }
            }
          });
          const latestTimestamp = latestMessage.createdAt ?? supportCase.updatedAt;
          if (latestTimestamp) {
            const latestDate = new Date(latestTimestamp);
            if (!Number.isNaN(latestDate.getTime())) {
              if (!supportMetrics.latestUpdatedAt) {
                supportMetrics.latestUpdatedAt = latestDate.toISOString();
              } else if (new Date(supportMetrics.latestUpdatedAt) < latestDate) {
                supportMetrics.latestUpdatedAt = latestDate.toISOString();
              }
            }
          }
        }
      });
      if (responseDurations.length) {
        supportMetrics.averageResponseMinutes = Math.round(
          responseDurations.reduce((sum, value) => sum + value, 0) / responseDurations.length
        );
      }
    } catch (error) {
      log.warn({ err: error }, 'Failed to load learner support workspace data');
      supportCases = [];
    }

    let courseWorkspaceInput = {
      courses: [],
      modules: [],
      lessons: [],
      assignments: [],
      enrollments: [],
      courseProgress: [],
      creationProjects: [],
      creationCollaborators: new Map(),
      creationSessions: new Map(),
      collaboratorDirectory: new Map()
    };

    try {
      const { default: CourseModel } = await import('../models/CourseModel.js');
      const courses = await CourseModel.listByInstructor(user.id, {
        includeArchived: false,
        includeDrafts: true,
        limit: 50
      });
      courseWorkspaceInput.courses = courses;

      if (courses.length) {
        const courseIds = courses.map((course) => course.id);
        const [
          { default: CourseModuleModel },
          { default: CourseLessonModel },
          { default: CourseAssignmentModel },
          { default: CourseEnrollmentModel },
          { default: CourseProgressModel }
        ] = await Promise.all([
          import('../models/CourseModuleModel.js'),
          import('../models/CourseLessonModel.js'),
          import('../models/CourseAssignmentModel.js'),
          import('../models/CourseEnrollmentModel.js'),
          import('../models/CourseProgressModel.js')
        ]);

        const [modules, lessons, assignments, enrollments] = await Promise.all([
          CourseModuleModel.listByCourseIds(courseIds),
          CourseLessonModel.listByCourseIds(courseIds),
          CourseAssignmentModel.listByCourseIds(courseIds),
          CourseEnrollmentModel.listByCourseIds(courseIds)
        ]);

        const enrollmentIds = enrollments.map((enrollment) => enrollment.id);
        const progress = enrollmentIds.length
          ? await CourseProgressModel.listByEnrollmentIds(enrollmentIds)
          : [];

        courseWorkspaceInput = {
          ...courseWorkspaceInput,
          modules,
          lessons,
          assignments,
          enrollments,
          courseProgress: progress
        };
      }
    } catch (error) {
      log.warn({ err: error }, 'Failed to load instructor course catalogue data');
    }

    try {
      const [
        { default: CreationProjectModel },
        { default: CreationProjectCollaboratorModel },
        { default: CreationCollaborationSessionModel }
      ] = await Promise.all([
        import('../models/CreationProjectModel.js'),
        import('../models/CreationProjectCollaboratorModel.js'),
        import('../models/CreationCollaborationSessionModel.js')
      ]);

      const projects = await CreationProjectModel.list({
        ownerId: user.id,
        type: ['course'],
        includeArchived: false,
        limit: 25
      });

      const collaboratorMap = new Map();
      const sessionMap = new Map();
      if (projects.length) {
        const [collaboratorLists, sessionLists] = await Promise.all([
          Promise.all(projects.map((project) => CreationProjectCollaboratorModel.listByProject(project.id))),
          Promise.all(projects.map((project) => CreationCollaborationSessionModel.listActiveByProject(project.id)))
        ]);
        projects.forEach((project, index) => {
          collaboratorMap.set(project.id, collaboratorLists[index] ?? []);
          sessionMap.set(project.id, sessionLists[index] ?? []);
        });
      }

      courseWorkspaceInput = {
        ...courseWorkspaceInput,
        creationProjects: projects,
        creationCollaborators: collaboratorMap,
        creationSessions: sessionMap
      };
    } catch (error) {
      log.warn({ err: error }, 'Failed to load instructor authoring workspace data');
    }

    try {
      const collaboratorIds = new Set();
      courseWorkspaceInput.enrollments.forEach((enrollment) => collaboratorIds.add(enrollment.userId));
      courseWorkspaceInput.creationCollaborators.forEach((collaborators) => {
        collaborators.forEach((collaborator) => collaboratorIds.add(collaborator.userId));
      });
      courseWorkspaceInput.creationSessions.forEach((sessions) => {
        sessions.forEach((session) => collaboratorIds.add(session.participantId));
      });
      collaboratorIds.add(user.id);

      if (collaboratorIds.size) {
        const collaboratorRecords = await UserModel.findByIds(Array.from(collaboratorIds));
        const directory = new Map();
        collaboratorRecords.forEach((record) => {
          directory.set(record.id, record);
        });
        courseWorkspaceInput = {
          ...courseWorkspaceInput,
          collaboratorDirectory: directory
        };
      }
    } catch (error) {
      log.warn({ err: error }, 'Failed to load collaborator directory for course workspace');
    }

<<<<<<< HEAD
    learnerSnapshot = undefined;
    communitySnapshot = undefined;
    communityMemberships = [];
=======
    let multiRoleLearnerSnapshot;
    let multiRoleCommunitySnapshot;
>>>>>>> e774db83
    let communitySummaries = [];
    let communityMemberships = [];
    const communityEventsByCommunity = new Map();
    const communityRunbooksByCommunity = new Map();
    const communityPaywallTiersByCommunity = new Map();
    const communitySubscriptionsByCommunity = new Map();
    const communityPendingMembersByCommunity = new Map();
    const communityModeratorsByCommunity = new Map();
    const communicationsByCommunity = new Map();
    const communityModerationCases = [];
    let engagementTotals = { current: {}, previous: {} };

    try {
      const [
        { default: db },
        { default: CourseEnrollmentModel },
        { default: CourseProgressModel },
        { default: CourseModel },
        { default: EbookProgressModel },
        { default: CommunityService },
        { default: CommunitySubscriptionModel },
        { default: CommunityEventModel },
        { default: UserFollowModel },
        { default: UserPrivacySettingModel },
        { default: FollowRecommendationModel }
      ] = await Promise.all([
        import('../config/database.js'),
        import('../models/CourseEnrollmentModel.js'),
        import('../models/CourseProgressModel.js'),
        import('../models/CourseModel.js'),
        import('../models/EbookProgressModel.js'),
        import('./CommunityService.js'),
        import('../models/CommunitySubscriptionModel.js'),
        import('../models/CommunityEventModel.js'),
        import('../models/UserFollowModel.js'),
        import('../models/UserPrivacySettingModel.js'),
        import('../models/FollowRecommendationModel.js')
      ]);

      const enrollmentRows = await db('course_enrollments as ce')
        .select([
          'ce.id',
          'ce.public_id as publicId',
          'ce.course_id as courseId',
          'ce.user_id as userId',
          'ce.status',
          'ce.progress_percent as progressPercent',
          'ce.started_at as startedAt',
          'ce.completed_at as completedAt',
          'ce.last_accessed_at as lastAccessedAt',
          'ce.metadata',
          'ce.created_at as createdAt',
          'ce.updated_at as updatedAt'
        ])
        .where('ce.user_id', user.id)
        .orderBy('ce.created_at', 'desc');
      const enrollments = enrollmentRows.map((row) => CourseEnrollmentModel.deserialize(row));
      const enrollmentIds = enrollments.map((enrollment) => enrollment.id);
      const courseProgress = enrollmentIds.length
        ? await CourseProgressModel.listByEnrollmentIds(enrollmentIds)
        : [];

      const courseIds = Array.from(new Set(enrollments.map((enrollment) => enrollment.courseId))).filter(Boolean);
      const courseRecords = courseIds.length
        ? await Promise.all(courseIds.map((id) => CourseModel.findById(id)))
        : [];
      const courses = courseRecords.filter(Boolean);

      const tutorBookingRows = await db('tutor_bookings as tb')
        .leftJoin('tutor_profiles as tp', 'tb.tutor_id', 'tp.id')
        .leftJoin('users as tu', 'tp.user_id', 'tu.id')
        .select([
          'tb.id',
          'tb.public_id as publicId',
          'tb.tutor_id as tutorId',
          'tb.learner_id as learnerId',
          'tb.scheduled_start as scheduledStart',
          'tb.scheduled_end as scheduledEnd',
          'tb.duration_minutes as durationMinutes',
          'tb.hourly_rate_amount as hourlyRateAmount',
          'tb.hourly_rate_currency as hourlyRateCurrency',
          'tb.meeting_url as meetingUrl',
          'tb.status',
          'tb.metadata',
          'tp.display_name as tutorDisplayName',
          'tu.first_name as tutorFirstName',
          'tu.last_name as tutorLastName'
        ])
        .where('tb.learner_id', user.id)
        .orderBy('tb.scheduled_start', 'desc')
        .limit(100);
      const tutorBookings = tutorBookingRows.map((row) => ({
        id: row.id,
        publicId: row.publicId,
        tutorId: row.tutorId,
        learnerId: row.learnerId,
        tutorFirstName: row.tutorFirstName,
        tutorLastName: row.tutorLastName,
        tutorName: row.tutorDisplayName ?? resolveName(row.tutorFirstName, row.tutorLastName, `Tutor ${row.tutorId}`),
        scheduledStart: row.scheduledStart ? new Date(row.scheduledStart) : null,
        scheduledEnd: row.scheduledEnd ? new Date(row.scheduledEnd) : null,
        durationMinutes: Number(row.durationMinutes ?? 60),
        hourlyRateAmount: Number(row.hourlyRateAmount ?? 0),
        hourlyRateCurrency: row.hourlyRateCurrency ?? 'USD',
        meetingUrl: row.meetingUrl ?? null,
        status: row.status ?? 'requested',
        metadata: safeJsonParse(row.metadata, {})
      }));

      const tutorIds = Array.from(new Set(tutorBookings.map((booking) => booking.tutorId).filter(Boolean)));
      const availabilityRows = tutorIds.length
        ? await db('tutor_availability_slots as tas')
            .select([
              'tas.id',
              'tas.tutor_id as tutorId',
              'tas.start_at as startAt',
              'tas.end_at as endAt',
              'tas.status',
              'tas.metadata'
            ])
            .whereIn('tas.tutor_id', tutorIds)
            .andWhere('tas.start_at', '>=', referenceDate)
            .orderBy('tas.start_at', 'asc')
            .limit(100)
        : [];
      const tutorAvailability = availabilityRows.map((row) => ({
        tutorId: row.tutorId,
        startAt: row.startAt ? new Date(row.startAt) : null,
        endAt: row.endAt ? new Date(row.endAt) : null,
        status: row.status,
        metadata: safeJsonParse(row.metadata, {})
      }));

      communitySummaries = await CommunityService.listForUser(user.id);
      const communityIds = communitySummaries
        .map((community) => (Number.isFinite(Number(community.id)) ? Number(community.id) : null))
        .filter((id) => id !== null);

      const ebookProgressRows = await db('ebook_read_progress as erp')
        .select([
          'erp.id',
          'erp.asset_id as assetId',
          'erp.user_id as userId',
          'erp.progress_percent as progressPercent',
          'erp.last_location as lastLocation',
          'erp.time_spent_seconds as timeSpentSeconds',
          'erp.updated_at as updatedAt',
          'erp.created_at as createdAt'
        ])
        .where('erp.user_id', user.id)
        .orderBy('erp.updated_at', 'desc')
        .limit(100);
      const ebookProgress = ebookProgressRows.map((row) => EbookProgressModel.deserialize(row));

      const ebookAssetIds = Array.from(new Set(ebookProgress.map((entry) => entry.assetId).filter(Boolean)));
      const ebookCatalog = new Map();
      if (ebookAssetIds.length) {
        const ebookRows = await db('ebooks')
          .select(['id', 'public_id as publicId', 'asset_id as assetId', 'title', 'price_amount as priceAmount', 'price_currency as priceCurrency', 'status'])
          .whereIn('asset_id', ebookAssetIds);
        ebookRows.forEach((row) => {
          ebookCatalog.set(row.assetId, {
            id: row.publicId ?? `ebook-${row.id}`,
            title: row.title,
            priceAmount: Number(row.priceAmount ?? 0),
            priceCurrency: row.priceCurrency ?? 'USD',
            status: row.status ?? 'draft'
          });
        });
      }

      const paymentRows = await db('payment_intents as pi')
        .select([
          'pi.id',
          'pi.public_id as publicId',
          'pi.amount_total as amountTotal',
          'pi.amount_refunded as amountRefunded',
          'pi.currency',
          'pi.status',
          'pi.metadata',
          'pi.created_at as createdAt'
        ])
        .where('pi.user_id', user.id)
        .orderBy('pi.created_at', 'desc')
        .limit(25);
      const invoices = paymentRows.map((row) => ({
        id: row.publicId ?? `invoice-${row.id}`,
        label: safeJsonParse(row.metadata, {}).description ?? 'Invoice',
        amountCents: Number(row.amountTotal ?? 0),
        currency: row.currency ?? 'USD',
        status: row.status ?? 'open',
        date: row.createdAt ? new Date(row.createdAt) : null
      }));

      const [
        paymentMethodsRaw,
        billingContactsRaw,
        financialProfile,
        financePurchasesRaw,
        systemPreferencesRaw,
        growthInitiativesRaw,
        affiliateChannelsRaw,
        adCampaignsRaw,
        instructorApplicationRaw
      ] = await Promise.all([
        LearnerPaymentMethodModel.listByUserId(user.id),
        LearnerBillingContactModel.listByUserId(user.id),
        LearnerFinancialProfileModel.findByUserId(user.id),
        LearnerFinancePurchaseModel.listByUserId(user.id),
        LearnerSystemPreferenceModel.getForUser(user.id),
        LearnerGrowthInitiativeModel.listByUserId(user.id),
        LearnerAffiliateChannelModel.listByUserId(user.id),
        LearnerAdCampaignModel.listByUserId(user.id),
        InstructorApplicationModel.findByUserId(user.id)
      ]);

      const affiliateChannelIds = affiliateChannelsRaw.map((channel) => channel.id).filter(Boolean);
      const affiliatePayoutsRaw = affiliateChannelIds.length
        ? await LearnerAffiliatePayoutModel.listByChannelIds(affiliateChannelIds)
        : [];

      const growthExperimentsByInitiative = new Map();
      if (growthInitiativesRaw.length) {
        await Promise.all(
          growthInitiativesRaw.map(async (initiative) => {
            const experiments = await LearnerGrowthExperimentModel.listByInitiativeId(initiative.id);
            growthExperimentsByInitiative.set(initiative.id, experiments);
          })
        );
      }

      const communitySubscriptions = await CommunitySubscriptionModel.listByUser(user.id);

      const [followersCount, followingCount, pendingFollowersData, outgoingFollowersData, recommendationData, privacySettings] =
        await Promise.all([
          UserFollowModel.countFollowers(user.id),
          UserFollowModel.countFollowing(user.id),
          UserFollowModel.listFollowers(user.id, { status: 'pending', limit: 10 }),
          UserFollowModel.listFollowing(user.id, { status: 'pending', limit: 10 }),
          FollowRecommendationModel.listForUser(user.id, { limit: 10 }),
          UserPrivacySettingModel.getForUser(user.id)
        ]);

      const mapFollowEntry = (entry, prefix) => ({
        id: `${prefix}-${entry.relationship.id}`,
        name: resolveName(entry.user?.firstName, entry.user?.lastName, entry.user?.email ?? 'Member'),
        email: entry.user?.email ?? null,
        requestedAt: entry.relationship?.createdAt ?? null,
        score: entry.relationship?.metadata?.score ?? null,
        reason: entry.relationship?.reason ?? null
      });

      const pendingFollowers = Array.isArray(pendingFollowersData?.items)
        ? pendingFollowersData.items.map((entry) => mapFollowEntry(entry, 'pending'))
        : [];
      const outgoingFollowers = Array.isArray(outgoingFollowersData?.items)
        ? outgoingFollowersData.items.map((entry) => mapFollowEntry(entry, 'outgoing'))
        : [];
      const followRecommendations = Array.isArray(recommendationData)
        ? recommendationData.map((entry) => ({
            id: `recommendation-${entry.recommendation.id}`,
            name: resolveName(entry.user?.firstName, entry.user?.lastName, entry.user?.email ?? 'Member'),
            email: entry.user?.email ?? null,
            score: entry.recommendation?.score ?? null,
            reason: entry.recommendation?.reasonCode ?? null
          }))
        : [];

      const communityEventsList =
        communityIds.length > 0
          ? await Promise.all(
              communityIds.map((communityId) =>
                CommunityEventModel.listForCommunity(communityId, { from: referenceDate, limit: 10 })
              )
            )
          : [];

      const flattenedCommunityEvents = [];
      communityIds.forEach((communityId, index) => {
        const events = communityEventsList[index] ?? [];
        communityEventsByCommunity.set(communityId, events);
        const community = communitySummaries.find((entry) => entry.id === communityId);
        events.forEach((event) => {
          flattenedCommunityEvents.push({
            ...event,
            communityId,
            communityName: community?.name ?? `Community ${communityId}`
          });
        });
      });

      const liveClassroomRows =
        communityIds.length > 0
          ? await db('live_classrooms as lc')
              .select([
                'lc.id',
                'lc.public_id as publicId',
                'lc.community_id as communityId',
                'lc.title',
                'lc.type',
                'lc.status',
                'lc.start_at as startAt',
                'lc.end_at as endAt',
                'lc.capacity',
                'lc.reserved_seats as reservedSeats',
                'lc.metadata'
              ])
              .whereIn('lc.community_id', communityIds)
              .andWhere('lc.status', 'scheduled')
              .andWhere('lc.start_at', '>=', referenceDate)
              .orderBy('lc.start_at', 'asc')
              .limit(50)
          : [];
      const liveClassrooms = liveClassroomRows.map((row) => ({
        id: row.publicId ?? `live-${row.id}`,
        communityId: row.communityId,
        title: row.title,
        type: row.type,
        status: row.status,
        startAt: row.startAt ? new Date(row.startAt) : null,
        endAt: row.endAt ? new Date(row.endAt) : null,
        capacity: Number(row.capacity ?? 0),
        reservedSeats: Number(row.reservedSeats ?? 0),
        metadata: safeJsonParse(row.metadata, {})
      }));

      const learnerFollowerSummary = {
        followers: followersCount ?? 0,
        following: followingCount ?? 0,
        pending: pendingFollowers,
        outgoing: outgoingFollowers,
        recommendations: followRecommendations
      };

      const communitySummaryMap = new Map(communitySummaries.map((summary) => [summary.id, summary]));
      const financeSubscriptionsDetailed = communitySubscriptions.map((subscription) => ({
        ...subscription,
        community: communitySummaryMap.get(subscription.communityId ?? null)
          ? {
              id: communitySummaryMap.get(subscription.communityId ?? null).id,
              name: communitySummaryMap.get(subscription.communityId ?? null).name,
              slug: communitySummaryMap.get(subscription.communityId ?? null).slug,
              coverImageUrl: communitySummaryMap.get(subscription.communityId ?? null).coverImageUrl ?? null
            }
          : null,
        currentPeriodEndLabel: subscription.currentPeriodEnd
          ? formatDateTime(subscription.currentPeriodEnd, { dateStyle: 'medium', timeStyle: undefined })
          : null
      }));

      multiRoleLearnerSnapshot =
        buildLearnerDashboard({
          user,
          now: referenceDate,
          enrollments,
          courses,
          courseProgress,
          assignments: courseWorkspaceInput?.assignments ?? [],
          tutorBookings,
          tutorAvailability,
          liveClassrooms,
          instructorDirectory: courseWorkspaceInput?.collaboratorDirectory ?? new Map(),
          ebookProgress,
          ebooks: ebookCatalog,
          invoices,
          communityMemberships: communitySummaries,
          communityEvents: flattenedCommunityEvents,
          communityPipelines: [],
          communitySubscriptions,
          followerSummary: learnerFollowerSummary,
          privacySettings,
          messagingSummary: null,
          notifications: [],
          libraryEntries,
          fieldServiceWorkspace,
          financialProfile,
          financePurchases: financePurchasesRaw,
          financeSubscriptions: financeSubscriptionsDetailed,
          systemPreferences: systemPreferencesRaw
        }) ?? undefined;
    } catch (error) {
      log.warn({ err: error }, 'Failed to load learner dashboard data');
    }

    try {
      if (communitySummaries.length) {
        const [
          { default: CommunityMemberModel },
          { default: CommunityResourceModel },
          { default: CommunityPaywallTierModel },
          { default: CommunitySubscriptionModel },
          { default: CommunityPostModerationCaseModel },
          { default: ReportingCommunityEngagementDailyView },
          { default: CommunityPostModel },
          { default: CommunityEventModel }
        ] = await Promise.all([
          import('../models/CommunityMemberModel.js'),
          import('../models/CommunityResourceModel.js'),
          import('../models/CommunityPaywallTierModel.js'),
          import('../models/CommunitySubscriptionModel.js'),
          import('../models/CommunityPostModerationCaseModel.js'),
          import('../models/ReportingCommunityEngagementDailyView.js'),
          import('../models/CommunityPostModel.js'),
          import('../models/CommunityEventModel.js')
        ]);

        const communityIds = communitySummaries
          .map((community) => (Number.isFinite(Number(community.id)) ? Number(community.id) : null))
          .filter((id) => id !== null);

        if (communityIds.length && communityEventsByCommunity.size === 0) {
          const eventsLists = await Promise.all(
            communityIds.map((communityId) =>
              CommunityEventModel.listForCommunity(communityId, { from: referenceDate, limit: 10 })
            )
          );
          communityIds.forEach((communityId, index) => {
            communityEventsByCommunity.set(communityId, eventsLists[index] ?? []);
          });
        }

        const memberLists = await Promise.all(communityIds.map((id) => CommunityMemberModel.listByCommunity(id)));
        const runbookLists = await Promise.all(
          communityIds.map((id) => CommunityResourceModel.listForCommunity(id, { resourceType: 'runbook', limit: 10 }))
        );
        const tierLists = await Promise.all(communityIds.map((id) => CommunityPaywallTierModel.listByCommunity(id)));
        const subscriptionLists = await Promise.all(
          communityIds.map((id) => CommunitySubscriptionModel.listByCommunity(id, { status: 'active' }))
        );
        const moderationLists = await Promise.all(
          communityIds.map((id) =>
            CommunityPostModerationCaseModel.list(
              { communityId: id, status: ['pending', 'in_review', 'escalated'] },
              { perPage: 50 }
            )
          )
        );
        const communicationsLists = await Promise.all(
          communityIds.map((id) => CommunityPostModel.paginateForCommunity(id, { perPage: 10 }))
        );

        communityIds.forEach((communityId, index) => {
          const members = memberLists[index] ?? [];
          communityPendingMembersByCommunity.set(
            communityId,
            members.filter((member) => member.status && member.status !== 'active')
          );
          communityModeratorsByCommunity.set(
            communityId,
            members.filter((member) => ['owner', 'admin', 'moderator'].includes(member.role))
          );
          communityRunbooksByCommunity.set(communityId, runbookLists[index]?.items ?? []);
          communityPaywallTiersByCommunity.set(communityId, tierLists[index] ?? []);
          communitySubscriptionsByCommunity.set(communityId, subscriptionLists[index] ?? []);
          communityModerationCases.push(...(moderationLists[index]?.items ?? []));
          communicationsByCommunity.set(communityId, communicationsLists[index]?.items ?? []);
        });

        const engagementStart = new Date(referenceDate.getTime() - 7 * DAY_IN_MS);
        const previousStart = new Date(engagementStart.getTime() - 7 * DAY_IN_MS);
        const previousEnd = new Date(engagementStart.getTime() - DAY_IN_MS);
        const currentTotals = await ReportingCommunityEngagementDailyView.fetchTotals({
          start: engagementStart,
          end: referenceDate
        });
        const previousTotals = await ReportingCommunityEngagementDailyView.fetchTotals({
          start: previousStart,
          end: previousEnd
        });
        engagementTotals = { current: currentTotals, previous: previousTotals };

      multiRoleCommunitySnapshot =
          buildCommunityDashboard({
            user,
            now: referenceDate,
            communities: communitySummaries,
            eventsByCommunity: communityEventsByCommunity,
            runbooksByCommunity: communityRunbooksByCommunity,
            paywallTiersByCommunity: communityPaywallTiersByCommunity,
            subscriptionsByCommunity: communitySubscriptionsByCommunity,
            pendingMembersByCommunity: communityPendingMembersByCommunity,
            moderatorsByCommunity: communityModeratorsByCommunity,
            moderationCases: communityModerationCases,
            communicationsByCommunity,
            engagementTotals
          }) ?? undefined;
      }
    } catch (error) {
      log.warn({ err: error }, 'Failed to load community operations dashboard data');
    }

    const instructorSnapshot =
      buildInstructorDashboard({
        user,
        now: referenceDate,
        courses: courseWorkspaceInput?.courses ?? [],
        courseEnrollments: courseWorkspaceInput?.enrollments ?? [],
        modules: courseWorkspaceInput?.modules ?? [],
        lessons: courseWorkspaceInput?.lessons ?? [],
        assignments: courseWorkspaceInput?.assignments ?? [],
        courseProgress: courseWorkspaceInput?.courseProgress ?? [],
        creationProjects: courseWorkspaceInput?.creationProjects ?? [],
        creationCollaborators: courseWorkspaceInput?.creationCollaborators ?? new Map(),
        creationSessions: courseWorkspaceInput?.creationSessions ?? new Map(),
        collaboratorDirectory: courseWorkspaceInput?.collaboratorDirectory ?? new Map()
      }) ?? undefined;
    let operatorSnapshot;
    if (['admin', 'operator'].includes(user.role)) {
      operatorSnapshot = await getOperatorDashboardService().build({ user, now: referenceDate });
    }

    let learnerSnapshot;
    let communitySnapshot;

    try {
      const [
        { default: CourseEnrollmentModel },
        { default: CourseProgressModel },
        { default: CourseModel },
        { default: CourseAssignmentModel },
        { default: TutorBookingModel },
        { default: LiveClassroomModel },
        { default: EbookProgressModel },
        { default: EbookModel },
        { default: PaymentIntentModel },
        { default: CommunityService },
        { default: CommunityResourceModel },
        { default: CommunityEventModel },
        { default: CommunityPaywallTierModel },
        { default: CommunitySubscriptionModel },
        { default: SecurityIncidentModel }
      ] = await Promise.all([
        import('../models/CourseEnrollmentModel.js'),
        import('../models/CourseProgressModel.js'),
        import('../models/CourseModel.js'),
        import('../models/CourseAssignmentModel.js'),
        import('../models/TutorBookingModel.js'),
        import('../models/LiveClassroomModel.js'),
        import('../models/EbookProgressModel.js'),
        import('../models/EbookModel.js'),
        import('../models/PaymentIntentModel.js'),
        import('../services/CommunityService.js'),
        import('../models/CommunityResourceModel.js'),
        import('../models/CommunityEventModel.js'),
        import('../models/CommunityPaywallTierModel.js'),
        import('../models/CommunitySubscriptionModel.js'),
        import('../models/SecurityIncidentModel.js')
      ]);

      const learnerEnrollments = await CourseEnrollmentModel.listByUserId(user.id);
      const learnerEnrollmentIds = learnerEnrollments.map((enrollment) => enrollment.id);
      const [
        learnerProgress,
        learnerBookings,
        learnerLiveClassrooms,
        learnerEbookProgress,
        learnerPaymentIntents,
        memberships
      ] = await Promise.all([
        learnerEnrollmentIds.length ? CourseProgressModel.listByEnrollmentIds(learnerEnrollmentIds) : Promise.resolve([]),
        TutorBookingModel.listByLearnerId(user.id, { limit: 50 }),
        LiveClassroomModel.listForLearner(user.id, { limit: 50 }),
        EbookProgressModel.listByUser(user.id),
        PaymentIntentModel.listByUser(user.id, { limit: 50 }),
        CommunityService.listForUser(user.id)
      ]);

      communityMemberships = memberships ?? [];
      const libraryEntries = await LearnerLibraryEntryModel.listByUserId(user.id);
      const courseIds = Array.from(new Set(learnerEnrollments.map((enrollment) => enrollment.courseId).filter(Boolean)));
      const learnerCourses = courseIds.length ? await CourseModel.listByIds(courseIds) : [];
      const learnerAssignments = courseIds.length ? await CourseAssignmentModel.listByCourseIds(courseIds) : [];
      const recommendedCourses = await CourseModel.listPublished({ limit: 6, excludeIds: courseIds });

      const instructorDirectory = new Map();
      const instructorIds = new Set(learnerCourses.map((course) => course.instructorId).filter(Boolean));
      if (instructorIds.size) {
        const instructorRecords = await UserModel.findByIds(Array.from(instructorIds));
        instructorRecords.forEach((record) => instructorDirectory.set(record.id, record));
      }

      const ebookAssetIds = learnerEbookProgress.map((progress) => progress.assetId).filter(Boolean);
      const ebookLibrary = ebookAssetIds.length ? await EbookModel.listByAssetIds(ebookAssetIds) : [];
      const ebookRecommendations = [];

      const communityIds = communityMemberships.map((community) => community.id).filter(Boolean);
      const [runbookLists, eventLists, tierLists, subscriptionLists, incidentLists] = communityIds.length
        ? await Promise.all([
            Promise.all(
              communityIds.map((communityId) =>
                CommunityResourceModel.listForCommunity(communityId, { limit: 10, resourceType: 'runbook' })
              )
            ),
            Promise.all(
              communityIds.map((communityId) =>
                CommunityEventModel.listForCommunity(communityId, {
                  from: new Date(referenceDate.getTime() - 14 * DAY_IN_MS).toISOString(),
                  limit: 15
                })
              )
            ),
            Promise.all(communityIds.map((communityId) => CommunityPaywallTierModel.listByCommunity(communityId))),
            Promise.all(communityIds.map((communityId) => CommunitySubscriptionModel.listByCommunity(communityId))),
            Promise.all(communityIds.map((communityId) => SecurityIncidentModel.listActive({ tenantId: `community-${communityId}` })))
          ])
        : [[], [], [], [], []];

      const runbookMap = new Map();
      const eventMap = new Map();
      const tierMap = new Map();
      const subscriptionMap = new Map();
      const incidentMap = new Map();

      communityIds.forEach((communityId, index) => {
        const runbookPayload = runbookLists[index];
        runbookMap.set(communityId, Array.isArray(runbookPayload?.items) ? runbookPayload.items : runbookPayload ?? []);
        eventMap.set(communityId, eventLists[index] ?? []);
        tierMap.set(communityId, tierLists[index] ?? []);
        subscriptionMap.set(communityId, subscriptionLists[index] ?? []);
        incidentMap.set(communityId, incidentLists[index] ?? []);
      });

      const communityPipelines = communityMemberships.flatMap((community) => {
        const pipelines = Array.isArray(community.metadata?.pipelines) ? community.metadata.pipelines : [];
        return pipelines.map((pipeline, index) => ({
          id: `${community.id}-pipeline-${index}`,
          title: pipeline.title ?? `${community.name} pipeline`,
          owner: pipeline.owner ?? 'Community ops',
          progress: Number(pipeline.progress ?? pipeline.completion ?? 50)
        }));
      });

      const fieldServiceOrders = await FieldServiceOrderModel.listForUser(user.id);
      let learnerFieldServiceWorkspace = null;
      if (fieldServiceOrders.length) {
        const fieldServiceOrderIds = fieldServiceOrders.map((order) => order.id).filter(Boolean);
        const fieldServiceEvents = fieldServiceOrderIds.length
          ? await FieldServiceEventModel.listByOrderIds(fieldServiceOrderIds)
          : [];
        const providerIds = Array.from(
          new Set(fieldServiceOrders.map((order) => order.providerId).filter(Boolean))
        );
        const fieldServiceProviders = providerIds.length
          ? await FieldServiceProviderModel.listByIds(providerIds)
          : [];
        learnerFieldServiceWorkspace = buildFieldServiceWorkspace({
          now: referenceDate,
          user,
          orders: fieldServiceOrders,
          events: fieldServiceEvents,
          providers: fieldServiceProviders
        });
      }

      const [financialProfile, financePurchasesRaw, financeSubscriptionsRaw, systemPreferencesRaw] = await Promise.all([
        LearnerFinancialProfileModel.findByUserId(user.id),
        LearnerFinancePurchaseModel.listByUserId(user.id),
        CommunitySubscriptionModel.listByUser(user.id),
        LearnerSystemPreferenceModel.getForUser(user.id)
      ]);

      const subscriptionCommunityIds = Array.from(
        new Set(financeSubscriptionsRaw.map((subscription) => subscription.communityId).filter(Boolean))
      );
      const subscriptionTierIds = Array.from(
        new Set(financeSubscriptionsRaw.map((subscription) => subscription.tierId).filter(Boolean))
      );
      const [subscriptionCommunities, subscriptionTiers] = await Promise.all([
        Promise.all(subscriptionCommunityIds.map((communityId) => CommunityModel.findById(communityId))),
        Promise.all(subscriptionTierIds.map((tierId) => CommunityPaywallTierModel.findById(tierId)))
      ]);
      const subscriptionCommunityMap = new Map(
        subscriptionCommunities.filter(Boolean).map((community) => [community.id, community])
      );
      const subscriptionTierMap = new Map(
        subscriptionTiers.filter(Boolean).map((tier) => [tier.id, tier])
      );
      const financeSubscriptionsDetailed = financeSubscriptionsRaw.map((subscription) => {
        const community = subscriptionCommunityMap.get(subscription.communityId ?? null);
        const tier = subscriptionTierMap.get(subscription.tierId ?? null);
        return {
          ...subscription,
          community: community
            ? {
                id: community.id,
                name: community.name,
                slug: community.slug,
                coverImageUrl: community.coverImageUrl ?? null
              }
            : null,
          plan: tier
            ? {
                id: tier.id,
                name: tier.name,
                priceFormatted: formatCurrency(tier.priceCents, tier.currency),
                billingInterval: tier.billingInterval
              }
            : subscription.plan ?? null,
          currentPeriodEndLabel: subscription.currentPeriodEnd
            ? formatDateTime(subscription.currentPeriodEnd, { dateStyle: 'medium', timeStyle: undefined })
            : null
        };
      });

      learnerSnapshot =
        buildLearnerDashboard({
          user,
          now: referenceDate,
          enrollments: learnerEnrollments,
          courses: [...learnerCourses, ...recommendedCourses],
          courseProgress: learnerProgress,
          assignments: learnerAssignments,
          instructorDirectory,
          tutorBookings: learnerBookings,
          liveClassrooms: learnerLiveClassrooms,
          ebookLibrary,
          ebookProgress: learnerEbookProgress,
          ebookRecommendations,
          paymentIntents: learnerPaymentIntents,
          communities: communityMemberships,
          communityPipelines,
          libraryEntries,
          fieldServiceWorkspace: learnerFieldServiceWorkspace,
          financialProfile,
          financePurchases: financePurchasesRaw,
          financeSubscriptions: financeSubscriptionsDetailed,
          systemPreferences: systemPreferencesRaw
        }) ?? undefined;

      communitySnapshot =
        buildCommunityDashboard({
          now: referenceDate,
          communities: communityMemberships,
          runbooks: runbookMap,
          events: eventMap,
          paywallTiers: tierMap,
          subscriptions: subscriptionMap,
          safetyIncidents: incidentMap,
          communications: new Map()
        }) ?? undefined;
    } catch (error) {
      log.warn({ err: error }, 'Failed to load learner or community dashboard data');
    }

    const dashboards = {};
    const searchIndex = [];
    const roles = [];
    const profileStats = [];
    const profileBioSegments = [];
    const feedHighlights = [];
    let profileTitleSegment = null;

    const pushRole = (role) => {
      if (!role || !role.id) return;
      if (roles.some((entry) => entry.id === role.id)) return;
      roles.push({ id: role.id, label: role.label ?? role.id });
    };

    const applySnapshot = (key, snapshot) => {
      if (!snapshot) return;
      if (snapshot.dashboard && typeof snapshot.dashboard === 'object') {
        dashboards[key] = {
          ...(dashboards[key] ?? {}),
          ...snapshot.dashboard
        };
      } else if (dashboards[key] === undefined) {
        dashboards[key] = snapshot.dashboard ?? null;
      }
      if (Array.isArray(snapshot.searchIndex)) {
        searchIndex.push(...snapshot.searchIndex);
      }
      if (Array.isArray(snapshot.profileStats)) {
        profileStats.push(...snapshot.profileStats);
      }
      if (snapshot.profileBio) {
        profileBioSegments.push(snapshot.profileBio);
      }
      if (!profileTitleSegment && snapshot.profileTitleSegment) {
        profileTitleSegment = snapshot.profileTitleSegment;
      }
      if (Array.isArray(snapshot.feedHighlights)) {
        feedHighlights.push(...snapshot.feedHighlights);
      }
      pushRole(snapshot.role);
    };

    applySnapshot('learner', multiRoleLearnerSnapshot);
    applySnapshot('learner', learnerSnapshot);
    applySnapshot('community', multiRoleCommunitySnapshot);
    applySnapshot('community', communitySnapshot);
    applySnapshot('instructor', instructorSnapshot);

    if (operatorSnapshot) {
      dashboards.admin = operatorSnapshot.dashboard;
      if (Array.isArray(operatorSnapshot.searchIndex)) {
        searchIndex.push(...operatorSnapshot.searchIndex);
      }
      if (Array.isArray(operatorSnapshot.profileStats)) {
        profileStats.push(...operatorSnapshot.profileStats);
      }
      if (operatorSnapshot.profileBio) {
        profileBioSegments.push(operatorSnapshot.profileBio);
      }
      if (!profileTitleSegment && operatorSnapshot.profileTitleSegment) {
        profileTitleSegment = operatorSnapshot.profileTitleSegment;
      }
      if (Array.isArray(operatorSnapshot.feedHighlights)) {
        feedHighlights.push(...operatorSnapshot.feedHighlights);
      }
      pushRole({ id: 'admin', label: 'Admin' });
    }

    if (user.role && !roles.some((role) => role.id === user.role)) {
      roles.push({ id: user.role, label: user.role.charAt(0).toUpperCase() + user.role.slice(1) });
    }

    const profileBio = profileBioSegments.join(' ').trim() || null;
    const uniqueFeedHighlights = Array.from(new Set(feedHighlights));

    const profile = {
      id: user.id,
      name: resolveName(user.firstName, user.lastName, user.email),
      email: user.email,
      avatar: buildAvatarUrl(user.email),
      title: profileTitleSegment,
      bio: profileBio,
      stats: profileStats,
      feedHighlights: uniqueFeedHighlights
    };

    return {
      profile,
      roles,
      dashboards,
      searchIndex
    };
  }
}<|MERGE_RESOLUTION|>--- conflicted
+++ resolved
@@ -3799,14 +3799,9 @@
       log.warn({ err: error }, 'Failed to load collaborator directory for course workspace');
     }
 
-<<<<<<< HEAD
     learnerSnapshot = undefined;
     communitySnapshot = undefined;
     communityMemberships = [];
-=======
-    let multiRoleLearnerSnapshot;
-    let multiRoleCommunitySnapshot;
->>>>>>> e774db83
     let communitySummaries = [];
     let communityMemberships = [];
     const communityEventsByCommunity = new Map();
