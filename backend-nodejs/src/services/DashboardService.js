--- conflicted
+++ resolved
@@ -2025,13 +2025,11 @@
       });
     });
 
-<<<<<<< HEAD
     const normaliseFilename = (name) => {
       if (!name) return 'Untitled asset';
       const leaf = name.split('/').pop();
       return leaf.replace(/\.[^/.]+$/, '').replace(/[-_]/g, ' ').replace(/\s+/g, ' ').trim();
     };
-=======
   const serviceCapacityByMonth = new Map();
   upcomingTutorSlots.forEach((slot) => {
     if (!slot.startAt) return;
@@ -2343,7 +2341,6 @@
     const leaf = name.split('/').pop();
     return leaf.replace(/\.[^/.]+$/, '').replace(/[-_]/g, ' ').replace(/\s+/g, ' ').trim();
   };
->>>>>>> c3e78cda
 
     const assetsNormalised = assets.map((asset) => ({
       ...asset,
@@ -3668,7 +3665,6 @@
       title: session.title,
       url: '/dashboard/instructor/calendar'
     })),
-<<<<<<< HEAD
       {
         id: 'search-instructor-assessments',
         role: 'instructor',
@@ -3684,7 +3680,6 @@
         url: '/dashboard/instructor/tutor-management'
       }))
     ];
-=======
     {
       id: 'search-instructor-assessments',
       role: 'instructor',
@@ -3715,7 +3710,6 @@
       url: '/dashboard/instructor/tutor-management'
     }))
   ];
->>>>>>> c3e78cda
 
   const profileStats = [];
   if (courseSummaries.length > 0) {
@@ -8131,7 +8125,6 @@
       { id: 'admin-blog', role: 'admin', type: 'Content', title: 'Blog management', url: '/admin#blog' }
     ];
 
-<<<<<<< HEAD
       return {
         role: { id: 'admin', label: 'Admin' },
         dashboard: {
@@ -8149,7 +8142,6 @@
         profileStats,
         profileBio,
         profileTitleSegment: 'Platform operations oversight',
-=======
     return {
       role: { id: 'admin', label: 'Admin' },
       dashboard: {
@@ -8168,7 +8160,6 @@
       profileStats,
       profileBio,
       profileTitleSegment: 'Platform operations oversight',
->>>>>>> c3e78cda
       searchIndex
     };
   }
