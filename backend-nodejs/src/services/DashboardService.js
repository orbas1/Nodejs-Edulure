import crypto from 'node:crypto';

import db from '../config/database.js';
import UserModel from '../models/UserModel.js';
import UserPrivacySettingModel from '../models/UserPrivacySettingModel.js';
import UserFollowModel from '../models/UserFollowModel.js';
import FollowRecommendationModel from '../models/FollowRecommendationModel.js';
import PlatformSettingsService from './PlatformSettingsService.js';
import IdentityVerificationService from './IdentityVerificationService.js';

function safeJsonParse(value, fallback = {}) {
  if (!value) return fallback;
  if (typeof value === 'object') return value;
  try {
    return JSON.parse(value);
  } catch (_error) {
    return fallback;
  }
}

const DAY_IN_MS = 24 * 60 * 60 * 1000;

function toNumber(value) {
  if (value === null || value === undefined) {
    return 0;
  }
  const parsed = Number(value);
  return Number.isNaN(parsed) ? 0 : parsed;
}

function formatNumber(value) {
  return new Intl.NumberFormat('en-US').format(toNumber(value));
}

function normaliseStringArray(value) {
  if (!value) return [];
  if (Array.isArray(value)) {
    return value
      .map((entry) => String(entry).trim())
      .filter((entry) => entry.length > 0);
  }
  if (typeof value === 'string') {
    const trimmed = value.trim();
    if (!trimmed) return [];
    if (trimmed.startsWith('[')) {
      const parsed = safeJsonParse(trimmed, []);
      if (Array.isArray(parsed)) {
        return parsed
          .map((entry) => String(entry).trim())
          .filter((entry) => entry.length > 0);
      }
    }
    return trimmed
      .split(',')
      .map((entry) => entry.trim())
      .filter((entry) => entry.length > 0);
  }
  if (typeof value === 'object') {
    return Object.values(value)
      .map((entry) => String(entry).trim())
      .filter((entry) => entry.length > 0);
  }
  return [];
}

function formatPercentage(value, digits = 2) {
  const numeric = Number(value ?? 0);
  if (!Number.isFinite(numeric) || Number.isNaN(numeric)) {
    return '0.00%';
  }
  return `${(numeric * 100).toFixed(digits)}%`;
}

function formatRoasFromCents(revenueCents, spendCents) {
  const spend = Number(spendCents ?? 0);
  const revenue = Number(revenueCents ?? 0);
  if (spend <= 0) return null;
  const ratio = revenue / spend;
  if (!Number.isFinite(ratio)) return null;
  return `${ratio.toFixed(2)}x`;
}

function formatScheduleRange(startAt, endAt) {
  if (!startAt && !endAt) {
    return 'Schedule pending';
  }
  if (startAt && endAt) {
    return `${formatDateTime(startAt, { dateStyle: 'medium' })} – ${formatDateTime(endAt, { dateStyle: 'medium' })}`;
  }
  if (startAt) {
    return `Starts ${formatDateTime(startAt, { dateStyle: 'medium' })}`;
  }
  return `Runs until ${formatDateTime(endAt, { dateStyle: 'medium' })}`;
}

function accumulateCurrency(map, currency, cents) {
  if (!currency) return;
  const current = map.get(currency) ?? 0;
  map.set(currency, current + Number(cents ?? 0));
}

function capitalise(value) {
  if (!value) return '';
  const stringValue = String(value);
  if (!stringValue.length) return '';
  return stringValue.charAt(0).toUpperCase() + stringValue.slice(1);
}

function resolvePlacementSurface(campaign) {
  const featureFlag = campaign.metadata?.featureFlag;
  if (typeof featureFlag === 'string' && featureFlag.includes('explorer')) {
    return 'Explorer';
  }
  if (typeof featureFlag === 'string' && featureFlag.includes('feed')) {
    return 'Learning feed';
  }
  if (campaign.metadata?.promotedCommunityId) {
    return 'Community spotlight';
  }
  return 'Learning feed';
}

function resolvePlacementSlot(campaign) {
  switch (campaign.objective) {
    case 'conversions':
      return 'Conversion spotlight';
    case 'leads':
      return 'Lead capture hero';
    case 'traffic':
      return 'Traffic accelerator';
    case 'awareness':
    default:
      return 'Awareness banner';
  }
}

function buildPlacementTags(campaign, keywords, audiences) {
  const tags = new Set();
  if (campaign.objective) {
    tags.add(`Objective · ${capitalise(campaign.objective)}`);
  }
  const featureFlag = campaign.metadata?.featureFlag;
  if (featureFlag) {
    tags.add(`Flag · ${featureFlag}`);
  }
  const promotedCommunityId = campaign.metadata?.promotedCommunityId;
  if (promotedCommunityId) {
    tags.add(`Community · #${promotedCommunityId}`);
  }
  keywords.slice(0, 2).forEach((keyword) => tags.add(`Keyword · ${keyword}`));
  audiences.slice(0, 2).forEach((audience) => tags.add(`Audience · ${audience}`));
  return Array.from(tags);
}

export function buildAvatarUrl(email) {
  const hash = crypto.createHash('md5').update(String(email).trim().toLowerCase()).digest('hex');
  return `https://www.gravatar.com/avatar/${hash}?d=identicon&s=160`;
}

export function formatCurrency(amountCents, currency = 'USD') {
  const formatter = new Intl.NumberFormat('en-US', {
    style: 'currency',
    currency,
    minimumFractionDigits: 2
  });
  const amount = Number(amountCents ?? 0) / 100;
  return formatter.format(amount);
}

export function formatReleaseOffsetLabel(offsetDays) {
  const offset = Number.isFinite(Number(offsetDays)) ? Number(offsetDays) : null;
  if (offset === null || Number.isNaN(offset) || offset <= 0) {
    return 'Launch week';
  }
  if (offset % 7 === 0) {
    const week = offset / 7 + 1;
    return `Week ${week}`;
  }
  return `Day ${offset}`;
}

export function humanizeRelativeTime(date, referenceDate = new Date()) {
  if (!date) return 'Unknown';
  const target = typeof date === 'string' ? new Date(date) : new Date(date.getTime());
  const diffMs = referenceDate.getTime() - target.getTime();
  const diffMinutes = Math.round(diffMs / 60000);
  if (diffMinutes < 1) return 'Just now';
  if (diffMinutes < 60) return `${diffMinutes}m ago`;
  const diffHours = Math.round(diffMinutes / 60);
  if (diffHours < 24) return `${diffHours}h ago`;
  const diffDays = Math.round(diffHours / 24);
  if (diffDays < 7) return `${diffDays}d ago`;
  const diffWeeks = Math.round(diffDays / 7);
  if (diffWeeks < 5) return `${diffWeeks}w ago`;
  const diffMonths = Math.round(diffDays / 30);
  if (diffMonths < 12) return `${diffMonths}mo ago`;
  const diffYears = Math.round(diffDays / 365);
  return `${diffYears}y ago`;
}

export function calculateLearningStreak(completionDates, referenceDate = new Date()) {
  if (!completionDates?.length) {
    return { current: 0, longest: 0 };
  }

  const daySet = new Set();
  completionDates.forEach((date) => {
    if (!date) return;
    const resolved = typeof date === 'string' ? new Date(date) : date;
    const key = resolved.toISOString().slice(0, 10);
    daySet.add(key);
  });

  const sortedDays = Array.from(daySet)
    .sort()
    .map((iso) => new Date(`${iso}T00:00:00Z`));

  let longest = 0;
  let streak = 1;
  for (let i = 1; i < sortedDays.length; i += 1) {
    const diffDays = (sortedDays[i].getTime() - sortedDays[i - 1].getTime()) / (24 * 60 * 60 * 1000);
    if (diffDays === 1) {
      streak += 1;
    } else {
      longest = Math.max(longest, streak);
      streak = 1;
    }
  }
  longest = Math.max(longest, streak);

  const todayKey = referenceDate.toISOString().slice(0, 10);
  let cursor = new Date(`${todayKey}T00:00:00Z`);
  let current = 0;
  while (daySet.has(cursor.toISOString().slice(0, 10))) {
    current += 1;
    cursor = new Date(cursor.getTime() - 24 * 60 * 60 * 1000);
  }

  return { current, longest };
}

export function buildLearningPace(completions, referenceDate = new Date()) {
  const days = [];
  for (let offset = 6; offset >= 0; offset -= 1) {
    const day = new Date(referenceDate.getTime() - offset * 24 * 60 * 60 * 1000);
    const key = day.toLocaleDateString('en-US', { weekday: 'short' });
    days.push({ key, minutes: 0 });
  }

  completions.forEach((completion) => {
    if (!completion.completedAt) return;
    const completedAt = typeof completion.completedAt === 'string'
      ? new Date(completion.completedAt)
      : completion.completedAt;
    const diffDays = Math.floor(
      (referenceDate.setHours(0, 0, 0, 0) - completedAt.setHours(0, 0, 0, 0)) /
        (24 * 60 * 60 * 1000)
    );
    if (diffDays >= 0 && diffDays < 7) {
      const index = 6 - diffDays;
      if (days[index]) {
        days[index].minutes += Number(completion.durationMinutes ?? 0);
      }
    }
  });

  return days.map((entry) => ({ day: entry.key, minutes: entry.minutes }));
}

export function buildCommunityDashboard({
  user,
  now,
  communityMemberships,
  communityStats,
  communityResources,
  communityPosts,
  communityMessages,
  communityMessageContributions,
  communityAssignments,
  liveClassrooms,
  tutorBookings,
  adsCampaigns,
  adsMetrics,
  communityPaywallTiers,
  communitySubscriptions
}) {
  const managedCommunityIds = new Set();
  const communityLookup = new Map();

  communityMemberships.forEach((membership) => {
    const communityId = Number(membership.communityId);
    if (!Number.isFinite(communityId)) return;
    const normalised = {
      communityId,
      communityName: membership.communityName ?? `Community ${communityId}`,
      role: membership.role ?? 'member',
      status: membership.status ?? 'pending',
      ownerId: Number(membership.ownerId ?? membership.userId ?? 0),
      joinedAt: membership.joinedAt ? new Date(membership.joinedAt) : null,
      metadata: safeJsonParse(membership.membershipMetadata, {})
    };
    communityLookup.set(communityId, normalised);
    if (normalised.ownerId === user.id || normalised.role !== 'member') {
      managedCommunityIds.add(communityId);
    }
  });

  communityPaywallTiers.forEach((tier) => {
    const communityId = Number(tier.communityId);
    if (!Number.isFinite(communityId)) return;
    const ownerId = Number(tier.ownerId);
    if (ownerId && ownerId === user.id) {
      managedCommunityIds.add(communityId);
      if (!communityLookup.has(communityId)) {
        communityLookup.set(communityId, {
          communityId,
          communityName: tier.communityName ?? `Community ${communityId}`,
          role: 'owner',
          status: 'active',
          ownerId,
          joinedAt: null,
          metadata: {}
        });
      }
    }
  });

  liveClassrooms.forEach((session) => {
    const communityId = Number(session.communityId);
    if (!Number.isFinite(communityId)) return;
    if (managedCommunityIds.has(communityId)) return;
    if (session.instructorId && Number(session.instructorId) === user.id) {
      managedCommunityIds.add(communityId);
      communityLookup.set(communityId, {
        communityId,
        communityName: session.communityName ?? `Community ${communityId}`,
        role: 'host',
        status: session.status ?? 'scheduled',
        ownerId: Number(session.instructorId),
        joinedAt: session.startAt ? new Date(session.startAt) : null,
        metadata: safeJsonParse(session.metadata, {})
      });
    }
  });

  if (managedCommunityIds.size === 0) {
    return null;
  }

  const statsByCommunity = new Map();
  communityStats.forEach((stat) => {
    const communityId = Number(stat.community_id ?? stat.communityId);
    if (!Number.isFinite(communityId)) return;
    statsByCommunity.set(communityId, {
      activeMembers: Number(stat.active_members ?? stat.activeMembers ?? 0),
      pendingMembers: Number(stat.pending_members ?? stat.pendingMembers ?? 0),
      moderators: Number(stat.moderators ?? stat.moderatorCount ?? stat.moderator_count ?? 0),
      escalationsOpen: Number(stat.escalations_open ?? stat.escalationsOpen ?? 0),
      incidentsOpen: Number(stat.incidents_open ?? stat.incidentsOpen ?? 0)
    });
  });

  const liveSessions = liveClassrooms.map((session) => ({
    ...session,
    startAt: session.startAt ? new Date(session.startAt) : null,
    endAt: session.endAt ? new Date(session.endAt) : null,
    metadata: safeJsonParse(session.metadata, {})
  }));

  const tutorBookingsNormalised = tutorBookings.map((booking) => ({
    ...booking,
    scheduledStart: booking.scheduledStart ? new Date(booking.scheduledStart) : null,
    metadata: safeJsonParse(booking.metadata, {})
  }));

  const contributionByCommunity = new Map();
  communityMessageContributions.forEach((row) => {
    const communityId = Number(row.communityId ?? row.community_id);
    if (!Number.isFinite(communityId)) return;
    contributionByCommunity.set(communityId, Number(row.contribution_count ?? 0));
  });

  const incidentsFromMessages = communityMessages
    .map((message) => {
      const metadata = safeJsonParse(message.metadata, {});
      if (!metadata.flagged && !metadata.escalation) return null;
      const communityId = Number(message.communityId ?? metadata.communityId ?? 0);
      if (!managedCommunityIds.has(communityId)) return null;
      return {
        id: `incident-${message.id}`,
        communityId,
        communityName: message.communityName ?? communityLookup.get(communityId)?.communityName ?? 'Community',
        severity: metadata.severity ?? 'medium',
        status: metadata.escalation?.status ?? 'triage',
        openedAt: message.deliveredAt ? new Date(message.deliveredAt) : null,
        owner: metadata.escalation?.owner ?? metadata.moderator ?? `${user.firstName ?? ''} ${user.lastName ?? ''}`.trim() || 'Moderator',
        summary: metadata.summary ?? (metadata.flaggedReason ?? message.body?.slice(0, 120) ?? 'Flagged conversation')
      };
    })
    .filter(Boolean);

  const totalActiveMembers = Array.from(managedCommunityIds).reduce((total, communityId) => {
    const stats = statsByCommunity.get(communityId);
    return total + Number(stats?.activeMembers ?? 0);
  }, 0);

  const totalPendingMembers = Array.from(managedCommunityIds).reduce((total, communityId) => {
    const stats = statsByCommunity.get(communityId);
    return total + Number(stats?.pendingMembers ?? 0);
  }, 0);

  const totalModerators = Array.from(managedCommunityIds).reduce((total, communityId) => {
    const stats = statsByCommunity.get(communityId);
    return total + Number(stats?.moderators ?? 0);
  }, 0);

  const engagementMessages = communityMessages.filter((message) => {
    const communityId = Number(message.communityId ?? 0);
    return managedCommunityIds.has(communityId);
  });

  const metrics = [
    {
      label: 'Active members',
      value: formatNumber(totalActiveMembers),
      change:
        totalPendingMembers > 0
          ? `+${formatNumber(totalPendingMembers)} awaiting approval`
          : totalActiveMembers > 0
            ? 'Roster steady'
            : 'Invite members',
      trend: totalPendingMembers > 0 ? 'up' : 'steady'
    },
    {
      label: 'Moderator coverage',
      value: `${formatNumber(totalModerators)} leaders`,
      change:
        totalModerators > 0
          ? `${Math.max(1, Math.round(totalActiveMembers / Math.max(totalModerators, 1)))} members per lead`
          : 'Assign moderators',
      trend: totalModerators > 0 ? 'up' : 'down'
    },
    {
      label: 'Weekly contributions',
      value: `${formatNumber(engagementMessages.length)}`,
      change:
        engagementMessages.length > 0
          ? `${formatNumber(incidentsFromMessages.length)} escalations`
          : 'No logged activity',
      trend: engagementMessages.length > incidentsFromMessages.length ? 'up' : 'steady'
    },
    {
      label: 'Automation readiness',
      value: `${communityResources.filter((resource) => safeJsonParse(resource.metadata, {}).automation === true).length} playbooks`,
      change: `${communityAssignments.length} open assignments`,
      trend: communityAssignments.length > 0 ? 'up' : 'steady'
    }
  ];

  const healthDeck = Array.from(managedCommunityIds).map((communityId) => {
    const lookup = communityLookup.get(communityId);
    const stats = statsByCommunity.get(communityId) ?? {
      activeMembers: 0,
      pendingMembers: 0,
      moderators: 0,
      incidentsOpen: 0,
      escalationsOpen: 0
    };
    const contributions = contributionByCommunity.get(communityId) ?? 0;
    const activityScore = stats.activeMembers + stats.pendingMembers > 0
      ? stats.activeMembers / (stats.activeMembers + stats.pendingMembers)
      : 0;
    let healthLabel = 'Stable';
    if (activityScore >= 0.85) healthLabel = 'Excellent';
    else if (activityScore >= 0.7) healthLabel = 'Healthy';
    else if (activityScore > 0) healthLabel = 'Needs attention';
    const backlog = stats.escalationsOpen + stats.incidentsOpen;
    const trend = backlog > 0
      ? `${backlog} open escalation${backlog === 1 ? '' : 's'}`
      : contributions > 0
        ? `${formatNumber(contributions)} posts`
        : 'Recruit momentum';
    return {
      id: `community-${communityId}`,
      name: lookup?.communityName ?? `Community ${communityId}`,
      members: `${formatNumber(stats.activeMembers)} active`,
      moderators: `${formatNumber(stats.moderators)} moderators`,
      health: healthLabel,
      trend,
      approvalsPending: stats.pendingMembers,
      incidentsOpen: stats.incidentsOpen,
      escalationsOpen: stats.escalationsOpen
    };
  });

  const runbooks = communityResources
    .filter((resource) => managedCommunityIds.has(Number(resource.communityId ?? resource.community_id ?? 0)))
    .map((resource) => {
      const tags = safeJsonParse(resource.tags, []);
      const metadata = safeJsonParse(resource.metadata, {});
      return {
        id: `resource-${resource.id}`,
        title: resource.title ?? 'Operations playbook',
        owner: metadata.owner ?? `${user.firstName ?? ''} ${user.lastName ?? ''}`.trim() || 'Ops team',
        updatedAt: resource.publishedAt
          ? formatDateTime(resource.publishedAt, { dateStyle: 'medium', timeStyle: undefined })
          : 'Draft',
        tags: Array.isArray(tags) && tags.length ? tags.slice(0, 4) : ['Runbook'],
        automationReady: metadata.automation === true
      };
    });

  const escalations = communityAssignments
    .filter((assignment) => managedCommunityIds.has(Number(assignment.communityId ?? assignment.courseId ?? 0)))
    .map((assignment) => {
      const metadata = safeJsonParse(assignment.metadata, {});
      const dueOffsetDays = Number(assignment.dueOffsetDays ?? metadata.dueOffsetDays ?? 0);
      const dueDate = assignment.enrollmentStartedAt
        ? new Date(new Date(assignment.enrollmentStartedAt).getTime() + dueOffsetDays * DAY_IN_MS)
        : now;
      return {
        id: `assignment-${assignment.id}`,
        title: assignment.title ?? 'Operational task',
        owner: metadata.owner ?? `${user.firstName ?? ''} ${user.lastName ?? ''}`.trim() || 'Community team',
        status: metadata.status ?? 'open',
        due: formatDateTime(dueDate, { dateStyle: 'medium', timeStyle: undefined }),
        community: assignment.courseTitle ?? metadata.communityName ?? 'Community'
      };
    });

  const upcomingEvents = liveSessions
    .filter((session) => session.startAt && managedCommunityIds.has(Number(session.communityId ?? 0)))
    .sort((a, b) => a.startAt - b.startAt)
    .map((session) => ({
      id: `event-${session.id}`,
      title: session.title ?? 'Live session',
      date: formatDateTime(session.startAt, { dateStyle: 'medium', timeStyle: 'short' }),
      facilitator: session.hostName ?? session.metadata?.facilitator ?? `${user.firstName ?? ''} ${user.lastName ?? ''}`.trim() || 'Host',
      seats: `${Number(session.reservedSeats ?? 0)}/${Number(session.capacity ?? 0)} booked`,
      status: session.status ?? 'scheduled'
    }));

  const tutorPods = tutorBookingsNormalised
    .filter((booking) => managedCommunityIds.has(Number(booking.communityId ?? 0)))
    .map((booking) => ({
      id: `tutor-${booking.id}`,
      mentor: booking.tutorName ?? booking.metadata.tutor ?? 'Mentor',
      focus: booking.metadata.topic ?? 'Mentorship session',
      scheduled:
        booking.scheduledStart && booking.scheduledStart >= now
          ? formatDateTime(booking.scheduledStart, { dateStyle: 'medium', timeStyle: 'short' })
          : 'Awaiting scheduling',
      status: booking.status ?? 'pending'
    }));

  const broadcasts = communityPosts
    .filter((post) => managedCommunityIds.has(Number(post.communityId ?? post.community_id ?? 0)))
    .map((post) => ({
      id: `broadcast-${post.id}`,
      title: post.title ?? 'Announcement',
      stage: post.status === 'published' ? 'Published' : 'Draft',
      release: post.publishedAt
        ? formatDateTime(post.publishedAt, { dateStyle: 'medium', timeStyle: undefined })
        : 'Unscheduled',
      channel: post.channel ?? 'Feed'
    }));

  const experimentsMetrics = new Map();
  adsMetrics.forEach((metric) => {
    const campaignId = Number(metric.campaignId ?? metric.campaign_id);
    if (!Number.isFinite(campaignId)) return;
    const list = experimentsMetrics.get(campaignId) ?? [];
    list.push({
      ...metric,
      metricDate: metric.metricDate ? new Date(metric.metricDate) : null,
      conversions: Number(metric.conversions ?? 0),
      revenueCents: Number(metric.revenueCents ?? metric.revenue_cents ?? 0)
    });
    experimentsMetrics.set(campaignId, list);
  });

  const experiments = adsCampaigns
    .map((campaign) => {
      const metadata = safeJsonParse(campaign.metadata, {});
      const communityId = Number(metadata.promotedCommunityId ?? metadata.communityId ?? 0);
      if (communityId && !managedCommunityIds.has(communityId)) return null;
      const series = (experimentsMetrics.get(Number(campaign.id)) ?? []).sort(
        (a, b) => (b.metricDate?.getTime() ?? 0) - (a.metricDate?.getTime() ?? 0)
      );
      const latest = series[0];
      const previous = series[1];
      const conversionDelta = latest && previous ? latest.conversions - previous.conversions : latest?.conversions ?? 0;
      const hypothesis = latest
        ? `${conversionDelta >= 0 ? '+' : '−'}${Math.abs(conversionDelta)} conversions · ${formatCurrency(
            latest.revenueCents,
            campaign.spendCurrency ?? 'USD'
          )}`
        : 'Awaiting telemetry';
      return {
        id: `experiment-${campaign.id}`,
        name: campaign.name ?? 'Growth experiment',
        status: campaign.status ?? 'draft',
        community: communityId ? communityLookup.get(communityId)?.communityName ?? `Community ${communityId}` : 'Cross-community',
        hypothesis
      };
    })
    .filter(Boolean);

  const tierStats = new Map();
  communitySubscriptions.forEach((subscription) => {
    const communityId = Number(subscription.communityId ?? subscription.community_id ?? 0);
    if (!managedCommunityIds.has(communityId)) return;
    const tierName = subscription.tierName ?? subscription.tier_name ?? 'Tier';
    const key = `${communityId}-${tierName}`;
    const stats = tierStats.get(key) ?? {
      communityId,
      communityName: subscription.communityName ?? communityLookup.get(communityId)?.communityName ?? `Community ${communityId}`,
      tierName,
      currency: subscription.currency ?? subscription.currency_code ?? 'USD',
      priceCents: Number(subscription.priceCents ?? subscription.price_cents ?? 0),
      active: 0,
      cancelled: 0,
      renewals: []
    };
    if (subscription.status === 'active') {
      stats.active += 1;
      if (subscription.currentPeriodEnd) {
        stats.renewals.push(new Date(subscription.currentPeriodEnd));
      }
    } else if (subscription.status === 'cancelled') {
      stats.cancelled += 1;
    }
    tierStats.set(key, stats);
  });

  const tiers = Array.from(tierStats.values()).map((tier, index) => {
    const nextRenewal = tier.renewals.sort((a, b) => (a?.getTime() ?? 0) - (b?.getTime() ?? 0))[0] ?? null;
    return {
      id: `tier-${index}`,
      name: `${tier.communityName} · ${tier.tierName}`,
      price: formatCurrency(tier.priceCents, tier.currency),
      members: `${formatNumber(tier.active)} active`,
      churn: tier.cancelled > 0 ? `${formatNumber(tier.cancelled)} cancellations` : 'Retention steady',
      renewal: nextRenewal ? formatDateTime(nextRenewal, { dateStyle: 'medium', timeStyle: undefined }) : 'Auto-renewal'
    };
  });

  const totalSubscriptionRevenue = Array.from(tierStats.values()).reduce(
    (total, tier) => total + tier.priceCents * tier.active,
    0
  );

  const monetisationInsights = [];
  if (tiers.length > 0) {
    const topTier = tiers.reduce((current, candidate) => {
      const currentMembers = Number(current.members.replace(/\D/g, '')) || 0;
      const candidateMembers = Number(candidate.members.replace(/\D/g, '')) || 0;
      return candidateMembers > currentMembers ? candidate : current;
    }, tiers[0]);
    monetisationInsights.push(`${topTier.name} leads premium adoption.`);
  }
  if (totalSubscriptionRevenue > 0) {
    monetisationInsights.push(
      `${formatCurrency(totalSubscriptionRevenue, tiers[0]?.currency ?? 'USD')} in recurring revenue across communities.`
    );
  }
  if (experiments.length > 0) {
    monetisationInsights.push('Active growth experiments are feeding new membership cohorts.');
  }

  const communicationsHighlights = engagementMessages.slice(0, 12).map((message) => {
    const metadata = safeJsonParse(message.metadata, {});
    const communityId = Number(message.communityId ?? 0);
    return {
      id: `highlight-${message.id}`,
      community: message.communityName ?? communityLookup.get(communityId)?.communityName ?? 'Community',
      preview: message.body?.slice(0, 140) ?? 'New update shared',
      tags: Array.isArray(metadata.tags) && metadata.tags.length ? metadata.tags.slice(0, 3) : ['Update'],
      postedAt: message.deliveredAt ? humanizeRelativeTime(message.deliveredAt, now) : 'Recently',
      reactions: metadata.reactions ?? 0
    };
  });

  const moderators = communityMemberships
    .filter((membership) => managedCommunityIds.has(Number(membership.communityId)) && membership.role && membership.role !== 'member')
    .map((membership) => {
      const metadata = safeJsonParse(membership.membershipMetadata, {});
      return {
        id: `moderator-${membership.membershipId ?? membership.id ?? `${membership.communityId}-${membership.userId}`}`,
        community: membership.communityName ?? `Community ${membership.communityId}`,
        role: membership.role ?? 'Moderator',
        timezone: metadata.timezone ?? 'UTC',
        coverage: metadata.coverage ?? 'Full-time'
      };
    });

  const communicationsTrends = Array.from(managedCommunityIds).map((communityId) => {
    const contributions = contributionByCommunity.get(communityId) ?? 0;
    const stats = statsByCommunity.get(communityId) ?? { activeMembers: 0, pendingMembers: 0 };
    const contributionRate = stats.activeMembers > 0 ? Math.round((contributions / stats.activeMembers) * 100) : 0;
    return {
      id: `trend-${communityId}`,
      metric: communityLookup.get(communityId)?.communityName ?? `Community ${communityId}`,
      current: `${contributionRate}% active`,
      previous: stats.pendingMembers > 0 ? `${stats.pendingMembers} pending approvals` : 'All members onboarded'
    };
  });

  const searchIndex = [
    ...healthDeck.map((entry) => ({
      id: `search-community-overview-${entry.id}`,
      role: 'community',
      type: 'Community',
      title: entry.name,
      url: '/dashboard/community/operations'
    })),
    ...runbooks.map((runbook) => ({
      id: `search-community-runbook-${runbook.id}`,
      role: 'community',
      type: 'Runbook',
      title: runbook.title,
      url: '/dashboard/community/operations'
    })),
    ...upcomingEvents.map((event) => ({
      id: `search-community-event-${event.id}`,
      role: 'community',
      type: 'Event',
      title: event.title,
      url: '/dashboard/community/programming'
    })),
    ...tiers.map((tier) => ({
      id: `search-community-tier-${tier.id}`,
      role: 'community',
      type: 'Tier',
      title: tier.name,
      url: '/dashboard/community/monetisation'
    }))
  ];

  const profileStats = [
    { label: 'Communities', value: `${managedCommunityIds.size} stewarded` },
    { label: 'Moderators', value: `${formatNumber(moderators.length)} leads` },
    { label: 'Recurring revenue', value: formatCurrency(totalSubscriptionRevenue, tiers[0]?.currency ?? 'USD') }
  ];

  const bioSegments = [];
  if (managedCommunityIds.size > 0) {
    bioSegments.push(`stewarding ${managedCommunityIds.size} community${managedCommunityIds.size === 1 ? '' : 'ies'}`);
  }
  if (totalActiveMembers > 0) {
    bioSegments.push(`supporting ${formatNumber(totalActiveMembers)} active members`);
  }
  if (tiers.length > 0) {
    bioSegments.push(`shipping ${tiers.length} premium tier${tiers.length === 1 ? '' : 's'}`);
  }
  const profileBio = bioSegments.length ? `Currently ${bioSegments.join(', ')}.` : '';

  return {
    role: { id: 'community', label: 'Community' },
    dashboard: {
      metrics,
      health: {
        overview: healthDeck,
        moderators,
        communicationsTrends
      },
      operations: {
        runbooks,
        escalations
      },
      programming: {
        upcomingEvents,
        tutorPods,
        broadcasts
      },
      monetisation: {
        tiers,
        experiments,
        insights: monetisationInsights
      },
      safety: {
        incidents: incidentsFromMessages,
        backlog: escalations,
        moderators
      },
      communications: {
        highlights: communicationsHighlights,
        broadcasts,
        trends: communicationsTrends
      }
    },
    searchIndex,
    profileStats,
    profileBio
  };
}

export function buildInstructorDashboard({
  user,
  now,
  courses,
  courseEnrollments,
  modules,
  lessons,
  assignments,
  tutorProfiles,
  tutorAvailability,
  tutorBookings,
  liveClassrooms,
  assets,
  assetEvents,
  communityMemberships,
  communityStats,
  communityResources,
  communityPosts,
  adsCampaigns,
  adsMetrics,
  paywallTiers,
  communitySubscriptions,
  ebookRows,
  ebookProgressRows
}) {
  const lastThirtyWindow = new Date(now.getTime() - 30 * 24 * 60 * 60 * 1000);

  const communityStatsMap = new Map();
  communityStats.forEach((stat) => {
    const communityId = Number(stat.community_id ?? stat.communityId);
    communityStatsMap.set(communityId, {
      activeMembers: Number(stat.active_members ?? stat.activeMembers ?? 0),
      pendingMembers: Number(stat.pending_members ?? stat.pendingMembers ?? 0),
      moderators: Number(
        stat.moderators ?? stat.moderatorCount ?? stat.moderator_count ?? 0
      )
    });
  });

  const managedCommunityIds = new Set();
  const communityLookup = new Map();
  const managedCommunities = [];

  const upsertManagedCommunity = (communityId, payload) => {
    if (!communityLookup.has(communityId)) {
      communityLookup.set(communityId, payload);
      managedCommunities.push(payload);
    }
    managedCommunityIds.add(communityId);
  };

  communityMemberships.forEach((membership) => {
    const communityId = Number(membership.communityId);
    const normalized = {
      communityId,
      communityName: membership.communityName ?? `Community ${communityId}`,
      role: membership.role,
      status: membership.status,
      ownerId: membership.ownerId,
      membershipMetadata: membership.membershipMetadata
    };
    communityLookup.set(communityId, normalized);
    if (membership.ownerId === user.id || (membership.role && membership.role !== 'member')) {
      upsertManagedCommunity(communityId, normalized);
    }
  });

  paywallTiers.forEach((tier) => {
    const communityId = Number(tier.communityId);
    if (Number(tier.ownerId) === user.id) {
      const existing = communityLookup.get(communityId) ?? {
        communityId,
        communityName: tier.communityName ?? `Community ${communityId}`,
        role: 'owner',
        status: 'active',
        ownerId: tier.ownerId,
        membershipMetadata: '{}'
      };
      upsertManagedCommunity(communityId, existing);
    }
  });

  liveClassrooms.forEach((session) => {
    if (!session.communityId) return;
    const communityId = Number(session.communityId);
    const existing = communityLookup.get(communityId) ?? {
      communityId,
      communityName: session.communityName ?? `Community ${communityId}`,
      role: 'host',
      status: 'active',
      ownerId: user.id,
      membershipMetadata: '{}'
    };
    upsertManagedCommunity(communityId, existing);
  });

  const hasInstructorSignals =
    user.role === 'instructor' ||
    courses.length > 0 ||
    tutorProfiles.length > 0 ||
    managedCommunityIds.size > 0 ||
    liveClassrooms.length > 0 ||
    assets.length > 0;

  if (!hasInstructorSignals) {
    return null;
  }

  const enrollmentsByCourse = new Map();
  courseEnrollments.forEach((enrollment) => {
    const courseId = Number(enrollment.courseId);
    const list = enrollmentsByCourse.get(courseId) ?? [];
    list.push({ ...enrollment, metadata: safeJsonParse(enrollment.metadata, {}) });
    enrollmentsByCourse.set(courseId, list);
  });

  const courseSummaries = courses.map((course) => {
    const courseId = Number(course.id);
    const enrollments = enrollmentsByCourse.get(courseId) ?? [];
    const active = enrollments.filter((enrollment) => enrollment.status === 'active').length;
    const completed = enrollments.filter((enrollment) => enrollment.status === 'completed').length;
    const invited = enrollments.filter((enrollment) => enrollment.status === 'invited').length;
    const startedRecent = enrollments.filter(
      (enrollment) => enrollment.startedAt && new Date(enrollment.startedAt) >= lastThirtyWindow
    ).length;
    const total = enrollments.length;
    const priceAmount = Number(course.priceAmount ?? 0);
    return {
      id: courseId,
      title: course.title,
      status: course.status,
      releaseAt: course.releaseAt ? new Date(course.releaseAt) : null,
      priceAmount,
      priceCurrency: course.priceCurrency ?? 'USD',
      deliveryFormat: course.deliveryFormat,
      active,
      completed,
      invited,
      total,
      startedRecent,
      revenue: priceAmount * total,
      revenueRecent: priceAmount * startedRecent,
      summary: course.summary,
      metadata: safeJsonParse(course.metadata, {})
    };
  });

  const courseTotals = courseSummaries.reduce(
    (acc, course) => {
      acc.active += course.active;
      acc.completed += course.completed;
      acc.invited += course.invited;
      acc.total += course.total;
      acc.startedRecent += course.startedRecent;
      acc.revenue += course.revenue;
      acc.revenueRecent += course.revenueRecent;
      return acc;
    },
    { active: 0, completed: 0, invited: 0, total: 0, startedRecent: 0, revenue: 0, revenueRecent: 0 }
  );

  const modulesNormalised = modules.map((module) => ({
    id: Number(module.id),
    courseId: Number(module.courseId),
    title: module.title,
    position: Number(module.position ?? 0),
    releaseOffsetDays: Number(module.releaseOffsetDays ?? 0),
    metadata: safeJsonParse(module.metadata, {})
  }));

  const modulesByCourse = new Map();
  modulesNormalised.forEach((module) => {
    const list = modulesByCourse.get(module.courseId) ?? [];
    list.push(module);
    modulesByCourse.set(module.courseId, list);
  });

  const lessonsNormalised = lessons.map((lesson) => {
    const moduleOffset = Number(lesson.moduleReleaseOffsetDays ?? 0);
    let releaseDate = lesson.releaseAt ? new Date(lesson.releaseAt) : null;
    if (!releaseDate && lesson.courseReleaseAt) {
      const base = new Date(lesson.courseReleaseAt);
      releaseDate = new Date(base.getTime() + moduleOffset * 24 * 60 * 60 * 1000);
    }
    return {
      id: Number(lesson.id),
      courseId: Number(lesson.courseId),
      moduleId: Number(lesson.moduleId),
      courseTitle: lesson.courseTitle,
      title: lesson.title,
      releaseAt: releaseDate,
      durationMinutes: Number(lesson.durationMinutes ?? 0),
      metadata: safeJsonParse(lesson.metadata, {})
    };
  });

  const lessonsByModule = new Map();
  lessonsNormalised.forEach((lesson) => {
    if (!lesson.moduleId) return;
    const list = lessonsByModule.get(lesson.moduleId) ?? [];
    list.push(lesson);
    lessonsByModule.set(lesson.moduleId, list);
  });

  const upcomingLessons = lessonsNormalised
    .filter((lesson) => lesson.releaseAt && lesson.releaseAt >= now)
    .sort((a, b) => a.releaseAt - b.releaseAt)
    .slice(0, 20);

  const assignmentsNormalised = assignments.map((assignment) => {
    const metadata = safeJsonParse(assignment.metadata, {});
    const base = assignment.courseReleaseAt ? new Date(assignment.courseReleaseAt) : new Date(now.getTime());
    const offset = Number(assignment.dueOffsetDays ?? 0);
    const dueDate = new Date(base.getTime() + offset * 24 * 60 * 60 * 1000);
    return {
      id: Number(assignment.id),
      courseId: Number(assignment.courseId),
      moduleId: assignment.moduleId ? Number(assignment.moduleId) : null,
      courseTitle: assignment.courseTitle,
      title: assignment.title,
      dueDate,
      owner: metadata.owner ?? resolveName(user.firstName, user.lastName, user.email),
      metadata
    };
  });

  const assignmentsByModule = new Map();
  assignmentsNormalised.forEach((assignment) => {
    if (!assignment.moduleId) return;
    const list = assignmentsByModule.get(assignment.moduleId) ?? [];
    list.push(assignment);
    assignmentsByModule.set(assignment.moduleId, list);
  });

  const upcomingAssignments = assignmentsNormalised
    .filter((assignment) => assignment.dueDate && assignment.dueDate >= now)
    .sort((a, b) => a.dueDate - b.dueDate)
    .slice(0, 20);

  const liveSessions = liveClassrooms.map((session) => ({
    ...session,
    metadata: safeJsonParse(session.metadata, {}),
    startAt: session.startAt ? new Date(session.startAt) : null,
    endAt: session.endAt ? new Date(session.endAt) : null
  }));

  const upcomingLiveClasses = liveSessions
    .filter((session) => session.startAt && session.startAt >= now)
    .sort((a, b) => a.startAt - b.startAt);

  const tutorSlots = tutorAvailability.map((slot) => ({
    ...slot,
    metadata: safeJsonParse(slot.metadata, {}),
    startAt: slot.startAt ? new Date(slot.startAt) : null,
    endAt: slot.endAt ? new Date(slot.endAt) : null
  }));
  const upcomingTutorSlots = tutorSlots.filter((slot) => slot.startAt && slot.startAt >= now);

  const tutorBookingsNormalised = tutorBookings.map((booking) => ({
    ...booking,
    metadata: safeJsonParse(booking.metadata, {}),
    requestedAt: booking.requestedAt ? new Date(booking.requestedAt) : null,
    scheduledStart: booking.scheduledStart ? new Date(booking.scheduledStart) : null,
    scheduledEnd: booking.scheduledEnd ? new Date(booking.scheduledEnd) : null
  }));

  const pipelineBookings = tutorBookingsNormalised
    .filter((booking) => booking.status === 'requested')
    .map((booking) => ({
      id: `booking-${booking.id}`,
      status: 'Requested',
      learner: resolveName(booking.learnerFirstName, booking.learnerLastName, 'Learner'),
      requested: booking.requestedAt ? humanizeRelativeTime(booking.requestedAt, now) : 'Awaiting review',
      topic: booking.metadata.topic ?? 'Mentorship session'
    }));

  const confirmedBookings = tutorBookingsNormalised
    .filter((booking) => booking.status === 'confirmed')
    .map((booking) => ({
      id: `booking-${booking.id}`,
      topic: booking.metadata.topic ?? 'Mentorship session',
      learner: resolveName(booking.learnerFirstName, booking.learnerLastName, 'Learner'),
      date: formatDateTime(booking.scheduledStart, { dateStyle: 'medium', timeStyle: 'short' })
    }));

  const tutorProfileMap = new Map();
  tutorProfiles.forEach((profile) => {
    tutorProfileMap.set(Number(profile.id), { ...profile, metadata: safeJsonParse(profile.metadata, {}) });
  });

  const tutorScheduleMap = new Map();
  upcomingTutorSlots.forEach((slot) => {
    const tutorId = Number(slot.tutorId);
    const base = tutorScheduleMap.get(tutorId) ?? {
      mentor:
        slot.tutorName ??
        tutorProfileMap.get(tutorId)?.displayName ??
        `${user.firstName ?? ''} ${user.lastName ?? ''}`.trim(),
      slots: 0,
      learners: 0,
      notes: new Set(),
      openSlots: 0,
      nextSlotAt: null,
      nextOpenSlot: null,
      nextSession: null
    };
    base.slots += 1;
    if (slot.startAt && (!base.nextSlotAt || slot.startAt < base.nextSlotAt)) {
      base.nextSlotAt = slot.startAt;
    }
    if (slot.status === 'open') {
      base.openSlots += 1;
      if (slot.startAt && (!base.nextOpenSlot || slot.startAt < base.nextOpenSlot)) {
        base.nextOpenSlot = slot.startAt;
      }
    }
    if (slot.metadata.channel) base.notes.add(`#${slot.metadata.channel}`);
    if (slot.metadata.durationMinutes) base.notes.add(`${slot.metadata.durationMinutes} mins`);
    tutorScheduleMap.set(tutorId, base);
  });

  tutorBookingsNormalised
    .filter((booking) => booking.status === 'confirmed')
    .forEach((booking) => {
      const tutorId = Number(booking.tutorId);
      const base = tutorScheduleMap.get(tutorId) ?? {
        mentor:
          tutorProfileMap.get(tutorId)?.displayName ?? `${user.firstName ?? ''} ${user.lastName ?? ''}`.trim(),
        slots: 0,
        learners: 0,
        notes: new Set(),
        openSlots: 0,
        nextSlotAt: null,
        nextOpenSlot: null,
        nextSession: null
      };
      base.learners += 1;
      if (booking.scheduledStart && (!base.nextSession || booking.scheduledStart < base.nextSession)) {
        base.nextSession = booking.scheduledStart;
      }
      tutorScheduleMap.set(tutorId, base);
    });

  const tutorSchedule = Array.from(tutorScheduleMap.entries()).map(([tutorId, entry]) => {
    const noteItems = Array.from(entry.notes);
    if (entry.openSlots > 0) {
      noteItems.push(`${entry.openSlots} open slot${entry.openSlots === 1 ? '' : 's'}`);
    }
    return {
      id: `tutor-${tutorId}`,
      mentor: entry.mentor,
      slots: `${entry.slots} slot${entry.slots === 1 ? '' : 's'}`,
      slotsCount: entry.slots,
      learners: `${entry.learners} learner${entry.learners === 1 ? '' : 's'}`,
      learnersCount: entry.learners,
      nextAvailability: entry.nextOpenSlot
        ? formatDateTime(entry.nextOpenSlot, { dateStyle: 'medium', timeStyle: 'short' })
        : null,
      nextSession: entry.nextSession
        ? formatDateTime(entry.nextSession, { dateStyle: 'medium', timeStyle: 'short' })
        : null,
      notes: noteItems.length ? noteItems.join(' • ') : 'Capacity in sync',
      noteItems
    };
  });

  const scheduleLookup = new Map(tutorSchedule.map((entry) => [entry.id, entry]));

  const tutorRoster = tutorProfiles.map((profile) => {
    const metadata = safeJsonParse(profile.metadata, {});
    const skills = safeJsonParse(profile.skills, []);
    const languages = safeJsonParse(profile.languages, []);
    const timezones = safeJsonParse(profile.timezones, []);
    const availabilityPreferences = safeJsonParse(profile.availabilityPreferences, {});
    const scheduleEntry = scheduleLookup.get(`tutor-${profile.id}`);
    const openSlots = upcomingTutorSlots
      .filter((slot) => Number(slot.tutorId) === Number(profile.id))
      .sort((a, b) => {
        if (!a.startAt && !b.startAt) return 0;
        if (!a.startAt) return 1;
        if (!b.startAt) return -1;
        return a.startAt - b.startAt;
      });
    const nextOpenSlot = openSlots.find((slot) => slot.status === 'open');
    const rateAmount = Number(profile.hourlyRateAmount ?? 0);
    const rateCurrency = profile.hourlyRateCurrency ?? 'USD';
    const ratingAverage = Number(profile.ratingAverage ?? 0);
    const ratingCount = Number(profile.ratingCount ?? 0);
    const responseMinutes = Number(profile.responseTimeMinutes ?? metadata.responseTimeMinutes ?? 0);
    const completedSessions = Number(profile.completedSessions ?? 0);

    const focusAreas = [];
    if (Array.isArray(skills)) {
      focusAreas.push(...skills.filter(Boolean).slice(0, 2));
    }
    if (Array.isArray(languages)) {
      focusAreas.push(...languages.filter(Boolean).slice(0, 1));
    }

    const statusKey = metadata.onboardingStatus ?? (profile.isVerified ? 'active' : 'onboarding');
    const statusLabelMap = {
      active: 'Active',
      complete: 'Active',
      onboarding: 'Onboarding',
      reviewing: 'Under review',
      paused: 'Paused',
      draft: 'Draft'
    };
    const statusToneMap = {
      active: 'success',
      complete: 'success',
      onboarding: 'info',
      reviewing: 'info',
      paused: 'warning',
      draft: 'neutral'
    };
    const statusLabel = statusLabelMap[statusKey] ?? 'Active';
    const statusTone = statusToneMap[statusKey] ?? 'success';

    const timezone = Array.isArray(timezones) && timezones.length > 0 ? timezones[0] : 'Etc/UTC';
    const weeklyHours = Number(availabilityPreferences.weeklyHours ?? availabilityPreferences.weekly_hours ?? 0);

    const availabilityLabel = scheduleEntry?.nextAvailability
      ? scheduleEntry.nextAvailability
      : nextOpenSlot?.startAt
        ? formatDateTime(nextOpenSlot.startAt, { dateStyle: 'medium', timeStyle: 'short' })
        : 'Sync calendar';

    const workloadLabel = scheduleEntry
      ? `${scheduleEntry.learners} • ${scheduleEntry.slots}`
      : 'No scheduled capacity';

    const defaultName = resolveName(user.firstName, user.lastName, 'Tutor');
    return {
      id: `tutor-${profile.id}`,
      name:
        profile.displayName ??
        tutorScheduleMap.get(Number(profile.id))?.mentor ??
        defaultName,
      headline: profile.headline ?? metadata.specialty ?? metadata.title ?? 'Mentor',
      status: statusLabel,
      statusTone,
      focusAreas,
      availability: availabilityLabel,
      timezone,
      weeklyHours: weeklyHours > 0 ? `${weeklyHours} hrs/week` : null,
      rate: rateAmount > 0 ? `${formatCurrency(rateAmount, rateCurrency)}/hr` : 'Rate pending',
      rating:
        ratingAverage > 0
          ? `${ratingAverage.toFixed(1)} • ${ratingCount} review${ratingCount === 1 ? '' : 's'}`
          : 'Awaiting reviews',
      responseTime: responseMinutes > 0 ? minutesToReadable(responseMinutes) : 'SLA pending',
      workload: workloadLabel,
      sessions: completedSessions > 0 ? `${completedSessions} sessions` : null,
      notes: scheduleEntry?.noteItems ?? [],
      nextSession: scheduleEntry?.nextSession ?? null
    };
  });

  const tutorNotifications = [];
  if (pipelineBookings.length > 0) {
    tutorNotifications.push({
      id: 'tutor-pipeline-backlog',
      severity: 'warning',
      title: `${pipelineBookings.length} tutor request${pipelineBookings.length === 1 ? '' : 's'} awaiting assignment`,
      detail: 'Route learners to active mentors to maintain your SLA window.',
      ctaLabel: 'Review queue',
      ctaPath: '/dashboard/instructor/bookings'
    });
  }

  tutorSchedule
    .filter((entry) => Number(entry.slotsCount ?? 0) > 0 && Number(entry.learnersCount ?? 0) > Number(entry.slotsCount ?? 0))
    .forEach((entry) => {
      tutorNotifications.push({
        id: `${entry.id}-capacity`,
        severity: 'warning',
        title: `${entry.mentor} is over capacity`,
        detail: `${entry.learnersCount} learners across ${entry.slotsCount} slot${entry.slotsCount === 1 ? '' : 's'}.`,
        ctaLabel: 'Adjust load',
        ctaPath: '/dashboard/instructor/tutor-schedule'
      });
    });

  tutorRoster
    .filter((tutor) => tutor.availability === 'Sync calendar')
    .forEach((tutor) => {
      tutorNotifications.push({
        id: `${tutor.id}-sync`,
        severity: 'info',
        title: `${tutor.name} calendar needs syncing`,
        detail: 'Reconnect the integration so learners can self-book available slots.',
        ctaLabel: 'Sync calendar',
        ctaPath: '/dashboard/instructor/tutor-schedule'
      });
    });

  tutorBookingsNormalised
    .filter((booking) => booking.status === 'confirmed' && booking.scheduledStart && booking.scheduledStart >= now)
    .filter((booking) => booking.scheduledStart.getTime() - now.getTime() <= 48 * 60 * 60 * 1000)
    .slice(0, 5)
    .forEach((booking) => {
      const learnerName = resolveName(booking.learnerFirstName, booking.learnerLastName, 'Learner');
      tutorNotifications.push({
        id: `booking-${booking.id}-due`,
        severity: 'info',
        title: `${booking.metadata.topic ?? 'Mentor session'} with ${learnerName}`,
        detail: `Begins ${formatDateTime(booking.scheduledStart, { dateStyle: 'medium', timeStyle: 'short' })}.`,
        ctaLabel: 'Review brief',
        ctaPath: '/dashboard/instructor/bookings'
      });
    });

  const assetIds = new Set(assetsNormalised.map((asset) => Number(asset.id)));
  const assetEventGroups = new Map();
  assetEvents.forEach((event) => {
    const assetId = Number(event.assetId);
    const list = assetEventGroups.get(assetId) ?? [];
    const occurredAt = event.occurredAt
      ? event.occurredAt instanceof Date
        ? event.occurredAt
        : new Date(event.occurredAt)
      : null;
    list.push({ ...event, occurredAt, metadata: safeJsonParse(event.metadata, {}) });
    assetEventGroups.set(assetId, list);
  });

  const managedCommunityNames = new Set(
    managedCommunities.map((community) => community.communityName?.toLowerCase()).filter(Boolean)
  );

  const ebookCatalogue = ebookRows
    .map((ebook) => {
      const assetId = Number(ebook.assetId);
      const metadata = safeJsonParse(ebook.metadata, {});
      const authors = safeJsonParse(ebook.authors, []);
      const cohortLabel = typeof metadata.cohort === 'string' ? metadata.cohort.toLowerCase() : '';
      const managedByCohort = cohortLabel
        ? Array.from(managedCommunityNames).some((name) => cohortLabel.includes(name.split(' ')[0]))
        : false;
      if (!assetIds.has(assetId) && !managedByCohort) {
        return null;
      }
      const events = assetEventGroups.get(assetId) ?? [];
      const downloads = events.filter((event) => event.eventType === 'viewed').length;
      const readers = ebookProgressRows.filter((progress) => Number(progress.ebookId) === Number(ebook.id));
      return {
        id: `ebook-${ebook.id}`,
        title: ebook.title,
        status: metadata.status ?? 'Published',
        downloads: downloads || readers.length,
        authors: Array.isArray(authors) ? authors.join(', ') : undefined,
        price: formatCurrency(ebook.priceAmount, ebook.currency ?? 'USD')
      };
    })
    .filter(Boolean);

  const ebookRevenue = ebookCatalogue.reduce((total, ebook) => {
    const match = ebookRows.find((row) => `ebook-${row.id}` == ebook.id);
    if (!match) return total;
      return total + Number(match.priceAmount ?? 0) * Number(ebook.downloads ?? 0);
    }, 0);

  const resolveManuscriptStage = (asset, latestEvent) => {
    if (asset.type === 'ebook' && asset.status === 'ready') {
      return 'Ready for distribution';
    }
    if (asset.status === 'ready') {
      return 'Packaged';
    }
    if (asset.status === 'processing') {
      return 'Conversion running';
    }
    if (latestEvent?.eventType === 'annotation-created') {
      return 'In editing';
    }
    if (latestEvent?.eventType === 'viewed') {
      return 'Peer review';
    }
    return 'Outlining';
  };

  const stageProgressMap = new Map([
    ['Outlining', 20],
    ['Peer review', 45],
    ['In editing', 60],
    ['Conversion running', 75],
    ['Packaged', 90],
    ['Ready for distribution', 100]
  ]);

  const actionsByStage = new Map([
    ['Outlining', ['Define chapter structure', 'Assign writing crew']],
    ['Peer review', ['Collect reviewer feedback', 'Track edits']],
    ['In editing', ['Resolve annotations', 'Prepare layout brief']],
    ['Conversion running', ['Validate export quality', 'QA accessibility']],
    ['Packaged', ['Upload to catalogue', 'Schedule launch']],
    ['Ready for distribution', ['Promote to learners', 'Bundle with cohorts']]
  ]);

  const creationPipelines = assetsNormalised
    .filter((asset) =>
      ['ebook', 'document', 'powerpoint', 'markdown', 'notion', 'google-doc'].includes(
        String(asset.type ?? '').toLowerCase()
      )
    )
    .map((asset) => {
      const events = (assetEventGroups.get(Number(asset.id)) ?? []).sort(
        (a, b) => {
          const aTime = a.occurredAt instanceof Date ? a.occurredAt.getTime() : 0;
          const bTime = b.occurredAt instanceof Date ? b.occurredAt.getTime() : 0;
          return aTime - bTime;
        }
      );
      const latestEvent = events[events.length - 1] ?? null;
      const stage = resolveManuscriptStage(asset, latestEvent);
      const progress = stageProgressMap.get(stage) ?? Math.min(90, 30 + events.length * 10);
      const nextActions = actionsByStage.get(stage) ?? ['Assign reviewer', 'Prepare launch checklist'];
      let latestActivity = null;
      if (latestEvent?.eventType === 'annotation-created' && latestEvent.metadata?.note) {
        latestActivity = latestEvent.metadata.note;
      } else if (latestEvent?.eventType) {
        latestActivity = latestEvent.eventType.replace(/[-_]/g, ' ');
      }
      const reference = asset.metadata?.deckVersion
        ? `Deck v${asset.metadata.deckVersion}`
        : asset.metadata?.ingestionPipeline ?? null;
      return {
        id: `manuscript-${asset.id}`,
        title: normaliseFilename(asset.originalFilename),
        stage,
        progress,
        lastUpdated: formatDateTime(asset.updatedAt ?? asset.createdAt, { dateStyle: 'medium', timeStyle: 'short' }),
        owner: resolveName(user.firstName, user.lastName, 'Instructor'),
        nextActions,
        reference,
        latestActivity
      };
    });

  const metricsByCampaign = new Map();
  adsMetrics.forEach((metric) => {
    const campaignId = Number(metric.campaignId);
    const list = metricsByCampaign.get(campaignId) ?? [];
    list.push({
      ...metric,
      metricDate: metric.metricDate ? new Date(metric.metricDate) : null,
      metadata: safeJsonParse(metric.metadata, {})
    });
    metricsByCampaign.set(campaignId, list);
  });

  const relevantCampaigns = adsCampaigns
    .map((campaign) => ({ ...campaign, metadata: safeJsonParse(campaign.metadata, {}) }))
    .filter((campaign) => {
      if (campaign.createdBy === user.id) return true;
      const promotedCommunityId = campaign.metadata?.promotedCommunityId;
      return promotedCommunityId && managedCommunityIds.has(Number(promotedCommunityId));
    });

  const campaignsDetailed = relevantCampaigns.map((campaign) => {
    const metricsSeries = (metricsByCampaign.get(Number(campaign.id)) ?? [])
      .map((metric) => ({
        date: metric.metricDate ? new Date(metric.metricDate) : null,
        impressions: Number(metric.impressions ?? 0),
        clicks: Number(metric.clicks ?? 0),
        conversions: Number(metric.conversions ?? 0),
        spendCents: Number(metric.spendCents ?? 0),
        revenueCents: Number(metric.revenueCents ?? 0),
        metadata: metric.metadata
      }))
      .sort((a, b) => (b.date?.getTime() ?? 0) - (a.date?.getTime() ?? 0));

    const lifetime = metricsSeries.reduce(
      (acc, metric) => {
        acc.impressions += metric.impressions;
        acc.clicks += metric.clicks;
        acc.conversions += metric.conversions;
        acc.spendCents += metric.spendCents;
        acc.revenueCents += metric.revenueCents;
        return acc;
      },
      { impressions: 0, clicks: 0, conversions: 0, spendCents: 0, revenueCents: 0 }
    );

    const latestMetric = metricsSeries[0] ?? null;
    const previousMetric = metricsSeries[1] ?? null;
    const keywords = normaliseStringArray(campaign.targetingKeywords);
    const audiences = normaliseStringArray(campaign.targetingAudiences);
    const locations = normaliseStringArray(campaign.targetingLocations);
    const languages = normaliseStringArray(campaign.targetingLanguages);
    const startAt = campaign.startAt ? new Date(campaign.startAt) : null;
    const endAt = campaign.endAt ? new Date(campaign.endAt) : null;
    const spendCurrency = campaign.spendCurrency ?? campaign.budgetCurrency ?? 'USD';
    const budgetCurrency = campaign.budgetCurrency ?? spendCurrency;
    const spendCents = Number(campaign.spendTotalCents ?? 0);
    const budgetCents = Number(campaign.budgetDailyCents ?? 0);
    const cpcCents = Number(campaign.cpcCents ?? 0);
    const cpaCents = Number(campaign.cpaCents ?? 0);
    const placementSurface = resolvePlacementSurface(campaign);
    const placementSlot = resolvePlacementSlot(campaign);
    const placementTags = buildPlacementTags(campaign, keywords, audiences);

    return {
      campaign,
      metricsSeries,
      lifetime,
      latestMetric,
      previousMetric,
      keywords,
      audiences,
      locations,
      languages,
      startAt,
      endAt,
      spendCurrency,
      budgetCurrency,
      spendCents,
      budgetCents,
      cpcCents,
      cpaCents,
      placementSurface,
      placementSlot,
      placementTags
    };
  });

  const activeCampaignEntries = campaignsDetailed.filter((entry) => entry.campaign.status === 'active');

  const keywordSet = new Set();
  const audienceSet = new Set();
  const locationSet = new Set();
  const languageSet = new Set();
  const spendByCurrency = new Map();
  const revenueByCurrency = new Map();
  let totalImpressions = 0;
  let totalClicks = 0;
  let totalConversions = 0;
  let latestSynced = null;

  campaignsDetailed.forEach((entry) => {
    entry.keywords.forEach((keyword) => keywordSet.add(keyword));
    entry.audiences.forEach((audience) => audienceSet.add(audience));
    entry.locations.forEach((location) => locationSet.add(location));
    entry.languages.forEach((language) => languageSet.add(language));
    if (entry.latestMetric?.date) {
      if (!latestSynced || entry.latestMetric.date > latestSynced) {
        latestSynced = entry.latestMetric.date;
      }
    }
  });

  activeCampaignEntries.forEach((entry) => {
    totalImpressions += entry.lifetime.impressions;
    totalClicks += entry.lifetime.clicks;
    totalConversions += entry.lifetime.conversions;
    accumulateCurrency(spendByCurrency, entry.spendCurrency, entry.lifetime.spendCents);
    accumulateCurrency(revenueByCurrency, entry.spendCurrency, entry.lifetime.revenueCents);
  });

  const spendCurrencies = Array.from(spendByCurrency.keys());
  const totalSpendCents = Array.from(spendByCurrency.values()).reduce((sum, value) => sum + value, 0);
  const totalRevenueCents = Array.from(revenueByCurrency.values()).reduce((sum, value) => sum + value, 0);
  const singleCurrency = spendCurrencies.length === 1 ? spendCurrencies[0] : null;
  const averageCtr = totalImpressions > 0 ? `${((totalClicks / totalImpressions) * 100).toFixed(2)}%` : '0.00%';
  const averageCpc =
    singleCurrency && totalClicks > 0
      ? `${formatCurrency(Math.round(totalSpendCents / totalClicks), singleCurrency)} / click`
      : '—';
  const averageCpa =
    singleCurrency && totalConversions > 0
      ? `${formatCurrency(Math.round(totalSpendCents / totalConversions), singleCurrency)} / acquisition`
      : '—';
  const roas = singleCurrency && totalSpendCents > 0 ? `${(totalRevenueCents / totalSpendCents).toFixed(2)}x` : '—';

  const summary = {
    activeCampaigns: activeCampaignEntries.length,
    totalImpressions,
    totalClicks,
    totalConversions,
    totalSpend: {
      currency: singleCurrency,
      cents: totalSpendCents,
      formatted: singleCurrency ? formatCurrency(totalSpendCents, singleCurrency) : 'Multi-currency spend'
    },
    averageCtr,
    averageCpc,
    averageCpa,
    roas,
    lastSyncedAt: latestSynced ? latestSynced.toISOString() : null,
    lastSyncedLabel: latestSynced ? formatDateTime(latestSynced, { dateStyle: 'medium', timeStyle: 'short' }) : null
  };

  const adsActive = activeCampaignEntries.map((entry) => {
    const { campaign, latestMetric, lifetime } = entry;
    return {
      id: `campaign-${campaign.id}`,
      name: campaign.name,
      objective: campaign.objective,
      status: campaign.status,
      spend: {
        currency: entry.spendCurrency,
        cents: entry.spendCents,
        formatted: formatCurrency(entry.spendCents, entry.spendCurrency),
        label: `Lifetime ${formatCurrency(entry.spendCents, entry.spendCurrency)}`
      },
      dailyBudget: {
        currency: entry.budgetCurrency,
        cents: entry.budgetCents,
        formatted: formatCurrency(entry.budgetCents, entry.budgetCurrency),
        label: `Daily ${formatCurrency(entry.budgetCents, entry.budgetCurrency)}`
      },
      performanceScore: Number(campaign.performanceScore ?? 0),
      ctr: formatPercentage(campaign.ctr ?? 0),
      cpc: `${formatCurrency(entry.cpcCents, entry.spendCurrency)} CPC`,
      cpa: `${formatCurrency(entry.cpaCents, entry.spendCurrency)} CPA`,
      metrics: {
        lastSyncedAt: latestMetric?.date ? latestMetric.date.toISOString() : null,
        lastSyncedLabel: latestMetric?.date ? formatDateTime(latestMetric.date, { dateStyle: 'medium' }) : null,
        impressions: lifetime.impressions,
        clicks: lifetime.clicks,
        conversions: lifetime.conversions,
        spendFormatted: formatCurrency(lifetime.spendCents, entry.spendCurrency),
        revenueFormatted: formatCurrency(lifetime.revenueCents, entry.spendCurrency),
        roas: formatRoasFromCents(lifetime.revenueCents, lifetime.spendCents)
      },
      placement: {
        surface: entry.placementSurface,
        slot: entry.placementSlot,
        tags: entry.placementTags,
        scheduleLabel: formatScheduleRange(entry.startAt, entry.endAt)
      },
      targeting: {
        keywords: entry.keywords,
        audiences: entry.audiences,
        locations: entry.locations,
        languages: entry.languages.map((language) => language.toUpperCase())
      },
      creative: {
        headline: campaign.creativeHeadline ?? '',
        description: campaign.creativeDescription ?? '',
        url: campaign.creativeUrl ?? ''
      }
    };
  });

  const adExperiments = campaignsDetailed
    .map((entry) => {
      if (!entry.latestMetric) return null;
      const { campaign, latestMetric, previousMetric } = entry;
      const conversionsDelta = previousMetric
        ? latestMetric.conversions - previousMetric.conversions
        : latestMetric.conversions;
      const deltaLabel = `${conversionsDelta >= 0 ? '+' : ''}${conversionsDelta}`;
      return {
        id: `experiment-${campaign.id}`,
        name: campaign.name,
        status: campaign.status === 'active' ? 'Live' : 'Completed',
        hypothesis: `${deltaLabel} conversions · ${formatCurrency(latestMetric.revenueCents, entry.spendCurrency)} revenue`,
        conversionsDeltaLabel: deltaLabel,
        lastObservedAt: latestMetric.date ? latestMetric.date.toISOString() : null,
        lastObservedLabel: latestMetric.date ? formatDateTime(latestMetric.date, { dateStyle: 'medium' }) : null,
        baselineLabel: previousMetric
          ? `${previousMetric.conversions} conversions · ${formatCurrency(previousMetric.revenueCents, entry.spendCurrency)}`
          : null
      };
    })
    .filter(Boolean);

  const adsPlacements = campaignsDetailed.map((entry) => ({
    id: `placement-${entry.campaign.id}`,
    name: entry.campaign.name,
    surface: entry.placementSurface,
    slot: entry.placementSlot,
    status: entry.campaign.status,
    scheduleLabel: formatScheduleRange(entry.startAt, entry.endAt),
    budgetLabel: `Daily ${formatCurrency(entry.budgetCents, entry.budgetCurrency)}`,
    optimisation: entry.campaign.objective ? `${capitalise(entry.campaign.objective)} objective` : 'Optimisation pending',
    tags: entry.placementTags
  }));

  const targetingSummaryParts = [];
  if (keywordSet.size) targetingSummaryParts.push(`${keywordSet.size} keywords`);
  if (audienceSet.size) targetingSummaryParts.push(`${audienceSet.size} audiences`);
  if (locationSet.size) targetingSummaryParts.push(`${locationSet.size} regions`);
  if (languageSet.size) targetingSummaryParts.push(`${languageSet.size} languages`);

  const targeting = {
    keywords: Array.from(keywordSet),
    audiences: Array.from(audienceSet),
    locations: Array.from(locationSet),
    languages: Array.from(languageSet).map((language) => language.toUpperCase()),
    summary: targetingSummaryParts.length ? targetingSummaryParts.join(' · ') : 'No targeting configured'
  };

  const tagMap = new Map();
  const pushTag = (category, label) => {
    if (!label) return;
    const key = `${category}:${label}`;
    if (!tagMap.has(key)) {
      tagMap.set(key, { category, label });
    }
  };

  campaignsDetailed.forEach((entry) => {
    entry.keywords.forEach((keyword) => pushTag('Keyword', keyword));
    entry.audiences.forEach((audience) => pushTag('Audience', audience));
    entry.locations.forEach((location) => pushTag('Location', location));
    entry.languages.forEach((language) => pushTag('Language', language.toUpperCase()));
    if (entry.campaign.objective) {
      pushTag('Objective', capitalise(entry.campaign.objective));
    }
    const featureFlag = entry.campaign.metadata?.featureFlag;
    if (featureFlag) {
      pushTag('Feature flag', featureFlag);
    }
    const promotedCommunityId = entry.campaign.metadata?.promotedCommunityId;
    if (promotedCommunityId) {
      pushTag('Placement', `Community #${promotedCommunityId}`);
    }
  });

  const adsTags = Array.from(tagMap.values());

  const adsWorkspace = {
    active: adsActive,
    experiments: adExperiments,
    placements: adsPlacements,
    targeting,
    tags: adsTags,
    summary
  };

  const liveRevenue = liveSessions.reduce(
    (total, session) => total + Number(session.priceAmount ?? 0) * Number(session.reservedSeats ?? 0),
    0
  );

  const subscriptionStatsByTier = new Map();
  communitySubscriptions.forEach((subscription) => {
    const communityId = Number(subscription.communityId);
    if (!managedCommunityIds.has(communityId)) return;
    const key = `${communityId}-${subscription.tierName ?? 'default'}`;
    const entry = subscriptionStatsByTier.get(key) ?? {
      tierName: subscription.tierName ?? 'Tier',
      communityName: subscription.communityName ?? `Community ${communityId}`,
      priceCents: Number(subscription.priceCents ?? 0),
      currency: subscription.currency ?? 'USD',
      billingInterval: subscription.billingInterval ?? 'monthly',
      active: 0,
      cancelled: 0,
      renewals: []
    };
    if (subscription.status === 'active') {
      entry.active += 1;
      if (subscription.currentPeriodEnd) {
        entry.renewals.push(new Date(subscription.currentPeriodEnd));
      }
    } else if (subscription.status === 'cancelled') {
      entry.cancelled += 1;
    }
    subscriptionStatsByTier.set(key, entry);
  });

  const subscriptionRevenue = Array.from(subscriptionStatsByTier.values()).reduce(
    (total, entry) => total + entry.priceCents * entry.active,
    0
  );

  const totalRevenue = courseTotals.revenue + liveRevenue + subscriptionRevenue + ebookRevenue || 0;
  const revenueStreams = [
    { name: 'Courses', amount: courseTotals.revenue },
    { name: 'Live sessions', amount: liveRevenue },
    { name: 'Subscriptions', amount: subscriptionRevenue },
    { name: 'E-books', amount: ebookRevenue }
  ]
    .map((stream) => ({
      name: stream.name,
      value: totalRevenue > 0 ? percentage(stream.amount, totalRevenue, 1) : 0
    }))
    .filter((entry) => entry.value > 0 || totalRevenue === 0);

  const statusLabels = {
    draft: 'Draft',
    review: 'In review',
    published: 'Published',
    archived: 'Archived'
  };

  const pipeline = courseSummaries
    .filter((course) => course.status === 'draft' || course.status === 'review')
    .map((course) => ({
      id: `course-${course.id}`,
      name: course.title,
      stage: statusLabels[course.status] ?? course.status,
      startDate: course.releaseAt ? formatDateTime(course.releaseAt, { dateStyle: 'medium', timeStyle: undefined }) : 'TBD',
      learners: `${course.invited + course.active} prospects`
    }));

  const production = [
    ...upcomingAssignments.map((assignment) => ({
      id: `assignment-${assignment.id}`,
      asset: `${assignment.courseTitle} · ${assignment.title}`,
      owner: assignment.owner,
      status: assignment.dueDate ? `Due ${formatDateTime(assignment.dueDate, { dateStyle: 'medium', timeStyle: undefined })}` : 'Scheduling',
      type: 'Assignment'
    })),
    ...upcomingLessons.map((lesson) => ({
      id: `lesson-${lesson.id}`,
      asset: `${lesson.courseTitle} · ${lesson.title}`,
      owner: resolveName(user.firstName, user.lastName, 'Facilitator'),
      status: `Releases ${formatDateTime(lesson.releaseAt, { dateStyle: 'medium', timeStyle: 'short' })}`,
      type: 'Lesson'
    }))
  ].slice(0, 12);

  const normaliseFilename = (name) => {
    if (!name) return 'Untitled asset';
    const leaf = name.split('/').pop();
    return leaf.replace(/\.[^/.]+$/, '').replace(/[-_]/g, ' ').replace(/\s+/g, ' ').trim();
  };

  const assetsNormalised = assets.map((asset) => ({
    ...asset,
    metadata: safeJsonParse(asset.metadata, {}),
    createdAt: asset.createdAt ? new Date(asset.createdAt) : null,
    updatedAt: asset.updatedAt ? new Date(asset.updatedAt) : null
  }));

  const library = assetsNormalised
    .filter((asset) => asset.status === 'ready')
    .map((asset) => ({
      id: `asset-${asset.id}`,
      title: normaliseFilename(asset.originalFilename),
      format: asset.type,
      updated: formatDateTime(asset.updatedAt ?? asset.createdAt, { dateStyle: 'medium', timeStyle: undefined })
    }));

  const readinessLabelForScore = (score) => {
    if (score >= 80) return 'Launch-ready';
    if (score >= 50) return 'In build';
    if (score > 0) return 'Needs production';
    return 'Kick-off required';
  };

  const creationBlueprints = courseSummaries.map((course) => {
    const courseModules = [...(modulesByCourse.get(course.id) ?? [])].sort((a, b) => a.position - b.position);
    const moduleSummaries = courseModules.map((module) => {
      const moduleLessons = lessonsByModule.get(module.id) ?? [];
      const moduleAssignments = assignmentsByModule.get(module.id) ?? [];
      const lessonDuration = moduleLessons.reduce((total, lesson) => total + Number(lesson.durationMinutes ?? 0), 0);
      const recommendedMinutes = Number(
        module.metadata?.recommendedDurationMinutes ?? module.metadata?.estimatedMinutes ?? 0
      );
      const durationMinutes = lessonDuration > 0 ? lessonDuration : recommendedMinutes;
      const outstanding = [];
      if (moduleLessons.length === 0) {
        outstanding.push('Add lesson plan');
      }
      if (course.deliveryFormat === 'cohort' && moduleAssignments.length === 0) {
        outstanding.push('Attach assignment');
      }
      if (!module.metadata?.ritual && !module.metadata?.hasSimulation) {
        outstanding.push('Document ritual');
      }
      if (durationMinutes === 0) {
        outstanding.push('Estimate duration');
      }
      return {
        id: module.id,
        title: module.title,
        lessons: moduleLessons.length,
        assignments: moduleAssignments.length,
        durationMinutes,
        releaseLabel: formatReleaseOffsetLabel(module.releaseOffsetDays),
        outstanding
      };
    });

    const modulesReady = moduleSummaries.filter((module) => module.outstanding.length === 0).length;
    const readinessScore = moduleSummaries.length
      ? Math.round((modulesReady / moduleSummaries.length) * 100)
      : 0;
    const totalDurationMinutes = moduleSummaries.reduce((total, module) => total + module.durationMinutes, 0);
    const outstanding = moduleSummaries
      .flatMap((module) => module.outstanding.map((task) => `${module.title}: ${task}`))
      .slice(0, 8);
    const upcomingMilestones = [
      ...upcomingLessons
        .filter((lesson) => lesson.courseId === course.id)
        .map((lesson) => ({
          id: `lesson-${lesson.id}`,
          title: lesson.title,
          type: 'Lesson release',
          date: lesson.releaseAt
        })),
      ...upcomingAssignments
        .filter((assignment) => assignment.courseId === course.id)
        .map((assignment) => ({
          id: `assignment-${assignment.id}`,
          title: assignment.title,
          type: 'Assignment due',
          date: assignment.dueDate
        }))
    ]
      .sort((a, b) => {
        const aTime = a.date instanceof Date ? a.date.getTime() : Number.POSITIVE_INFINITY;
        const bTime = b.date instanceof Date ? b.date.getTime() : Number.POSITIVE_INFINITY;
        return aTime - bTime;
      })
      .slice(0, 4)
      .map((item) => ({
        id: item.id,
        title: item.title,
        type: item.type,
        due: item.date
          ? formatDateTime(item.date, {
              dateStyle: 'medium',
              timeStyle: item.type === 'Lesson release' ? 'short' : undefined
            })
          : 'TBD'
      }));

    return {
      id: `blueprint-${course.id}`,
      name: course.title,
      stage: statusLabels[course.status] ?? course.status,
      summary: course.summary,
      readiness: readinessScore,
      readinessLabel: readinessLabelForScore(readinessScore),
      totalDurationMinutes,
      totalDurationLabel: totalDurationMinutes > 0 ? minutesToReadable(totalDurationMinutes) : 'Estimate pending',
      moduleCount: moduleSummaries.length,
      modules: moduleSummaries.map((module) => ({
        id: `module-${module.id}`,
        title: module.title,
        release: module.releaseLabel,
        lessons: module.lessons,
        assignments: module.assignments,
        duration: module.durationMinutes > 0 ? minutesToReadable(module.durationMinutes) : 'Estimate pending',
        outstanding: module.outstanding
      })),
      outstanding,
      upcoming: upcomingMilestones,
      learners: course.total,
      price: formatCurrency(course.priceAmount, course.priceCurrency ?? 'USD')
    };
  });

  const managedCommunitiesSummaries = managedCommunities.map((community) => {
    const communityId = Number(community.communityId);
    const stats = communityStatsMap.get(communityId) ?? { activeMembers: 0, pendingMembers: 0, moderators: 0 };
    const activeMembers = stats.activeMembers;
    const pendingMembers = stats.pendingMembers;
    const moderators = stats.moderators;
    const engagementScore = activeMembers + pendingMembers > 0 ? activeMembers / (activeMembers + pendingMembers) : 0;
    let health = 'Stable';
    if (engagementScore >= 0.85) health = 'Excellent';
    else if (engagementScore >= 0.65) health = 'Healthy';
    else if (engagementScore > 0) health = 'Needs attention';
    const trend = pendingMembers > 0 ? `+${pendingMembers} pending` : moderators > 0 ? `${moderators} moderators` : 'Steady';
    return {
      id: `community-${communityId}`,
      title: community.communityName ?? `Community ${communityId}`,
      members: `${activeMembers} members`,
      trend,
      health
    };
  });

  const templates = communityResources
    .filter((resource) => resource.createdBy === user.id && resource.resourceType === 'content_asset')
    .map((resource) => {
      const tags = safeJsonParse(resource.tags, []);
      const metadata = safeJsonParse(resource.metadata, {});
      return {
        id: `resource-${resource.id}`,
        name: resource.title,
        duration: resource.publishedAt
          ? `Updated ${formatDateTime(resource.publishedAt, { dateStyle: 'medium', timeStyle: undefined })}`
          : 'Draft',
        ingredients: Array.isArray(tags) && tags.length ? tags.slice(0, 4) : ['Ops blueprint', metadata.deckVersion ? `v${metadata.deckVersion}` : 'Asset'],
        community: resource.communityName
      };
    });

  const webinars = liveSessions.map((session) => ({
    id: `live-${session.id}`,
    topic: session.title,
    date: formatDateTime(session.startAt, { dateStyle: 'medium', timeStyle: 'short' }),
    status: session.status,
    registrants: `${Number(session.reservedSeats ?? 0)}/${Number(session.capacity ?? 0)}`
  }));

  const podcasts = communityPosts.map((post) => ({
    id: `post-${post.id}`,
    stage: post.status === 'published' ? 'Published' : 'Draft',
    episode: post.title,
    release: post.publishedAt ? formatDateTime(post.publishedAt, { dateStyle: 'medium', timeStyle: undefined }) : 'Unscheduled'
  }));

  const instructorLiveClassSessions = liveSessions.map((session) =>
    normaliseLiveClassroom(
      {
        ...session,
        metadata: session.metadata ?? {}
      },
      { now, perspective: 'instructor', allowJoinLink: true }
    )
  );
  const instructorUpcomingLive = instructorLiveClassSessions.filter((session) =>
    ['upcoming', 'check-in'].includes(session.status)
  );
  const instructorActiveLive = instructorLiveClassSessions.filter((session) => session.status === 'live');
  const instructorCompletedLive = instructorLiveClassSessions
    .filter((session) => session.status === 'completed')
    .sort((a, b) => {
      const aTime = a.endAt ? new Date(a.endAt).getTime() : a.startAt ? new Date(a.startAt).getTime() : 0;
      const bTime = b.endAt ? new Date(b.endAt).getTime() : b.startAt ? new Date(b.startAt).getTime() : 0;
      return bTime - aTime;
    })
    .slice(0, 6);
  const instructorWhiteboardSnapshots = buildLiveClassWhiteboardSnapshots(instructorLiveClassSessions).slice(0, 8);
  const instructorReadiness = buildLiveClassReadiness(instructorLiveClassSessions);
  const instructorAverageOccupancy = averageOccupancyRate(instructorLiveClassSessions);

  const instructorRevenuePotential = new Map();
  const instructorRevenueCommitted = new Map();
  instructorLiveClassSessions.forEach((session) => {
    const currency = session.pricing?.currency ?? 'USD';
    const capacity = Number(session.occupancy?.capacity ?? 0);
    const priceCents = Number(session.pricing?.priceAmountCents ?? 0);
    const collectedCents = Number(session.pricing?.collectedAmountCents ?? 0);
    if (capacity > 0 && priceCents > 0) {
      instructorRevenuePotential.set(currency, (instructorRevenuePotential.get(currency) ?? 0) + priceCents * capacity);
    }
    if (collectedCents > 0) {
      instructorRevenueCommitted.set(currency, (instructorRevenueCommitted.get(currency) ?? 0) + collectedCents);
    }
  });

  const formatMultiCurrencyTotal = (entriesMap) => {
    const entries = Array.from(entriesMap.entries());
    if (!entries.length) return null;
    return entries.map(([currency, cents]) => formatCurrency(cents, currency)).join(' • ');
  };

  const instructorLiveMetrics = [
    {
      label: 'Live sessions scheduled',
      value: String(instructorUpcomingLive.length),
      change: instructorActiveLive.length > 0 ? `${instructorActiveLive.length} live now` : 'All in preparation',
      trend: instructorUpcomingLive.length > 0 ? 'up' : 'down'
    },
    {
      label: 'Average seat fill',
      value: instructorAverageOccupancy !== null ? `${instructorAverageOccupancy}%` : '—',
      change: `${liveSessions.length} session${liveSessions.length === 1 ? '' : 's'} tracked`,
      trend: instructorAverageOccupancy !== null && instructorAverageOccupancy >= 70 ? 'up' : 'down'
    },
    {
      label: 'Projected revenue',
      value: formatMultiCurrencyTotal(instructorRevenuePotential) ?? 'No ticketing',
      change: formatMultiCurrencyTotal(instructorRevenueCommitted) ?? 'No payments captured',
      trend: instructorRevenuePotential.size > 0 ? 'up' : 'down'
    }
  ];

  const instructorGroupSessions = instructorLiveClassSessions
    .filter((session) => session.isGroupSession)
    .map((session) => ({
      id: session.id,
      title: session.title,
      stage: session.stage,
      startLabel: session.startLabel,
      occupancy: session.occupancy,
      breakoutRooms: session.breakoutRooms,
      callToAction: session.callToAction
    }));

  const lessonSchedule = upcomingLessons.map((lesson) => ({
    id: `lesson-${lesson.id}`,
    topic: lesson.title,
    course: lesson.courseTitle,
    date: formatDateTime(lesson.releaseAt, { dateStyle: 'medium', timeStyle: 'short' }),
    facilitator: resolveName(user.firstName, user.lastName, 'Facilitator')
  }));

  const calendarEntries = [];
  upcomingLiveClasses.forEach((session) => {
    if (!session.startAt) return;
    calendarEntries.push({
      day: session.startAt.toLocaleDateString('en-US', { weekday: 'short' }),
      description: `Live: ${session.title}`
    });
  });
  upcomingLessons.forEach((lesson) => {
    if (!lesson.releaseAt) return;
    calendarEntries.push({
      day: lesson.releaseAt.toLocaleDateString('en-US', { weekday: 'short' }),
      description: `Lesson: ${lesson.courseTitle} – ${lesson.title}`
    });
  });
  tutorBookingsNormalised
    .filter((booking) => booking.status === 'confirmed' && booking.scheduledStart && booking.scheduledStart >= now)
    .forEach((booking) => {
      calendarEntries.push({
        day: booking.scheduledStart.toLocaleDateString('en-US', { weekday: 'short' }),
        description: `Mentor: ${booking.metadata.topic ?? 'Session'}`
      });
    });
  const calendar = buildCalendarEntries(calendarEntries);

  const pricingOffers = courseSummaries.map((course) => ({
    id: `pricing-course-${course.id}`,
    name: course.title,
    price: formatCurrency(course.priceAmount, course.priceCurrency ?? 'USD'),
    status: statusLabels[course.status] ?? course.status,
    conversion: `${percentage(course.completed, course.total || 1, 1)}%`,
    learners: `${course.total} enrolled`
  }));

  const pricingSubscriptionsDetailed = Array.from(subscriptionStatsByTier.values()).map((entry, index) => {
    const nextRenewal = entry.renewals.sort((a, b) => (a?.getTime() ?? 0) - (b?.getTime() ?? 0))[0] ?? null;
    return {
      id: `pricing-tier-${index}`,
      name: `${entry.communityName} · ${entry.tierName}`,
      price: formatCurrency(entry.priceCents, entry.currency),
      members: `${entry.active} active`,
      churn: entry.cancelled > 0 ? `${entry.cancelled} cancellations` : 'Retention steady',
      renewal: nextRenewal ? formatDateTime(nextRenewal, { dateStyle: 'medium', timeStyle: undefined }) : 'Auto-renewal',
      _activeCount: entry.active
    };
  });

  const pricingSubscriptions = pricingSubscriptionsDetailed.map(({ _activeCount, ...rest }) => rest);

  const pricingSessions = liveSessions.map((session) => ({
    id: `pricing-live-${session.id}`,
    name: session.title,
    price: formatCurrency(session.priceAmount, session.priceCurrency ?? 'USD'),
    seats: `${Number(session.reservedSeats ?? 0)}/${Number(session.capacity ?? 0)} booked`,
    status: session.status === 'scheduled' ? 'Scheduled' : session.status,
    date: formatDateTime(session.startAt, { dateStyle: 'medium', timeStyle: 'short' })
  }));

  const pricingInsights = [];
  if (courseSummaries.length > 0) {
    const topCourse = courseSummaries.reduce((current, candidate) => (candidate.total > current.total ? candidate : current), courseSummaries[0]);
    pricingInsights.push(
      `${topCourse.title} holds ${topCourse.total} enrolments with ${percentage(topCourse.completed, topCourse.total || 1, 0)}% completion.`
    );
  }
  const totalSubscribers = pricingSubscriptionsDetailed.reduce((sum, tier) => sum + (tier._activeCount ?? 0), 0);
  if (totalSubscribers > 0) {
    pricingInsights.push(`${totalSubscribers} active subscriber${totalSubscribers === 1 ? '' : 's'} across premium communities.`);
  }
  if (upcomingLiveClasses.length > 0) {
    const nextLive = upcomingLiveClasses[0];
    pricingInsights.push(
      `Next live session “${nextLive.title}” is scheduled ${formatDateTime(nextLive.startAt, { dateStyle: 'medium', timeStyle: 'short' })}.`
    );
  }

  const analytics = {
    enrollment: courseSummaries.map((course) => ({
      label: course.title,
      current: course.active + course.completed,
      previous: course.total - course.startedRecent
    })),
    revenueStreams
  };

  const metrics = [
    {
      label: 'Active learners',
      value: `${courseTotals.active}`,
      change: `+${courseTotals.startedRecent} last 30d`,
      trend: 'up'
    },
    {
      label: 'Avg completion',
      value: `${percentage(courseTotals.completed, courseTotals.total || 1, 1)}%`,
      change: `${courseTotals.completed} cohorts completed`,
      trend: percentage(courseTotals.completed, courseTotals.total || 1, 1) >= 60 ? 'up' : 'down'
    },
    {
      label: 'Upcoming sessions',
      value: `${upcomingLiveClasses.length}`,
      change: `${upcomingTutorSlots.length} tutor slot${upcomingTutorSlots.length === 1 ? '' : 's'}`,
      trend: upcomingLiveClasses.length > 0 ? 'up' : 'down'
    },
    {
      label: 'Course revenue',
      value: formatCurrency(courseTotals.revenue, courseSummaries[0]?.priceCurrency ?? 'USD'),
      change: `+${formatCurrency(courseTotals.revenueRecent, courseSummaries[0]?.priceCurrency ?? 'USD')} pipeline`,
      trend: courseTotals.revenueRecent >= 0 ? 'up' : 'down'
    }
  ];

  const searchIndex = [
    ...courseSummaries.map((course) => ({
      id: `search-instructor-course-${course.id}`,
      role: 'instructor',
      type: 'Course',
      title: course.title,
      url: '/dashboard/instructor/courses/manage'
    })),
    ...managedCommunitiesSummaries.map((community) => ({
      id: `search-instructor-community-${community.id}`,
      role: 'instructor',
      type: 'Community',
      title: community.title,
      url: '/dashboard/instructor/communities/manage'
    })),
    ...upcomingLiveClasses.map((session) => ({
      id: `search-instructor-live-${session.id}`,
      role: 'instructor',
      type: 'Live session',
      title: session.title,
<<<<<<< HEAD
      url: '/dashboard/instructor/calendar'
    })),
    ...tutorRoster.map((tutor) => ({
      id: `search-instructor-tutor-${tutor.id}`,
      role: 'instructor',
      type: 'Tutor',
      title: tutor.name,
      url: '/dashboard/instructor/tutor-management'
=======
      url: '/dashboard/instructor/live-classes'
>>>>>>> bbf05fe4
    }))
  ];

  const profileStats = [];
  if (courseSummaries.length > 0) {
    profileStats.push({ label: 'Cohorts', value: `${courseSummaries.length} active` });
  }
  if (upcomingLiveClasses.length > 0) {
    profileStats.push({ label: 'Live sessions', value: `${upcomingLiveClasses.length} scheduled` });
  }
  if (tutorProfiles.length > 0) {
    profileStats.push({ label: 'Tutor pods', value: `${tutorProfiles.length} mentors` });
  }

  const bioSegments = [];
  if (courseSummaries.length > 0) {
    bioSegments.push(`coaching ${courseSummaries.length} cohort${courseSummaries.length === 1 ? '' : 's'}`);
  }
  if (managedCommunityIds.size > 0) {
    bioSegments.push(`stewarding ${managedCommunityIds.size} community${managedCommunityIds.size === 1 ? '' : 'ies'}`);
  }
  if (upcomingLiveClasses.length > 0) {
    const totalSeatCount = liveSessions.reduce((sum, session) => sum + Number(session.reservedSeats ?? 0), 0);
    bioSegments.push(`guiding ${totalSeatCount} learners through live simulations`);
  }
  const profileBio = bioSegments.length ? `Currently ${bioSegments.join(', ')}.` : '';

  return {
    role: { id: 'instructor', label: 'Instructor' },
    dashboard: {
      metrics,
      analytics,
      courses: {
        pipeline,
        production,
        library,
        creationBlueprints
      },
      communities: {
        manageDeck: managedCommunitiesSummaries,
        createTemplates: templates,
        webinars,
        podcasts
      },
      liveClassrooms: {
        metrics: instructorLiveMetrics,
        sessions: instructorLiveClassSessions,
        active: instructorActiveLive,
        upcoming: instructorUpcomingLive,
        completed: instructorCompletedLive,
        groups: instructorGroupSessions.slice(0, 8),
        whiteboard: {
          snapshots: instructorWhiteboardSnapshots,
          readiness: instructorReadiness
        }
      },
      schedules: {
        lessons: lessonSchedule,
        tutor: tutorSchedule
      },
      tutors: {
        roster: tutorRoster,
        availability: tutorSchedule,
        notifications: tutorNotifications
      },
      bookings: {
        pipeline: pipelineBookings,
        confirmed: confirmedBookings
      },
      ebooks: {
        catalogue: ebookCatalogue,
        creationPipelines
      },
      ads: adsWorkspace,
      calendar,
      pricing: {
        offers: pricingOffers,
        subscriptions: pricingSubscriptions,
        sessions: pricingSessions,
        insights: pricingInsights
      }
    },
    searchIndex,
    profileStats,
    profileBio
  };
}

function sum(array, selector = (value) => value) {
  return array.reduce((total, item) => total + Number(selector(item) ?? 0), 0);
}

function percentage(part, total, precision = 1) {
  const numerator = Number(part ?? 0);
  const denominator = Number(total ?? 0);
  if (denominator <= 0) return 0;
  const factor = 10 ** precision;
  return Math.round(((numerator / denominator) * 100 + Number.EPSILON) * factor) / factor;
}

function buildCalendarEntries(entries) {
  const days = new Map();
  entries.forEach((entry) => {
    if (!days.has(entry.day)) {
      days.set(entry.day, []);
    }
    days.get(entry.day).push(entry.description);
  });
  return Array.from(days.entries()).map(([day, items], index) => ({
    id: `day-${index}`,
    day,
    items
  }));
}

function formatDateTime(date, options = {}) {
  if (!date) return 'TBD';
  const resolved = typeof date === 'string' ? new Date(date) : date;
  return new Intl.DateTimeFormat('en-US', {
    dateStyle: options.dateStyle ?? 'medium',
    timeStyle: options.timeStyle ?? 'short',
    timeZone: options.timeZone ?? 'UTC'
  }).format(resolved);
}

function differenceInDays(end, start) {
  const endDate = typeof end === 'string' ? new Date(end) : new Date(end.getTime());
  const startDate = typeof start === 'string' ? new Date(start) : new Date(start.getTime());
  const diffMs = endDate.getTime() - startDate.getTime();
  return Math.round(diffMs / (24 * 60 * 60 * 1000));
}

function minutesToReadable(minutes) {
  if (minutes < 60) {
    return `${Math.round(minutes)} mins`;
  }
  const hours = Math.floor(minutes / 60);
  const remaining = Math.round(minutes % 60);
  if (remaining === 0) {
    return `${hours} hrs`;
  }
  return `${hours}h ${remaining}m`;
}

<<<<<<< HEAD
function resolveName(firstName, lastName, fallback) {
  const candidate = `${firstName ?? ''} ${lastName ?? ''}`.trim();
  return candidate.length > 0 ? candidate : fallback;
=======
const LIVE_JOIN_WINDOW_MINUTES = 15;
const GROUP_SESSION_KEYWORDS = ['group', 'cohort', 'bootcamp', 'lab', 'studio', 'masterclass', 'workshop', 'breakout'];
const WHITEBOARD_READY_STATES = new Set(['ready', 'live', 'approved', 'published']);

function resolveLiveClassStatus(startAt, endAt, reference) {
  if (!startAt && !endAt) {
    return 'draft';
  }
  if (startAt) {
    const startTime = startAt instanceof Date ? startAt.getTime() : new Date(startAt).getTime();
    if (reference.getTime() < startTime) {
      const diff = startTime - reference.getTime();
      if (diff <= LIVE_JOIN_WINDOW_MINUTES * 60 * 1000) {
        return 'check-in';
      }
      return 'upcoming';
    }
  }
  if (endAt) {
    const endTime = endAt instanceof Date ? endAt.getTime() : new Date(endAt).getTime();
    if (reference.getTime() >= endTime) {
      return 'completed';
    }
  }
  return 'live';
}

function determineStageFromStatus(status) {
  switch (status) {
    case 'upcoming':
      return 'Preparation';
    case 'check-in':
      return 'Check-in';
    case 'live':
      return 'Broadcasting';
    case 'completed':
      return 'Retrospective';
    default:
      return 'Draft';
  }
}

function normaliseLiveClassroom(session, { now, perspective = 'learner', allowJoinLink = false } = {}) {
  const metadataSource =
    session.metadata && typeof session.metadata === 'object'
      ? session.metadata
      : safeJsonParse(session.metadata, {});
  const metadata = metadataSource && typeof metadataSource === 'object' ? metadataSource : {};

  const startAt = session.startAt ? new Date(session.startAt) : null;
  const endAt = session.endAt ? new Date(session.endAt) : null;
  const status = resolveLiveClassStatus(startAt, endAt, now);
  const stage = determineStageFromStatus(status);
  const timezone = session.timezone ?? metadata.timezone ?? metadata.timeZone ?? 'UTC';

  const typeRaw = String(session.type ?? metadata.type ?? 'live').toLowerCase();
  const typeLabel = typeRaw
    .split(/[^a-z0-9]+/)
    .filter(Boolean)
    .map((part) => part.charAt(0).toUpperCase() + part.slice(1))
    .join(' ');

  const isGroupSession = Boolean(
    metadata.isGroup === true ||
      metadata.groupSession === true ||
      (Array.isArray(metadata.breakoutRooms) && metadata.breakoutRooms.length > 0) ||
      GROUP_SESSION_KEYWORDS.some((keyword) => typeRaw.includes(keyword))
  );

  const capacity = Number(session.capacity ?? metadata.capacity ?? 0) || null;
  const reservedSeats = Number(
    session.reservedSeats ?? metadata.reservedSeats ?? metadata.attendees ?? metadata.registered ?? 0
  ) || 0;
  const occupancyRate =
    capacity && capacity > 0 ? Math.min(Math.round((reservedSeats / capacity) * 100), 100) : null;

  const joinWindowMs = LIVE_JOIN_WINDOW_MINUTES * 60 * 1000;
  const joinEligible = allowJoinLink && startAt && now.getTime() >= startAt.getTime() - joinWindowMs;
  const joinUrl = joinEligible ? metadata.joinUrl ?? metadata.attendeeUrl ?? null : null;
  const hostUrl = metadata.hostUrl ?? metadata.presenterUrl ?? null;

  const registration = session.registrationStatus ?? metadata.registrationStatus ?? null;
  const amountPaidCents = Number(session.amountPaid ?? metadata.amountPaid ?? 0) || 0;
  const registrationCurrency =
    session.registrationCurrency ?? metadata.registrationCurrency ?? session.priceCurrency ?? metadata.priceCurrency ?? 'USD';
  const priceAmountCents = Number(session.priceAmount ?? metadata.priceAmount ?? 0) || 0;
  const priceCurrency = session.priceCurrency ?? metadata.priceCurrency ?? 'USD';

  const facilitators = Array.isArray(metadata.facilitators)
    ? metadata.facilitators.map((value) => String(value))
    : metadata.host
      ? [String(metadata.host)]
      : session.communityName
        ? [String(session.communityName)]
        : [];

  const breakoutRooms = Array.isArray(metadata.breakoutRooms)
    ? metadata.breakoutRooms
        .map((room) => {
          if (typeof room === 'string') {
            return { name: room };
          }
          if (room && typeof room === 'object') {
            const name = room.name ?? room.title ?? 'Breakout room';
            const facilitator = room.facilitator ?? room.host ?? null;
            const capacityValue = Number(room.capacity ?? room.size ?? room.limit ?? 0) || null;
            return {
              name: String(name),
              facilitator: facilitator ? String(facilitator) : undefined,
              capacity: capacityValue
            };
          }
          return null;
        })
        .filter(Boolean)
    : [];

  const whiteboardMetaRaw =
    typeof metadata.whiteboard === 'string'
      ? { url: metadata.whiteboard }
      : metadata.whiteboard && typeof metadata.whiteboard === 'object'
        ? { ...metadata.whiteboard }
        : {};

  if (!whiteboardMetaRaw.url && metadata.whiteboardUrl) {
    whiteboardMetaRaw.url = metadata.whiteboardUrl;
  }
  if (!whiteboardMetaRaw.template && metadata.whiteboardTemplate) {
    whiteboardMetaRaw.template = metadata.whiteboardTemplate;
  }
  if (!whiteboardMetaRaw.status && metadata.whiteboardStatus) {
    whiteboardMetaRaw.status = metadata.whiteboardStatus;
  }
  if (!whiteboardMetaRaw.updatedAt && metadata.whiteboardUpdatedAt) {
    whiteboardMetaRaw.updatedAt = metadata.whiteboardUpdatedAt;
  }

  const whiteboardReady =
    whiteboardMetaRaw.ready === true ||
    WHITEBOARD_READY_STATES.has(String(whiteboardMetaRaw.status ?? '').toLowerCase()) ||
    metadata.whiteboardReady === true;

  const whiteboardUpdatedAt = whiteboardMetaRaw.updatedAt
    ? new Date(whiteboardMetaRaw.updatedAt)
    : metadata.whiteboardLastEditedAt
      ? new Date(metadata.whiteboardLastEditedAt)
      : null;

  const callToAction = (() => {
    let label = 'View briefing';
    let action = 'details';
    let enabled = true;

    if (status === 'live' && joinEligible && joinUrl) {
      label = 'Join live classroom';
      action = 'join';
    } else if (status === 'check-in' && joinEligible && joinUrl) {
      label = 'Enter waiting room';
      action = 'check-in';
    } else if (status === 'upcoming' && registration === 'registered') {
      label = 'Manage ticket';
      action = 'manage';
    } else if (status === 'upcoming' && registration === 'waitlisted') {
      label = 'View waitlist';
      action = 'waitlist';
    } else if (status === 'completed' && metadata.recordingUrl) {
      label = 'Watch recording';
      action = 'recording';
    } else if (perspective === 'instructor' && hostUrl) {
      label = status === 'completed' ? 'Review analytics' : 'Open host controls';
      action = 'host';
    }

    if ((action === 'join' || action === 'check-in') && !joinUrl) {
      enabled = false;
    }

    return { label, action, enabled };
  })();

  const durationMinutes =
    startAt && endAt ? Math.max(0, Math.round((endAt.getTime() - startAt.getTime()) / 60000)) : null;

  const security = {
    waitingRoom: metadata.waitingRoom !== false,
    passcodeRequired: metadata.passcodeRequired === true || Boolean(metadata.passcode),
    recordingConsent: metadata.recordingConsent === true || metadata.recordingConsentRequired === true,
    attendeeMfa: metadata.attendeeMfa === true
  };

  const recordingEnabled = metadata.recordingEnabled === true || metadata.recording === 'recorded';
  const resources = Array.isArray(metadata.resources)
    ? metadata.resources.map((item) => String(item)).slice(0, 6)
    : [];

  return {
    id: session.id
      ? String(session.id)
      : `live-${session.classroomId ?? session.publicId ?? session.slug ?? metadata.id ?? Date.now()}`,
    classroomId: session.classroomId ?? session.id ?? null,
    slug: session.slug ?? null,
    title: session.title ?? metadata.title ?? 'Live classroom',
    summary: session.summary ?? metadata.summary ?? null,
    type: typeRaw,
    typeLabel,
    isGroupSession,
    community: session.communityName ?? metadata.community ?? null,
    stage,
    status,
    registration,
    timezone,
    startAt: startAt ? startAt.toISOString() : null,
    endAt: endAt ? endAt.toISOString() : null,
    startLabel: startAt
      ? formatDateTime(startAt, { dateStyle: 'medium', timeStyle: 'short', timeZone: timezone })
      : 'TBD',
    endLabel: endAt ? formatDateTime(endAt, { dateStyle: 'medium', timeStyle: 'short', timeZone: timezone }) : null,
    countdownMinutes: startAt ? Math.max(0, Math.round((startAt.getTime() - now.getTime()) / 60000)) : null,
    durationMinutes,
    facilitators,
    breakoutRooms,
    occupancy: {
      capacity,
      reserved: reservedSeats,
      rate: occupancyRate
    },
    security,
    recordingEnabled,
    resources,
    callToAction,
    joinUrl,
    hostUrl: perspective === 'instructor' ? hostUrl : undefined,
    pricing: {
      price: priceAmountCents ? formatCurrency(priceAmountCents, priceCurrency) : null,
      priceAmountCents,
      currency: priceCurrency,
      collectedAmountCents: amountPaidCents,
      collectedLabel: amountPaidCents ? formatCurrency(amountPaidCents, registrationCurrency) : null,
      registrationCurrency,
      ticketType: session.ticketType ?? metadata.ticketType ?? 'general'
    },
    whiteboard: {
      url: whiteboardMetaRaw.url ?? null,
      template: whiteboardMetaRaw.template ?? 'Collaborative board',
      status: whiteboardMetaRaw.status ?? (whiteboardReady ? 'Ready' : 'Draft'),
      ready: whiteboardReady,
      lastUpdatedAt: whiteboardUpdatedAt ? whiteboardUpdatedAt.toISOString() : null,
      lastUpdatedLabel: whiteboardUpdatedAt ? humanizeRelativeTime(whiteboardUpdatedAt, now) : null,
      facilitators: Array.isArray(whiteboardMetaRaw.facilitators)
        ? whiteboardMetaRaw.facilitators.map((value) => String(value))
        : facilitators,
      notes: Array.isArray(whiteboardMetaRaw.notes)
        ? whiteboardMetaRaw.notes.map((value) => String(value))
        : []
    },
    support: {
      moderator: metadata.moderator ? String(metadata.moderator) : null,
      helpDesk: metadata.helpDesk ? String(metadata.helpDesk) : null
    }
  };
}

function buildLiveClassReadiness(sessions) {
  if (!sessions?.length) {
    return [
      {
        id: 'no-sessions',
        label: 'No live sessions scheduled',
        status: 'ready',
        detail: 'Schedule a classroom to populate readiness insights.'
      }
    ];
  }

  const waitingRoomMissing = sessions.filter((session) => !session.security?.waitingRoom).length;
  const passcodeMissing = sessions.filter((session) => !session.security?.passcodeRequired).length;
  const whiteboardsPending = sessions.filter((session) => session.whiteboard && session.whiteboard.ready === false).length;
  const consentMissing = sessions.filter((session) => !session.security?.recordingConsent).length;

  const statusFor = (count) => {
    if (count <= 0) return 'ready';
    if (count === 1) return 'attention';
    return 'action';
  };

  return [
    {
      id: 'waiting-room',
      label: 'Waiting room enforcement',
      status: statusFor(waitingRoomMissing),
      detail:
        waitingRoomMissing === 0
          ? 'All sessions require host admission before joining.'
          : `${waitingRoomMissing} session${waitingRoomMissing === 1 ? '' : 's'} allow direct entry.`
    },
    {
      id: 'passcode',
      label: 'Passcode protection',
      status: statusFor(passcodeMissing),
      detail:
        passcodeMissing === 0
          ? 'Passcodes are enabled across every upcoming classroom.'
          : `${passcodeMissing} session${passcodeMissing === 1 ? '' : 's'} should add a passcode.`
    },
    {
      id: 'whiteboard',
      label: 'Whiteboard readiness',
      status: statusFor(whiteboardsPending),
      detail:
        whiteboardsPending === 0
          ? 'Every live board is prepped and ready.'
          : `${whiteboardsPending} board${whiteboardsPending === 1 ? ' is' : 's are'} still in draft.`
    },
    {
      id: 'recording',
      label: 'Recording consent workflow',
      status: statusFor(consentMissing),
      detail:
        consentMissing === 0
          ? 'Recording consent is captured before each broadcast.'
          : `${consentMissing} session${consentMissing === 1 ? '' : 's'} need consent prompts.`
    }
  ];
}

function buildLiveClassWhiteboardSnapshots(sessions) {
  if (!sessions?.length) return [];
  return sessions
    .map((session) => {
      const whiteboard = session.whiteboard ?? {};
      if (!whiteboard.url && !whiteboard.template) {
        return null;
      }
      return {
        id: session.id,
        title: session.title,
        template: whiteboard.template ?? 'Collaborative board',
        status: whiteboard.status ?? (whiteboard.ready ? 'Ready' : 'Draft'),
        ready: Boolean(whiteboard.ready),
        lastUpdatedLabel: whiteboard.lastUpdatedLabel ?? null,
        facilitators: session.facilitators ?? [],
        url: whiteboard.url ?? null
      };
    })
    .filter(Boolean);
}

function averageOccupancyRate(sessions) {
  if (!sessions?.length) return null;
  const rates = sessions
    .map((session) => Number(session.occupancy?.rate))
    .filter((value) => Number.isFinite(value));
  if (!rates.length) return null;
  const total = rates.reduce((sum, value) => sum + value, 0);
  return Math.round(total / rates.length);
>>>>>>> bbf05fe4
}

export default class DashboardService {
  static async getDashboardForUser(userId, { referenceDate = new Date() } = {}) {
    const user = await UserModel.findById(userId);
    if (!user) {
      const error = new Error('User not found');
      error.status = 404;
      throw error;
    }

    const now = referenceDate instanceof Date ? referenceDate : new Date(referenceDate);

    const [
      privacySettings,
      courseStats,
      enrollmentRows,
      progressRows,
      membershipRows,
      communityStatRows,
      subscriptionRows,
      affiliateRows,
      affiliatePayoutRows,
      liveClassRows,
      tutorBookingRows,
      directMessageRows,
      followersCount,
      followingCount,
      pendingIncomingRows,
      pendingOutgoingRows,
      followRecommendations,
      paymentIntentRows,
      ebookProgressRows,
      ebookRows,
      ebookHighlightRows,
      ebookBookmarkRows,
      communityMessageRows,
      communityMessageContributionRows,
      communityAssignments,
      instructorCourseRows,
      instructorCourseEnrollmentRows,
      instructorCourseModuleRows,
      instructorLessonRows,
      instructorAssignmentRows,
      tutorProfileRows,
      tutorAvailabilityRows,
      instructorBookingRows,
      instructorLiveClassRows,
      instructorAssetRows,
      instructorAssetEventRows,
      communityResourceRows,
      communityPostRows,
      adsCampaignRows,
      adsMetricRows,
      communityPaywallTierRows,
      communitySubscriptionRows
    ] = await Promise.all([
      UserPrivacySettingModel.getForUser(userId),
      db('course_enrollments as ce')
        .where('ce.user_id', userId)
        .select(
          db.raw("SUM(CASE WHEN ce.status = 'active' THEN 1 ELSE 0 END) as active_count"),
          db.raw("SUM(CASE WHEN ce.status = 'completed' THEN 1 ELSE 0 END) as completed_count"),
          db.raw('AVG(ce.progress_percent) as avg_progress'),
          db.raw('COUNT(*) as total_enrollments')
        )
        .first(),
      db('course_enrollments as ce')
        .innerJoin('courses as c', 'c.id', 'ce.course_id')
        .innerJoin('users as instructor', 'instructor.id', 'c.instructor_id')
        .where('ce.user_id', userId)
        .select(
          'ce.id as enrollmentId',
          'ce.public_id as enrollmentPublicId',
          'ce.course_id as courseId',
          'ce.status as status',
          'ce.progress_percent as progressPercent',
          'ce.started_at as startedAt',
          'ce.completed_at as completedAt',
          'ce.last_accessed_at as lastAccessedAt',
          'c.title as courseTitle',
          'c.slug as courseSlug',
          'c.summary as courseSummary',
          'c.level as courseLevel',
          'c.delivery_format as deliveryFormat',
          'c.rating_average as courseRating',
          'c.rating_count as courseRatingCount',
          'c.enrolment_count as enrolmentCount',
          'c.release_at as releaseAt',
          'c.metadata as courseMetadata',
          'instructor.first_name as instructorFirstName',
          'instructor.last_name as instructorLastName'
        )
        .orderBy('ce.started_at', 'desc'),
      db('course_progress as cp')
        .innerJoin('course_enrollments as ce', 'ce.id', 'cp.enrollment_id')
        .innerJoin('course_lessons as cl', 'cl.id', 'cp.lesson_id')
        .where('ce.user_id', userId)
        .select(
          'cp.enrollment_id as enrollmentId',
          'ce.course_id as courseId',
          'cp.completed as completed',
          'cp.completed_at as completedAt',
          'cp.progress_percent as progressPercent',
          'cl.module_id as moduleId',
          'cl.title as lessonTitle',
          'cl.slug as lessonSlug',
          'cl.position as lessonPosition',
          'cl.duration_minutes as durationMinutes',
          'cl.release_at as lessonReleaseAt'
        ),
      db('community_members as cm')
        .innerJoin('communities as c', 'c.id', 'cm.community_id')
        .where('cm.user_id', userId)
        .select(
          'cm.id as membershipId',
          'cm.community_id as communityId',
          'cm.role',
          'cm.status',
          'cm.joined_at as joinedAt',
          'cm.metadata as membershipMetadata',
          'c.name as communityName',
          'c.slug as communitySlug',
          'c.description as communityDescription',
          'c.visibility as visibility',
          'c.metadata as communityMetadata',
          'c.owner_id as ownerId'
        ),
      db('community_members')
        .whereIn(
          'community_id',
          db('community_members').select('community_id').where('user_id', userId)
        )
        .groupBy('community_id')
        .select(
          'community_id',
          db.raw("SUM(CASE WHEN status = 'active' THEN 1 ELSE 0 END) as active_members"),
          db.raw("SUM(CASE WHEN status = 'pending' THEN 1 ELSE 0 END) as pending_members"),
          db.raw("SUM(CASE WHEN role != 'member' AND status = 'active' THEN 1 ELSE 0 END) as moderators")
        ),
      db('community_subscriptions as cs')
        .leftJoin('community_paywall_tiers as tier', 'tier.id', 'cs.tier_id')
        .where('cs.user_id', userId)
        .select(
          'cs.community_id as communityId',
          'cs.public_id as subscriptionId',
          'cs.status',
          'cs.started_at as startedAt',
          'cs.current_period_start as currentPeriodStart',
          'cs.current_period_end as currentPeriodEnd',
          'cs.cancel_at_period_end as cancelAtPeriodEnd',
          'cs.provider',
          'cs.metadata as subscriptionMetadata',
          'tier.name as tierName',
          'tier.price_cents as tierPriceCents',
          'tier.currency as tierCurrency',
          'tier.billing_interval as tierInterval',
          'tier.benefits as tierBenefits'
        ),
      db('community_affiliates')
        .where('user_id', userId)
        .select(
          'id',
          'community_id as communityId',
          'status',
          'referral_code as referralCode',
          'commission_rate_bps as commissionRateBps',
          'total_earned_cents as totalEarnedCents',
          'total_paid_cents as totalPaidCents',
          'metadata',
          'approved_at as approvedAt'
        ),
      db('community_affiliate_payouts')
        .whereIn(
          'affiliate_id',
          db('community_affiliates').select('id').where('user_id', userId)
        )
        .select(
          'id',
          'affiliate_id as affiliateId',
          'amount_cents as amountCents',
          'status',
          'payout_reference as payoutReference',
          'scheduled_at as scheduledAt',
          'processed_at as processedAt',
          'metadata'
        ),
      db('live_classroom_registrations as reg')
        .innerJoin('live_classrooms as lc', 'lc.id', 'reg.classroom_id')
        .leftJoin('communities as c', 'c.id', 'lc.community_id')
        .where('reg.user_id', userId)
        .select(
          'lc.id as classroomId',
          'lc.public_id as classroomPublicId',
          'lc.community_id as communityId',
          'lc.title',
          'lc.slug',
          'lc.summary',
          'lc.start_at as startAt',
          'lc.end_at as endAt',
          'lc.type',
          'lc.price_amount as priceAmount',
          'lc.price_currency as priceCurrency',
          'lc.capacity',
          'lc.reserved_seats as reservedSeats',
          'lc.timezone',
          'lc.metadata as classroomMetadata',
          'reg.status as registrationStatus',
          'reg.ticket_type as ticketType',
          'reg.amount_paid as amountPaid',
          'reg.currency as registrationCurrency',
          'reg.registered_at as registeredAt',
          'c.name as communityName'
        ),
      db('tutor_bookings as tb')
        .innerJoin('tutor_profiles as tp', 'tp.id', 'tb.tutor_id')
        .where('tb.learner_id', userId)
        .select(
          'tb.id',
          'tb.public_id as publicId',
          'tb.status',
          'tb.scheduled_start as scheduledStart',
          'tb.scheduled_end as scheduledEnd',
          'tb.duration_minutes as durationMinutes',
          'tb.hourly_rate_amount as hourlyRateAmount',
          'tb.hourly_rate_currency as hourlyRateCurrency',
          'tb.meeting_url as meetingUrl',
          'tb.metadata',
          'tp.display_name as tutorName',
          'tp.headline as tutorHeadline',
          'tp.rating_average as tutorRating',
          'tp.rating_count as tutorRatingCount'
        ),
      db('direct_message_participants as dmp')
        .innerJoin('direct_message_threads as thread', 'thread.id', 'dmp.thread_id')
        .where('dmp.user_id', userId)
        .select(
          'dmp.thread_id as threadId',
          'dmp.role',
          'dmp.notifications_enabled as notificationsEnabled',
          'dmp.last_read_message_id as lastReadMessageId',
          'dmp.last_read_at as lastReadAt',
          'thread.last_message_at as lastMessageAt',
          'thread.last_message_preview as lastMessagePreview',
          'thread.is_group as isGroup',
          'thread.metadata as threadMetadata'
        ),
      UserFollowModel.countFollowers(userId),
      UserFollowModel.countFollowing(userId),
      db('user_follows as uf')
        .innerJoin('users as u', 'u.id', 'uf.follower_id')
        .where('uf.following_id', userId)
        .andWhere('uf.status', 'pending')
        .select(
          'uf.id',
          'u.id as userId',
          'u.first_name as firstName',
          'u.last_name as lastName',
          'u.email',
          'uf.created_at as requestedAt',
          'uf.metadata'
        ),
      db('user_follows as uf')
        .innerJoin('users as u', 'u.id', 'uf.following_id')
        .where('uf.follower_id', userId)
        .andWhere('uf.status', 'pending')
        .select(
          'uf.id',
          'u.id as userId',
          'u.first_name as firstName',
          'u.last_name as lastName',
          'u.email',
          'uf.created_at as requestedAt',
          'uf.metadata'
        ),
      FollowRecommendationModel.listForUser(userId, { limit: 6 }),
      db('payment_intents')
        .where('user_id', userId)
        .orderBy('created_at', 'desc')
        .select(
          'public_id as publicId',
          'status',
          'currency',
          'amount_subtotal as amountSubtotal',
          'amount_discount as amountDiscount',
          'amount_tax as amountTax',
          'amount_total as amountTotal',
          'amount_refunded as amountRefunded',
          'metadata',
          'entity_type as entityType',
          'entity_id as entityId',
          'captured_at as capturedAt',
          'created_at as createdAt'
        ),
      db('ebook_read_progress as erp')
        .innerJoin('content_assets as asset', 'asset.id', 'erp.asset_id')
        .innerJoin('ebooks as ebook', 'ebook.asset_id', 'asset.id')
        .where('erp.user_id', userId)
        .select(
          'ebook.id as ebookId',
          'ebook.public_id as ebookPublicId',
          'ebook.title',
          'ebook.slug',
          'ebook.subtitle',
          'ebook.description',
          'ebook.price_currency as currency',
          'ebook.price_amount as priceAmount',
          'ebook.rating_average as ratingAverage',
          'ebook.rating_count as ratingCount',
          'ebook.metadata as ebookMetadata',
          'erp.progress_percent as progressPercent',
          'erp.last_location as lastLocation',
          'erp.time_spent_seconds as timeSpentSeconds'
        ),
      db('ebooks').select(
        'id',
        'asset_id as assetId',
        'public_id as publicId',
        'title',
        'slug',
        'subtitle',
        'description',
        'authors',
        'price_currency as currency',
        'price_amount as priceAmount',
        'rating_average as ratingAverage',
        'rating_count as ratingCount',
        'metadata',
        'release_at as releaseAt'
      ),
      db('ebook_highlights').where('user_id', userId).select('ebook_id as ebookId', 'id'),
      db('ebook_bookmarks').where('user_id', userId).select('ebook_id as ebookId', 'id'),
      db('community_messages as msg')
        .leftJoin('communities as c', 'c.id', 'msg.community_id')
        .where('msg.author_id', userId)
        .orderBy('msg.delivered_at', 'desc')
        .limit(5)
        .select(
          'msg.id',
          'msg.body',
          'msg.metadata',
          'msg.delivered_at as deliveredAt',
          'msg.thread_root_id as threadRootId',
          'c.name as communityName'
        ),
      db('community_messages as msg')
        .leftJoin('communities as c', 'c.id', 'msg.community_id')
        .where('msg.author_id', userId)
        .groupBy('msg.community_id', 'c.name')
        .select('msg.community_id as communityId', 'c.name as communityName', db.raw('COUNT(*) as contribution_count')),
      db('course_assignments as ca')
        .innerJoin('course_enrollments as ce', 'ce.course_id', 'ca.course_id')
        .innerJoin('courses as c', 'c.id', 'ca.course_id')
        .where('ce.user_id', userId)
        .select(
          'ca.id',
          'ca.course_id as courseId',
          'ca.title',
          'ca.due_offset_days as dueOffsetDays',
          'ca.metadata',
          'ce.started_at as enrollmentStartedAt',
          'c.title as courseTitle'
        ),
      db('courses as course')
        .where('course.instructor_id', userId)
        .select(
          'course.id',
          'course.public_id as publicId',
          'course.title',
          'course.slug',
          'course.summary',
          'course.status',
          'course.delivery_format as deliveryFormat',
          'course.price_amount as priceAmount',
          'course.price_currency as priceCurrency',
          'course.release_at as releaseAt',
          'course.metadata',
          'course.enrolment_count as enrolmentCount',
          'course.rating_average as ratingAverage',
          'course.rating_count as ratingCount',
          'course.created_at as createdAt',
          'course.updated_at as updatedAt'
        ),
      db('course_enrollments as ice')
        .innerJoin('courses as ic', 'ic.id', 'ice.course_id')
        .where('ic.instructor_id', userId)
        .select(
          'ice.id',
          'ice.course_id as courseId',
          'ice.user_id as userId',
          'ice.status',
          'ice.progress_percent as progressPercent',
          'ice.started_at as startedAt',
          'ice.completed_at as completedAt',
          'ice.last_accessed_at as lastAccessedAt',
          'ice.metadata',
          'ic.price_amount as priceAmount',
          'ic.price_currency as priceCurrency'
        ),
      db('course_modules as module')
        .innerJoin('courses as course', 'course.id', 'module.course_id')
        .where('course.instructor_id', userId)
        .select(
          'module.id',
          'module.course_id as courseId',
          'module.title',
          'module.slug',
          'module.position',
          'module.release_offset_days as releaseOffsetDays',
          'module.metadata'
        ),
      db('course_lessons as lesson')
        .innerJoin('courses as course', 'course.id', 'lesson.course_id')
        .innerJoin('course_modules as module', 'module.id', 'lesson.module_id')
        .where('course.instructor_id', userId)
        .select(
          'lesson.id',
          'lesson.course_id as courseId',
          'lesson.module_id as moduleId',
          'lesson.title',
          'lesson.slug',
          'lesson.position',
          'lesson.release_at as releaseAt',
          'lesson.duration_minutes as durationMinutes',
          'lesson.metadata',
          'course.title as courseTitle',
          'course.release_at as courseReleaseAt',
          'module.title as moduleTitle',
          'module.release_offset_days as moduleReleaseOffsetDays'
        ),
      db('course_assignments as assignment')
        .innerJoin('courses as course', 'course.id', 'assignment.course_id')
        .leftJoin('course_modules as module', 'module.id', 'assignment.module_id')
        .where('course.instructor_id', userId)
        .select(
          'assignment.id',
          'assignment.course_id as courseId',
          'assignment.module_id as moduleId',
          'assignment.title',
          'assignment.instructions',
          'assignment.max_score as maxScore',
          'assignment.due_offset_days as dueOffsetDays',
          'assignment.metadata',
          'course.title as courseTitle',
          'course.release_at as courseReleaseAt',
          'module.title as moduleTitle'
        ),
      db('tutor_profiles as tp')
        .where('tp.user_id', userId)
        .select(
          'tp.id',
          'tp.display_name as displayName',
          'tp.headline',
          'tp.bio',
          'tp.skills',
          'tp.languages',
          'tp.timezones',
          'tp.availability_preferences as availabilityPreferences',
          'tp.hourly_rate_amount as hourlyRateAmount',
          'tp.hourly_rate_currency as hourlyRateCurrency',
          'tp.rating_average as ratingAverage',
          'tp.rating_count as ratingCount',
          'tp.completed_sessions as completedSessions',
          'tp.response_time_minutes as responseTimeMinutes',
          'tp.is_verified as isVerified',
          'tp.metadata'
        ),
      db('tutor_availability_slots as slot')
        .innerJoin('tutor_profiles as tp', 'tp.id', 'slot.tutor_id')
        .where('tp.user_id', userId)
        .select(
          'slot.id',
          'slot.tutor_id as tutorId',
          'slot.start_at as startAt',
          'slot.end_at as endAt',
          'slot.status',
          'slot.is_recurring as isRecurring',
          'slot.recurrence_rule as recurrenceRule',
          'slot.metadata',
          'tp.display_name as tutorName'
        ),
      db('tutor_bookings as booking')
        .innerJoin('tutor_profiles as tp', 'tp.id', 'booking.tutor_id')
        .leftJoin('users as learner', 'learner.id', 'booking.learner_id')
        .where('tp.user_id', userId)
        .select(
          'booking.id',
          'booking.public_id as publicId',
          'booking.tutor_id as tutorId',
          'booking.status',
          'booking.requested_at as requestedAt',
          'booking.confirmed_at as confirmedAt',
          'booking.scheduled_start as scheduledStart',
          'booking.scheduled_end as scheduledEnd',
          'booking.duration_minutes as durationMinutes',
          'booking.metadata',
          'learner.first_name as learnerFirstName',
          'learner.last_name as learnerLastName'
        ),
      db('live_classrooms as lc')
        .leftJoin('communities as community', 'community.id', 'lc.community_id')
        .where('lc.instructor_id', userId)
        .select(
          'lc.id',
          'lc.public_id as publicId',
          'lc.title',
          'lc.slug',
          'lc.summary',
          'lc.status',
          'lc.type',
          'lc.is_ticketed as isTicketed',
          'lc.price_amount as priceAmount',
          'lc.price_currency as priceCurrency',
          'lc.capacity',
          'lc.reserved_seats as reservedSeats',
          'lc.start_at as startAt',
          'lc.end_at as endAt',
          'lc.metadata',
          'community.id as communityId',
          'community.name as communityName'
        ),
      db('content_assets as asset')
        .leftJoin('users as creator', 'creator.id', 'asset.created_by')
        .where('asset.created_by', userId)
        .select(
          'asset.id',
          'asset.public_id as publicId',
          'asset.type',
          'asset.original_filename as originalFilename',
          'asset.status',
          'asset.visibility',
          'asset.size_bytes as sizeBytes',
          'asset.mime_type as mimeType',
          'asset.metadata',
          'asset.created_at as createdAt',
          'asset.updated_at as updatedAt',
          'creator.first_name as creatorFirstName',
          'creator.last_name as creatorLastName'
        ),
      db('content_asset_events as event')
        .whereIn(
          'event.asset_id',
          db('content_assets').select('id').where('created_by', userId)
        )
        .select('event.id', 'event.asset_id as assetId', 'event.user_id as userId', 'event.event_type as eventType', 'event.occurred_at as occurredAt', 'event.metadata'),
      db('community_resources as resource')
        .leftJoin('communities as community', 'community.id', 'resource.community_id')
        .select(
          'resource.id',
          'resource.community_id as communityId',
          'resource.created_by as createdBy',
          'resource.title',
          'resource.description',
          'resource.resource_type as resourceType',
          'resource.tags',
          'resource.status',
          'resource.metadata',
          'resource.published_at as publishedAt',
          'community.owner_id as ownerId',
          'community.name as communityName'
        ),
      db('community_posts as post')
        .leftJoin('communities as community', 'community.id', 'post.community_id')
        .where('post.author_id', userId)
        .select(
          'post.id',
          'post.community_id as communityId',
          'post.title',
          'post.post_type as postType',
          'post.status',
          'post.published_at as publishedAt',
          'post.metadata',
          'community.name as communityName'
        ),
      db('ads_campaigns as campaign')
        .leftJoin('users as creator', 'creator.id', 'campaign.created_by')
        .select(
          'campaign.id',
          'campaign.public_id as publicId',
          'campaign.name',
          'campaign.objective',
          'campaign.status',
          'campaign.budget_currency as budgetCurrency',
          'campaign.budget_daily_cents as budgetDailyCents',
          'campaign.spend_currency as spendCurrency',
          'campaign.spend_total_cents as spendTotalCents',
          'campaign.performance_score as performanceScore',
          'campaign.ctr',
          'campaign.cpc_cents as cpcCents',
          'campaign.cpa_cents as cpaCents',
          'campaign.targeting_keywords as targetingKeywords',
          'campaign.targeting_audiences as targetingAudiences',
          'campaign.targeting_locations as targetingLocations',
          'campaign.targeting_languages as targetingLanguages',
          'campaign.start_at as startAt',
          'campaign.end_at as endAt',
          'campaign.creative_headline as creativeHeadline',
          'campaign.creative_description as creativeDescription',
          'campaign.creative_url as creativeUrl',
          'campaign.metadata',
          'campaign.created_by as createdBy',
          'creator.first_name as creatorFirstName',
          'creator.last_name as creatorLastName'
        ),
      db('ads_campaign_metrics_daily as metric')
        .innerJoin('ads_campaigns as campaign', 'campaign.id', 'metric.campaign_id')
        .select(
          'metric.id',
          'metric.campaign_id as campaignId',
          'metric.metric_date as metricDate',
          'metric.impressions',
          'metric.clicks',
          'metric.conversions',
          'metric.spend_cents as spendCents',
          'metric.revenue_cents as revenueCents',
          'metric.metadata'
        ),
      db('community_paywall_tiers as tier')
        .innerJoin('communities as community', 'community.id', 'tier.community_id')
        .select(
          'tier.id',
          'tier.community_id as communityId',
          'tier.name',
          'tier.slug',
          'tier.price_cents as priceCents',
          'tier.currency',
          'tier.billing_interval as billingInterval',
          'tier.is_active as isActive',
          'tier.metadata',
          'community.owner_id as ownerId',
          'community.name as communityName'
        ),
      db('community_subscriptions as subscription')
        .leftJoin('communities as community', 'community.id', 'subscription.community_id')
        .leftJoin('community_paywall_tiers as tier', 'tier.id', 'subscription.tier_id')
        .select(
          'subscription.id',
          'subscription.community_id as communityId',
          'subscription.user_id as userId',
          'subscription.status',
          'subscription.started_at as startedAt',
          'subscription.current_period_end as currentPeriodEnd',
          'subscription.metadata',
          'tier.name as tierName',
          'tier.price_cents as priceCents',
          'tier.currency',
          'tier.billing_interval as billingInterval',
          'community.owner_id as ownerId',
          'community.name as communityName'
        )
    ]);
    const communityStatsMap = new Map();
    communityStatRows.forEach((row) => {
      communityStatsMap.set(Number(row.community_id), {
        activeMembers: Number(row.active_members ?? 0),
        pendingMembers: Number(row.pending_members ?? 0),
        moderators: Number(row.moderators ?? 0)
      });
    });

    const subscriptionByCommunity = new Map();
    subscriptionRows.forEach((row) => {
      subscriptionByCommunity.set(Number(row.communityId), {
        ...row,
        metadata: safeJsonParse(row.subscriptionMetadata, {})
      });
    });

    const affiliateByCommunity = new Map();
    affiliateRows.forEach((row) => {
      affiliateByCommunity.set(Number(row.communityId), {
        ...row,
        metadata: safeJsonParse(row.metadata, {})
      });
    });

    const affiliatePayoutByAffiliate = new Map();
    affiliatePayoutRows.forEach((row) => {
      const entry = affiliatePayoutByAffiliate.get(row.affiliateId) ?? [];
      entry.push({ ...row, metadata: safeJsonParse(row.metadata, {}) });
      affiliatePayoutByAffiliate.set(row.affiliateId, entry);
    });

    const communityDashboard = buildCommunityDashboard({
      user,
      now,
      communityMemberships: membershipRows,
      communityStats: communityStatRows,
      communityResources: communityResourceRows,
      communityPosts: communityPostRows,
      communityMessages: communityMessageRows,
      communityMessageContributions: communityMessageContributionRows,
      communityAssignments,
      liveClassrooms: instructorLiveClassRows,
      tutorBookings: instructorBookingRows,
      adsCampaigns: adsCampaignRows,
      adsMetrics: adsMetricRows,
      communityPaywallTiers: communityPaywallTierRows,
      communitySubscriptions: communitySubscriptionRows
    });

    const instructorDashboard = buildInstructorDashboard({
      user,
      now,
      courses: instructorCourseRows,
      courseEnrollments: instructorCourseEnrollmentRows,
      modules: instructorCourseModuleRows,
      lessons: instructorLessonRows,
      assignments: instructorAssignmentRows,
      tutorProfiles: tutorProfileRows,
      tutorAvailability: tutorAvailabilityRows,
      tutorBookings: instructorBookingRows,
      liveClassrooms: instructorLiveClassRows,
      assets: instructorAssetRows,
      assetEvents: instructorAssetEventRows,
      communityMemberships: membershipRows,
      communityStats: communityStatRows,
      communityResources: communityResourceRows,
      communityPosts: communityPostRows,
      adsCampaigns: adsCampaignRows,
      adsMetrics: adsMetricRows,
      paywallTiers: communityPaywallTierRows,
      communitySubscriptions: communitySubscriptionRows,
      ebookRows,
      ebookProgressRows
    });

    const progressByEnrollmentLesson = new Map();
    progressRows.forEach((row) => {
      const lessonSlug = row.lessonSlug ?? row.lessonTitle ?? `lesson-${row.lessonPosition}`;
      const lessonMap = progressByEnrollmentLesson.get(row.enrollmentId) ?? new Map();
      if (lessonSlug) {
        lessonMap.set(String(lessonSlug), row);
      }
      progressByEnrollmentLesson.set(row.enrollmentId, lessonMap);
    });

    const enrollmentCourseIds = Array.from(
      new Set(
        enrollmentRows
          .map((row) => Number(row.courseId))
          .filter((id) => Number.isFinite(id) && id > 0)
      )
    );
    const instructorCourseIds = new Set(
      instructorCourseRows.map((course) => Number(course.id)).filter((id) => Number.isFinite(id) && id > 0)
    );
    const learnerCourseIds = enrollmentCourseIds.filter((id) => !instructorCourseIds.has(id));

    let learnerCourseModuleRows = [];
    let learnerLessonRows = [];

    if (learnerCourseIds.length > 0) {
      learnerCourseModuleRows = await db('course_modules as module')
        .select(
          'module.id',
          'module.course_id as courseId',
          'module.title',
          'module.slug as moduleSlug',
          'module.position',
          'module.release_offset_days as releaseOffsetDays',
          'module.metadata'
        )
        .whereIn('module.course_id', learnerCourseIds);

      learnerLessonRows = await db('course_lessons as lesson')
        .innerJoin('course_modules as module', 'module.id', 'lesson.module_id')
        .innerJoin('courses as course', 'course.id', 'lesson.course_id')
        .select(
          'lesson.id',
          'lesson.course_id as courseId',
          'lesson.module_id as moduleId',
          'lesson.title',
          'lesson.slug as lessonSlug',
          'lesson.position',
          'lesson.release_at as releaseAt',
          'lesson.duration_minutes as durationMinutes',
          'lesson.metadata',
          'course.title as courseTitle',
          'course.release_at as courseReleaseAt',
          'module.title as moduleTitle',
          'module.release_offset_days as moduleReleaseOffsetDays'
        )
        .whereIn('lesson.course_id', learnerCourseIds);
    }

    const learnerModulesByCourse = new Map();
    const learnerLessonsByModule = new Map();

    const normaliseModuleRow = (row) => ({
      id: Number(row.id),
      courseId: Number(row.courseId),
      title: row.title,
      slug: row.moduleSlug ?? row.slug,
      position: Number(row.position ?? 0),
      releaseOffsetDays: Number(row.releaseOffsetDays ?? 0),
      metadata: safeJsonParse(row.metadata, {})
    });

    [...instructorCourseModuleRows, ...learnerCourseModuleRows].forEach((row) => {
      const module = normaliseModuleRow(row);
      if (!Number.isFinite(module.courseId)) return;
      const modules = learnerModulesByCourse.get(module.courseId) ?? [];
      modules.push(module);
      learnerModulesByCourse.set(module.courseId, modules);
    });

    const normaliseLessonRow = (row) => {
      const moduleOffset = Number(row.moduleReleaseOffsetDays ?? 0);
      let releaseAt = row.releaseAt ? new Date(row.releaseAt) : null;
      if (!releaseAt && row.courseReleaseAt) {
        const base = new Date(row.courseReleaseAt);
        releaseAt = new Date(base.getTime() + moduleOffset * DAY_IN_MS);
      }
      return {
        id: Number(row.id),
        courseId: Number(row.courseId),
        moduleId: Number(row.moduleId),
        slug: row.lessonSlug ?? row.slug,
        title: row.title,
        position: Number(row.position ?? 0),
        releaseAt,
        durationMinutes: Number(row.durationMinutes ?? 0),
        metadata: safeJsonParse(row.metadata, {})
      };
    };

    [...instructorLessonRows, ...learnerLessonRows].forEach((row) => {
      const lesson = normaliseLessonRow(row);
      if (!Number.isFinite(lesson.moduleId)) return;
      const lessons = learnerLessonsByModule.get(lesson.moduleId) ?? [];
      lessons.push(lesson);
      learnerLessonsByModule.set(lesson.moduleId, lessons);
    });

    const learningCompletions = progressRows
      .filter((row) => row.completed && row.completedAt)
      .map((row) => ({
        completedAt: row.completedAt,
        durationMinutes: Number(row.durationMinutes ?? 0)
      }));

    const streak = calculateLearningStreak(
      learningCompletions.map((entry) => entry.completedAt),
      now
    );

    const lastSevenWindow = now.getTime() - 7 * 24 * 60 * 60 * 1000;
    const previousSevenWindow = now.getTime() - 14 * 24 * 60 * 60 * 1000;

    const lastSevenCompletions = learningCompletions.filter((entry) => {
      const completed = typeof entry.completedAt === 'string' ? new Date(entry.completedAt) : entry.completedAt;
      return completed.getTime() >= lastSevenWindow;
    });

    const previousSevenCompletions = learningCompletions.filter((entry) => {
      const completed = typeof entry.completedAt === 'string' ? new Date(entry.completedAt) : entry.completedAt;
      return completed.getTime() >= previousSevenWindow && completed.getTime() < lastSevenWindow;
    });

    const timeInvestedCurrent = sum(lastSevenCompletions, (entry) => entry.durationMinutes);
    const timeInvestedPrevious = sum(previousSevenCompletions, (entry) => entry.durationMinutes);
    const modulesCompletedCurrent = lastSevenCompletions.length;
    const modulesCompletedPrevious = previousSevenCompletions.length;

    const communityContributionMap = new Map();
    communityMessageContributionRows.forEach((row) => {
      communityContributionMap.set(Number(row.communityId), {
        name: row.communityName,
        count: Number(row.contribution_count ?? 0)
      });
    });

    const memberships = membershipRows.map((row) => {
      const stats = communityStatsMap.get(Number(row.communityId)) ?? {
        activeMembers: 0,
        pendingMembers: 0,
        moderators: 0
      };
      const subscription = subscriptionByCommunity.get(Number(row.communityId));
      const affiliate = affiliateByCommunity.get(Number(row.communityId));
      const affiliatePayouts = affiliate ? affiliatePayoutByAffiliate.get(affiliate.id) ?? [] : [];
      const upcomingSessions = liveClassRows.filter(
        (session) => Number(session.communityId ?? 0) === Number(row.communityId)
      );

      const initiatives = [];
      if (subscription) {
        initiatives.push(
          `Subscribed to ${subscription.tierName} (${formatCurrency(subscription.tierPriceCents, subscription.tierCurrency)}/${subscription.tierInterval})`
        );
      }
      if (affiliate) {
        const outstanding = Number(affiliate.totalEarnedCents ?? 0) - Number(affiliate.totalPaidCents ?? 0);
        initiatives.push(`Affiliate referrals ${affiliate.referralCode} · ${formatCurrency(outstanding, 'USD')} pending`);
      }
      if (stats.pendingMembers > 0) {
        initiatives.push(`${stats.pendingMembers} member invite${stats.pendingMembers === 1 ? '' : 's'} awaiting approval`);
      }
      if (upcomingSessions.length > 0) {
        initiatives.push(`${upcomingSessions.length} live session${upcomingSessions.length === 1 ? '' : 's'} scheduled`);
      }
      if (initiatives.length === 0) {
        initiatives.push('Monitoring engagement and retention baselines');
      }

      const totalMembers = stats.activeMembers + stats.pendingMembers;
      const healthRatio = totalMembers > 0 ? Math.round((stats.activeMembers / totalMembers) * 100) : 0;

      return {
        id: `community-${row.communityId}`,
        name: row.communityName,
        members: `${stats.activeMembers} active`,
        moderators: stats.moderators,
        health: `${healthRatio}%`,
        initiatives,
        metadata: {
          role: row.role,
          status: row.status
        }
      };
    });

    const pipelineEntries = [];
    subscriptionRows.forEach((subscription) => {
      if (!subscription.currentPeriodEnd || !subscription.currentPeriodStart) return;
      const totalDays = Math.max(differenceInDays(subscription.currentPeriodEnd, subscription.currentPeriodStart), 1);
      const elapsedDays = Math.min(
        Math.max(differenceInDays(now, subscription.currentPeriodStart), 0),
        totalDays
      );
      const progressPercent = Math.round((elapsedDays / totalDays) * 100);
      pipelineEntries.push({
        id: `subscription-${subscription.subscriptionId}`,
        title: `${subscription.tierName} renewal`,
        owner: 'You',
        progress: progressPercent
      });
    });

    affiliateRows.forEach((affiliate) => {
      const payouts = affiliatePayoutByAffiliate.get(affiliate.id) ?? [];
      payouts.forEach((payout) => {
        let progress = 25;
        if (payout.status === 'processing') progress = 60;
        if (payout.status === 'completed') progress = 100;
        pipelineEntries.push({
          id: `payout-${payout.id}`,
          title: `Affiliate payout ${payout.payoutReference}`,
          owner: affiliate.referralCode,
          progress
        });
      });
    });

    liveClassRows.forEach((session) => {
      if (!session.capacity) return;
      const occupancy = Math.min(
        Math.round((Number(session.reservedSeats ?? 0) / Number(session.capacity ?? 1)) * 100),
        100
      );
      pipelineEntries.push({
        id: `classroom-${session.classroomId}`,
        title: `${session.title} occupancy`,
        owner: session.communityName ?? 'Live classroom',
        progress: occupancy
      });
    });

    const uniquePipelines = [];
    const pipelineIds = new Set();
    pipelineEntries
      .sort((a, b) => b.progress - a.progress)
      .forEach((entry) => {
        if (pipelineIds.has(entry.id) || uniquePipelines.length >= 4) return;
        pipelineIds.add(entry.id);
        uniquePipelines.push(entry);
      });

    const activeEnrollments = enrollmentRows.filter((row) => row.status === 'active');
    const learnerCourseSummaries = activeEnrollments.map((enrollment) => {
      const courseId = Number(enrollment.courseId);
      const modules = [...(learnerModulesByCourse.get(courseId) ?? [])].sort(
        (a, b) => a.position - b.position
      );
      const lessonProgress = progressByEnrollmentLesson.get(enrollment.enrollmentId) ?? new Map();

      const moduleSummaries = modules.map((module) => {
        const lessonRows = [...(learnerLessonsByModule.get(module.id) ?? [])].sort(
          (a, b) => a.position - b.position
        );
        const lessons = lessonRows.map((lesson) => {
          const progress = lessonProgress.get(lesson.slug ?? `lesson-${lesson.id}`) ?? null;
          const completed = Boolean(progress?.completed);
          const releaseAtIso = lesson.releaseAt ? lesson.releaseAt.toISOString() : null;
          const available = !lesson.releaseAt || lesson.releaseAt <= now;
          const status = completed ? 'completed' : available ? 'available' : 'scheduled';
          return {
            id: `lesson-${lesson.id}`,
            title: lesson.title,
            slug: lesson.slug,
            durationMinutes: lesson.durationMinutes,
            releaseAt: releaseAtIso,
            completed,
            completedAt: progress?.completedAt ?? null,
            status
          };
        });

        const completedLessons = lessons.filter((lesson) => lesson.completed).length;
        const totalLessons = lessons.length;
        const completionPercent = totalLessons > 0 ? Math.round((completedLessons / totalLessons) * 100) : 0;
        const nextLesson = lessons.find((lesson) => !lesson.completed);

        return {
          id: `module-${module.id}`,
          title: module.title,
          position: module.position,
          releaseLabel: formatReleaseOffsetLabel(module.releaseOffsetDays),
          lessons,
          progress: {
            completedLessons,
            totalLessons,
            completionPercent
          },
          nextLesson: nextLesson
            ? {
                lessonId: nextLesson.id,
                title: nextLesson.title,
                status: nextLesson.status,
                releaseAt: nextLesson.releaseAt
              }
            : null
        };
      });

      const orderedLessons = moduleSummaries.flatMap((module) =>
        module.lessons.map((lesson) => ({
          ...lesson,
          moduleTitle: module.title,
          moduleReleaseLabel: module.releaseLabel
        }))
      );
      const nextLesson = orderedLessons.find((lesson) => !lesson.completed);

      return {
        id: enrollment.courseSlug,
        title: enrollment.courseTitle,
        status: 'In progress',
        progress: Math.round(Number(enrollment.progressPercent ?? 0)),
        instructor: `${enrollment.instructorFirstName} ${enrollment.instructorLastName}`.trim(),
        nextLesson: nextLesson ? `${nextLesson.moduleTitle} · ${nextLesson.title}` : 'Review completed lessons',
        nextLessonDetail: nextLesson
          ? {
              lessonId: nextLesson.id,
              lessonTitle: nextLesson.title,
              moduleTitle: nextLesson.moduleTitle,
              releaseAt: nextLesson.releaseAt,
              completed: nextLesson.completed,
              status: nextLesson.status,
              moduleReleaseLabel: nextLesson.moduleReleaseLabel
            }
          : null,
        modules: moduleSummaries
      };
    });

    const ebookHighlightMap = ebookHighlightRows.reduce((acc, row) => {
      const key = Number(row.ebookId);
      acc.set(key, (acc.get(key) ?? 0) + 1);
      return acc;
    }, new Map());

    const ebookBookmarkMap = ebookBookmarkRows.reduce((acc, row) => {
      const key = Number(row.ebookId);
      acc.set(key, (acc.get(key) ?? 0) + 1);
      return acc;
    }, new Map());

    const ebookLibrary = ebookProgressRows.map((row) => {
      const highlights = ebookHighlightMap.get(row.ebookId) ?? 0;
      const bookmarks = ebookBookmarkMap.get(row.ebookId) ?? 0;
      const progressPercent = Number(row.progressPercent ?? 0);
      let statusLabel = 'Not started';
      if (progressPercent >= 100) statusLabel = 'Completed';
      else if (progressPercent > 0) statusLabel = 'In progress';
      return {
        id: `ebook-${row.ebookId}`,
        title: row.title,
        status: statusLabel,
        progress: progressPercent,
        price: formatCurrency(row.priceAmount, row.currency),
        highlights,
        bookmarks,
        timeSpent: minutesToReadable(Number(row.timeSpentSeconds ?? 0) / 60)
      };
    });

    const recommendationCandidates = ebookRows.filter((ebook) =>
      !ebookProgressRows.some((progress) => progress.ebookId === ebook.id)
    );
    const courseRecommendations = recommendationCandidates.slice(0, 3).map((ebook) => ({
      id: `ebook-rec-${ebook.id}`,
      title: `${ebook.title} (Ebook)`,
      summary: (ebook.subtitle ?? ebook.description ?? '').slice(0, 120) || 'Explore complementary research and playbooks.',
      rating: Number(ebook.ratingAverage ?? 0).toFixed(1)
    }));

    const assignmentAlerts = communityAssignments
      .map((assignment) => {
        if (!assignment.enrollmentStartedAt) return null;
        const dueDate = new Date(assignment.enrollmentStartedAt);
        dueDate.setDate(dueDate.getDate() + Number(assignment.dueOffsetDays ?? 0));
        return {
          id: assignment.id,
          courseTitle: assignment.courseTitle,
          title: assignment.title,
          dueDate
        };
      })
      .filter((assignment) => assignment && assignment.dueDate >= now);

    const upcomingEvents = [];
    liveClassRows.forEach((session) => {
      if (!session.startAt) return;
      const start = new Date(session.startAt);
      if (start < now) return;
      upcomingEvents.push({
        id: `live-${session.classroomId}`,
        title: session.title,
        type: 'Live classroom',
        date: start,
        host: session.communityName ?? 'Edulure Live',
        action: session.registrationStatus === 'registered' ? 'Join room' : 'Manage ticket'
      });
    });

    tutorBookingRows.forEach((booking) => {
      if (!booking.scheduledStart) return;
      const start = new Date(booking.scheduledStart);
      if (start < now) return;
      upcomingEvents.push({
        id: `booking-${booking.id}`,
        title: booking.metadata?.topic ?? booking.tutorHeadline ?? 'Mentor session',
        type: 'Mentor session',
        date: start,
        host: booking.tutorName,
        action: 'Review brief'
      });
    });

    assignmentAlerts
      .filter((assignment) => assignment.dueDate.getTime() - now.getTime() <= 7 * 24 * 60 * 60 * 1000)
      .forEach((assignment) => {
        upcomingEvents.push({
          id: `assignment-${assignment.id}`,
          title: assignment.title,
          type: 'Assignment due',
          date: assignment.dueDate,
          host: assignment.courseTitle,
          action: 'Submit work'
        });
      });

    upcomingEvents.sort((a, b) => a.date - b.date);

    const upcomingDisplay = upcomingEvents.map((event) => ({
      id: event.id,
      title: event.title,
      type: event.type,
      date: formatDateTime(event.date, { timeStyle: 'short' }),
      host: event.host,
      action: event.action,
      dateLabel: event.date.toLocaleDateString('en-US', { weekday: 'short' })
    }));

    const calendarEntries = buildCalendarEntries(
      upcomingDisplay.map((event) => ({
        day: event.dateLabel,
        description: `${event.type} · ${event.title}`
      }))
    );

    const tutorSessions = tutorBookingRows.map((booking) => ({
      ...booking,
      metadata: safeJsonParse(booking.metadata, {})
    }));

    const tutorBookings = {
      active: tutorSessions
        .filter((booking) => booking.scheduledStart && new Date(booking.scheduledStart) >= now)
        .map((booking) => ({
          id: booking.id,
          topic: booking.metadata?.topic ?? booking.tutorHeadline ?? 'Mentor session',
          mentor: booking.tutorName,
          date: formatDateTime(booking.scheduledStart, { timeStyle: 'short' }),
          status: booking.status
        })),
      history: tutorSessions
        .filter((booking) => booking.scheduledEnd && new Date(booking.scheduledEnd) < now)
        .map((booking) => ({
          id: booking.id,
          mentor: booking.tutorName,
          topic: booking.metadata?.topic ?? booking.tutorHeadline ?? 'Mentor session',
          date: formatDateTime(booking.scheduledStart, { dateStyle: 'medium' }),
          rating: Number(booking.tutorRating ?? 0).toFixed(1)
        }))
    };

    const learnerLiveClassSessions = liveClassRows.map((session) =>
      normaliseLiveClassroom(
        {
          ...session,
          metadata: safeJsonParse(session.classroomMetadata, {}),
          registrationStatus: session.registrationStatus,
          ticketType: session.ticketType,
          amountPaid: session.amountPaid,
          registrationCurrency: session.registrationCurrency,
          priceAmount: session.priceAmount,
          priceCurrency: session.priceCurrency
        },
        { now, perspective: 'learner', allowJoinLink: session.registrationStatus === 'registered' }
      )
    );

    const learnerUpcomingLive = learnerLiveClassSessions.filter((session) =>
      ['upcoming', 'check-in'].includes(session.status)
    );
    const learnerActiveLive = learnerLiveClassSessions.filter((session) => session.status === 'live');
    const learnerCompletedLive = learnerLiveClassSessions
      .filter((session) => session.status === 'completed')
      .sort((a, b) => {
        const aTime = a.endAt ? new Date(a.endAt).getTime() : a.startAt ? new Date(a.startAt).getTime() : 0;
        const bTime = b.endAt ? new Date(b.endAt).getTime() : b.startAt ? new Date(b.startAt).getTime() : 0;
        return bTime - aTime;
      })
      .slice(0, 6);

    const learnerGroupSessions = learnerLiveClassSessions
      .filter((session) => session.isGroupSession)
      .map((session) => ({
        id: session.id,
        title: session.title,
        stage: session.stage,
        status: session.status,
        startLabel: session.startLabel,
        occupancy: session.occupancy,
        callToAction: session.callToAction,
        facilitators: session.facilitators,
        breakoutRooms: session.breakoutRooms
      }));

    const learnerWhiteboardSnapshots = buildLiveClassWhiteboardSnapshots(learnerLiveClassSessions).slice(0, 6);
    const learnerReadiness = buildLiveClassReadiness(learnerLiveClassSessions);
    const registeredLiveCount = learnerLiveClassSessions.filter((session) => session.registration === 'registered').length;
    const waitlistedLiveCount = learnerLiveClassSessions.filter((session) => session.registration === 'waitlisted').length;
    const averageLearnerOccupancy = averageOccupancyRate(learnerLiveClassSessions);
    const readyWhiteboards = learnerWhiteboardSnapshots.filter((snapshot) => snapshot.ready).length;

    const learnerLiveMetrics = [
      {
        label: 'Registered live classes',
        value: String(registeredLiveCount),
        change: learnerActiveLive.length > 0 ? `${learnerActiveLive.length} streaming now` : 'All sessions scheduled',
        trend: registeredLiveCount > 0 ? 'up' : 'down'
      },
      {
        label: 'Average seat fill',
        value: averageLearnerOccupancy !== null ? `${averageLearnerOccupancy}%` : 'N/A',
        change: waitlistedLiveCount > 0 ? `${waitlistedLiveCount} waitlisted` : 'No waitlist pressure',
        trend: averageLearnerOccupancy !== null && averageLearnerOccupancy >= 70 ? 'up' : 'down'
      },
      {
        label: 'Whiteboard readiness',
        value:
          learnerWhiteboardSnapshots.length > 0
            ? `${readyWhiteboards}/${learnerWhiteboardSnapshots.length} ready`
            : 'No boards queued',
        change:
          learnerWhiteboardSnapshots.length === 0
            ? 'Boards open on demand'
            : `${learnerWhiteboardSnapshots.length - readyWhiteboards} in preparation`,
        trend:
          learnerWhiteboardSnapshots.length === 0 || readyWhiteboards === learnerWhiteboardSnapshots.length ? 'up' : 'down'
      }
    ];

    const totalSpent = paymentIntentRows
      .filter((intent) => intent.status === 'succeeded')
      .reduce((total, intent) => total + Number(intent.amountTotal ?? 0) - Number(intent.amountRefunded ?? 0), 0);

    const lastThirtyWindow = now.getTime() - 30 * 24 * 60 * 60 * 1000;
    const previousThirtyWindow = now.getTime() - 60 * 24 * 60 * 60 * 1000;

    const totalSpentCurrent = paymentIntentRows
      .filter((intent) => intent.status === 'succeeded' && intent.capturedAt && new Date(intent.capturedAt).getTime() >= lastThirtyWindow)
      .reduce((total, intent) => total + Number(intent.amountTotal ?? 0) - Number(intent.amountRefunded ?? 0), 0);

    const totalSpentPrevious = paymentIntentRows
      .filter((intent) =>
        intent.status === 'succeeded' &&
        intent.capturedAt &&
        new Date(intent.capturedAt).getTime() >= previousThirtyWindow &&
        new Date(intent.capturedAt).getTime() < lastThirtyWindow
      )
      .reduce((total, intent) => total + Number(intent.amountTotal ?? 0) - Number(intent.amountRefunded ?? 0), 0);

    const activeSubscriptions = subscriptionRows.filter((subscription) => subscription.status === 'active');
    const outstandingAffiliate = affiliateRows.reduce(
      (total, affiliate) => total + (Number(affiliate.totalEarnedCents ?? 0) - Number(affiliate.totalPaidCents ?? 0)),
      0
    );

    const financialSummary = [
      {
        label: 'Total invested',
        value: formatCurrency(totalSpent, 'USD'),
        change: `${totalSpentCurrent >= totalSpentPrevious ? '+' : '−'}${formatCurrency(
          Math.abs(totalSpentCurrent - totalSpentPrevious),
          'USD'
        )} last 30d`,
        trend: totalSpentCurrent >= totalSpentPrevious ? 'up' : 'down'
      },
      {
        label: 'Active subscriptions',
        value: `${activeSubscriptions.length} active`,
        change: activeSubscriptions
          .map((subscription) =>
            `Renews ${formatDateTime(subscription.currentPeriodEnd, { dateStyle: 'medium', timeStyle: undefined })}`
          )
          .join(' • ') || 'No renewals scheduled',
        trend: 'up'
      },
      {
        label: 'Affiliate credits',
        value: formatCurrency(outstandingAffiliate, 'USD'),
        change: outstandingAffiliate > 0 ? 'Release pending payout' : 'All payouts cleared',
        trend: outstandingAffiliate > 0 ? 'up' : 'down'
      }
    ];

    const invoices = paymentIntentRows.slice(0, 6).map((intent) => {
      const metadata = safeJsonParse(intent.metadata, {});
      const items = Array.isArray(metadata.items) ? metadata.items : [];
      const label = items.length
        ? items.map((item) => item.name ?? item.id).join(', ')
        : intent.entityType ?? 'Payment';
      return {
        id: intent.publicId,
        label,
        amount: formatCurrency(Number(intent.amountTotal ?? 0) - Number(intent.amountRefunded ?? 0), intent.currency ?? 'USD'),
        status: intent.status,
        date: formatDateTime(intent.capturedAt ?? intent.createdAt, { dateStyle: 'medium', timeStyle: undefined })
      };
    });

    const directMessageInsights = directMessageRows.map((row) => {
      const lastMessageAt = row.lastMessageAt ? new Date(row.lastMessageAt) : null;
      const lastReadAt = row.lastReadAt ? new Date(row.lastReadAt) : null;
      const hasUnread = !lastReadAt || (lastMessageAt && lastMessageAt > lastReadAt);
      return {
        threadId: row.threadId,
        unread: hasUnread,
        notificationsEnabled: Boolean(row.notificationsEnabled),
        preview: row.lastMessagePreview
      };
    });

    const unreadThreads = directMessageInsights.filter((entry) => entry.unread).length;

    const pendingFollowRequests = pendingIncomingRows.map((row) => ({
      id: String(row.id),
      userId: Number(row.userId),
      name: `${row.firstName} ${row.lastName}`.trim(),
      email: row.email,
      requestedAt: humanizeRelativeTime(row.requestedAt, now)
    }));

    const followSuggestions = followRecommendations.map((entry) => ({
      id: String(entry.recommendation.id),
      userId: Number(entry.user.id),
      name: `${entry.user.firstName} ${entry.user.lastName}`.trim(),
      score: entry.recommendation.score,
      reason: entry.recommendation.reasonCode.replace(/_/g, ' '),
      email: entry.user.email
    }));

    const feedHighlights = communityMessageRows.map((row) => {
      const metadata = safeJsonParse(row.metadata, {});
      const tags = Array.isArray(metadata.tags) ? metadata.tags : [];
      return {
        id: row.id,
        headline: row.body.slice(0, 120),
        time: humanizeRelativeTime(row.deliveredAt, now),
        tags: tags.length ? tags : [row.communityName ?? 'Community'],
        reactions: metadata.reactions ?? 0,
        comments: metadata.replies ?? 0
      };
    });

    const completedLessons = progressRows.filter((row) => row.completed).length;
    const activeCommunityCount = memberships.filter((membership) => membership.metadata.status === 'active').length;
    const totalCommunityPosts = communityMessageContributionRows.reduce(
      (total, row) => total + Number(row.contribution_count ?? 0),
      0
    );

    const metrics = [
      {
        label: 'Learning streak',
        value: `${streak.current} day${streak.current === 1 ? '' : 's'}`,
        change: `Longest ${streak.longest} day${streak.longest === 1 ? '' : 's'}`,
        trend: streak.current >= streak.longest ? 'up' : 'down'
      },
      {
        label: 'Lessons completed',
        value: `${completedLessons} lessons`,
        change: `${modulesCompletedCurrent >= modulesCompletedPrevious ? '+' : '−'}${Math.abs(
          modulesCompletedCurrent - modulesCompletedPrevious
        )} last 7d`,
        trend: modulesCompletedCurrent >= modulesCompletedPrevious ? 'up' : 'down'
      },
      {
        label: 'Time invested',
        value: minutesToReadable(timeInvestedCurrent),
        change: `${timeInvestedCurrent >= timeInvestedPrevious ? '+' : '−'}${minutesToReadable(
          Math.abs(timeInvestedCurrent - timeInvestedPrevious)
        )} vs prior week`,
        trend: timeInvestedCurrent >= timeInvestedPrevious ? 'up' : 'down'
      },
      {
        label: 'Communities active',
        value: String(activeCommunityCount),
        change: `${totalCommunityPosts} posts logged`,
        trend: totalCommunityPosts > 0 ? 'up' : 'down'
      }
    ];

    const learningPace = buildLearningPace(learningCompletions, now);
    const communityEngagement = Array.from(communityContributionMap.values())
      .sort((a, b) => b.count - a.count)
      .slice(0, 4)
      .map((entry) => ({ name: entry.name, participation: entry.count }));

    const notifications = [];
    pendingFollowRequests.forEach((request) => {
      notifications.push({
        id: `follow-${request.id}`,
        title: `${request.name} requested to follow you`,
        timestamp: request.requestedAt,
        type: 'social'
      });
    });
    assignmentAlerts.forEach((assignment) => {
      notifications.push({
        id: `assignment-${assignment.id}`,
        title: `${assignment.title} due ${formatDateTime(assignment.dueDate, { dateStyle: 'medium', timeStyle: undefined })}`,
        timestamp: humanizeRelativeTime(assignment.dueDate, now),
        type: 'learning'
      });
    });
    if (unreadThreads > 0) {
      notifications.push({
        id: 'dm-unread',
        title: `${unreadThreads} conversation${unreadThreads === 1 ? '' : 's'} awaiting review`,
        timestamp: 'Messages',
        type: 'messaging'
      });
    }

    const roles = [{ id: 'learner', label: 'Learner' }];
    if (communityDashboard) {
      roles.push(communityDashboard.role);
    }
    if (instructorDashboard) {
      roles.push(instructorDashboard.role);
    }

    const dashboards = {
      learner: {
        metrics,
        analytics: {
          learningPace,
          communityEngagement
        },
        upcoming: upcomingDisplay.slice(0, 5),
        communities: {
          managed: memberships,
          pipelines: uniquePipelines
        },
        courses: {
          active: learnerCourseSummaries,
          recommendations: courseRecommendations
        },
        liveClassrooms: {
          metrics: learnerLiveMetrics,
          sessions: learnerLiveClassSessions,
          active: learnerActiveLive,
          upcoming: learnerUpcomingLive,
          completed: learnerCompletedLive,
          groups: learnerGroupSessions.slice(0, 6),
          whiteboard: {
            snapshots: learnerWhiteboardSnapshots,
            readiness: learnerReadiness
          }
        },
        calendar: calendarEntries,
        tutorBookings,
        ebooks: {
          library: ebookLibrary,
          recommendations: courseRecommendations
        },
        financial: {
          summary: financialSummary,
          invoices
        },
        notifications: {
          total: notifications.length,
          unreadMessages: unreadThreads,
          items: notifications
        },
        followers: {
          followers: followersCount,
          following: followingCount,
          pending: pendingFollowRequests,
          outgoing: pendingOutgoingRows.map((row) => ({
            id: String(row.id),
            userId: Number(row.userId),
            name: `${row.firstName} ${row.lastName}`.trim(),
            email: row.email,
            requestedAt: humanizeRelativeTime(row.requestedAt, now)
          })),
          recommendations: followSuggestions
        },
        settings: {
          privacy: {
            visibility: privacySettings.profileVisibility,
            followApprovalRequired: privacySettings.followApprovalRequired,
            shareActivity: privacySettings.shareActivity,
            messagePermission: privacySettings.messagePermission
          },
          messaging: {
            unreadThreads,
            notificationsEnabled: directMessageInsights.every((entry) => entry.notificationsEnabled)
          },
          communities: memberships.map((membership) => ({
            id: membership.id,
            name: membership.name,
            role: membership.metadata.role,
            status: membership.metadata.status
          }))
        }
      }
    };

    if (communityDashboard) {
      dashboards.community = communityDashboard.dashboard;
    }
    if (instructorDashboard) {
      dashboards.instructor = instructorDashboard.dashboard;
    }

    let adminDashboard = null;
    if (user.role === 'admin') {
      adminDashboard = await DashboardService.buildAdminDashboard({ now });
      dashboards.admin = adminDashboard.dashboard;
    }

    const searchIndex = [
      ...learnerCourseSummaries.map((course) => ({
        id: `search-course-${course.id}`,
        role: 'learner',
        type: 'Course',
        title: course.title,
        url: `/dashboard/learner/courses/${course.id}`
      })),
      ...memberships.map((community) => ({
        id: `search-community-${community.id}`,
        role: 'learner',
        type: 'Community',
        title: community.name,
        url: '/dashboard/learner/communities'
      })),
      ...learnerUpcomingLive.map((session) => ({
        id: `search-learner-live-${session.id}`,
        role: 'learner',
        type: 'Live classroom',
        title: session.title,
        url: '/dashboard/learner/live-classes'
      })),
      ...upcomingDisplay.map((event) => ({
        id: `search-event-${event.id}`,
        role: 'learner',
        type: event.type,
        title: event.title,
        url: '/dashboard/learner/calendar'
      }))
    ];

    if (communityDashboard) {
      searchIndex.push(...communityDashboard.searchIndex);
    }
    if (instructorDashboard) {
      searchIndex.push(...instructorDashboard.searchIndex);
    }
    if (adminDashboard?.searchIndex?.length) {
      searchIndex.push(...adminDashboard.searchIndex);
    }

    const communityNames = memberships.map((membership) => membership.name).filter(Boolean);
    const primaryProgram = learnerCourseSummaries[0]?.title ?? 'Edulure programs';
    const learnerProfileBio = communityNames.length
      ? `Currently collaborating across ${communityNames.join(', ')} while progressing through ${primaryProgram}.`
      : `Progressing through ${primaryProgram}.`;
    const profileBioSegments = [learnerProfileBio];
    if (communityDashboard?.profileBio) {
      profileBioSegments.push(communityDashboard.profileBio);
    }
    if (instructorDashboard?.profileBio) {
      profileBioSegments.push(instructorDashboard.profileBio);
    }
    if (adminDashboard?.profileBio) {
      profileBioSegments.push(adminDashboard.profileBio);
    }
    const profileBio = profileBioSegments.filter(Boolean).join(' ');

    const profileStats = [
      { label: 'Communities', value: `${memberships.length} joined` },
      { label: 'Courses', value: `${activeEnrollments.length} active` },
      { label: 'Badges', value: `${learningCompletions.length} milestones` }
    ];
    if (communityDashboard) {
      profileStats.push(...communityDashboard.profileStats);
    }
    if (instructorDashboard) {
      profileStats.push(...instructorDashboard.profileStats);
    }
    if (adminDashboard?.profileStats?.length) {
      profileStats.push(...adminDashboard.profileStats);
    }

    const profileTitleSegments = [
      `${memberships.length} communities`,
      `${activeEnrollments.length} active program${activeEnrollments.length === 1 ? '' : 's'}`
    ];
    if (communityDashboard) {
      const managedCommunitiesCount =
        communityDashboard.dashboard?.health?.overview?.length ?? 0;
      if (managedCommunitiesCount > 0) {
        profileTitleSegments.push(
          `${managedCommunitiesCount} community${managedCommunitiesCount === 1 ? '' : 'ies'} stewarded`
        );
      }
    }
    if (instructorDashboard && (!communityDashboard || !communityDashboard.dashboard?.health?.overview?.length)) {
      const managedCommunitiesCount =
        instructorDashboard.dashboard?.communities?.manageDeck?.length ?? 0;
      if (managedCommunitiesCount > 0) {
        profileTitleSegments.push(
          `${managedCommunitiesCount} community${managedCommunitiesCount === 1 ? '' : 'ies'} stewarded`
        );
      } else {
        profileTitleSegments.push('Instructor studio live');
      }
    }
    if (adminDashboard?.profileTitleSegment) {
      profileTitleSegments.push(adminDashboard.profileTitleSegment);
    }
    const profileTitle = profileTitleSegments.join(' · ');

    const verificationSummary = await IdentityVerificationService.getVerificationSummaryForUser(user.id);
    const safeVerification = {
      status: verificationSummary.status,
      reference: verificationSummary.reference,
      documentsRequired: verificationSummary.documentsRequired,
      documentsSubmitted: verificationSummary.documentsSubmitted,
      requiredDocuments: verificationSummary.requiredDocuments,
      outstandingDocuments: verificationSummary.outstandingDocuments,
      riskScore: verificationSummary.riskScore,
      needsManualReview: verificationSummary.needsManualReview,
      escalationLevel: verificationSummary.escalationLevel,
      lastSubmittedAt: verificationSummary.lastSubmittedAt,
      lastReviewedAt: verificationSummary.lastReviewedAt,
      rejectionReason: verificationSummary.rejectionReason,
      documents: verificationSummary.documents.map((doc) => ({
        id: doc.id,
        type: doc.type,
        status: doc.status,
        fileName: doc.fileName,
        mimeType: doc.mimeType,
        sizeBytes: doc.sizeBytes,
        submittedAt: doc.submittedAt,
        reviewedAt: doc.reviewedAt
      }))
    };

    return {
      profile: {
        id: user.id,
        name: `${user.firstName} ${user.lastName}`.trim(),
        email: user.email,
        avatar: buildAvatarUrl(user.email),
        title: profileTitle,
        bio: profileBio,
        stats: profileStats,
        feedHighlights,
        verification: safeVerification
      },
      roles,
      dashboards,
      searchIndex
    };
  }

  static async buildAdminDashboard({ now = new Date() } = {}) {
    const reference = now instanceof Date ? now : new Date(now);
    const thirtyDaysAgo = new Date(reference.getTime() - 30 * DAY_IN_MS);
    const sixtyDaysAgo = new Date(reference.getTime() - 60 * DAY_IN_MS);
    const yesterday = new Date(reference.getTime() - DAY_IN_MS);
    const twoDaysAgo = new Date(reference.getTime() - 2 * DAY_IN_MS);
    const twoWeeksAhead = new Date(reference.getTime() + 14 * DAY_IN_MS);

    const [
      totalUsersRow,
      newUsersCurrentRow,
      newUsersPreviousRow,
      instructorCountRow,
      communityTotalRow,
      communityCurrentRow,
      communityPreviousRow,
      activeSubscriptionDetails,
      presenceCurrentRow,
      presencePreviousRow,
      revenueCurrentRows,
      revenuePreviousRows,
      paymentOutcomeRows,
      pendingMembershipRows,
      payoutRows,
      followRequestsRows,
      analyticsAlertsRows,
      domainEventRows,
      topCommunitiesRows,
      tutorResponseRow,
      refundsPendingRow,
      upcomingLiveClassRows
    ] = await Promise.all([
      db('users').count('id as count').first(),
      db('users').where('created_at', '>=', thirtyDaysAgo).count('id as count').first(),
      db('users')
        .whereBetween('created_at', [sixtyDaysAgo, thirtyDaysAgo])
        .count('id as count')
        .first(),
      db('users').where('role', 'instructor').count('id as count').first(),
      db('communities').whereNull('deleted_at').count('id as count').first(),
      db('communities').where('created_at', '>=', thirtyDaysAgo).count('id as count').first(),
      db('communities')
        .whereBetween('created_at', [sixtyDaysAgo, thirtyDaysAgo])
        .count('id as count')
        .first(),
      db('community_subscriptions as cs')
        .innerJoin('community_paywall_tiers as tier', 'tier.id', 'cs.tier_id')
        .innerJoin('communities as c', 'c.id', 'cs.community_id')
        .select([
          'cs.id',
          'cs.public_id as publicId',
          'cs.community_id as communityId',
          'cs.started_at as startedAt',
          'cs.current_period_end as currentPeriodEnd',
          'tier.price_cents as priceCents',
          'tier.currency as currency',
          'tier.billing_interval as billingInterval',
          'c.name as communityName'
        ])
        .where('cs.status', 'active'),
      db('user_presence_sessions').where('last_seen_at', '>=', yesterday).count('id as count').first(),
      db('user_presence_sessions')
        .whereBetween('last_seen_at', [twoDaysAgo, yesterday])
        .count('id as count')
        .first(),
      db('payment_intents')
        .where('status', 'succeeded')
        .andWhere('captured_at', '>=', thirtyDaysAgo)
        .select('currency')
        .sum({ total: 'amount_total' })
        .groupBy('currency'),
      db('payment_intents')
        .where('status', 'succeeded')
        .andWhere('captured_at', '>=', sixtyDaysAgo)
        .andWhere('captured_at', '<', thirtyDaysAgo)
        .select('currency')
        .sum({ total: 'amount_total' })
        .groupBy('currency'),
      db('payment_intents')
        .where('created_at', '>=', thirtyDaysAgo)
        .select('status')
        .count({ total: '*' })
        .groupBy('status'),
      db('community_members as cm')
        .innerJoin('communities as c', 'c.id', 'cm.community_id')
        .innerJoin('users as u', 'u.id', 'cm.user_id')
        .where('cm.status', 'pending')
        .select([
          'cm.id',
          'c.name as communityName',
          'u.first_name as firstName',
          'u.last_name as lastName',
          'u.email',
          'cm.joined_at as joinedAt'
        ])
        .orderBy('cm.joined_at', 'desc'),
      db('community_affiliate_payouts as cap')
        .innerJoin('community_affiliates as ca', 'ca.id', 'cap.affiliate_id')
        .innerJoin('communities as c', 'c.id', 'ca.community_id')
        .innerJoin('users as u', 'u.id', 'ca.user_id')
        .whereIn('cap.status', ['pending', 'processing'])
        .select([
          'cap.id',
          'cap.amount_cents as amountCents',
          'cap.status',
          'cap.scheduled_at as scheduledAt',
          'cap.created_at as createdAt',
          'c.name as communityName',
          'u.first_name as firstName',
          'u.last_name as lastName'
        ])
        .orderBy('cap.created_at', 'desc'),
      db('user_follows as uf')
        .innerJoin('users as follower', 'follower.id', 'uf.follower_id')
        .innerJoin('users as following', 'following.id', 'uf.following_id')
        .where('uf.status', 'pending')
        .select([
          'uf.id',
          'uf.created_at as createdAt',
          'follower.first_name as followerFirstName',
          'follower.last_name as followerLastName',
          'following.first_name as followingFirstName',
          'following.last_name as followingLastName'
        ])
        .orderBy('uf.created_at', 'desc'),
      db('analytics_alerts')
        .orderBy('detected_at', 'desc')
        .limit(6),
      db('domain_events as de')
        .leftJoin('users as actor', 'actor.id', 'de.performed_by')
        .select([
          'de.id',
          'de.entity_type as entityType',
          'de.entity_id as entityId',
          'de.event_type as eventType',
          'de.payload',
          'de.created_at as createdAt',
          'actor.first_name as actorFirstName',
          'actor.last_name as actorLastName'
        ])
        .orderBy('de.created_at', 'desc')
        .limit(8),
      db('payment_intents as pi')
        .innerJoin('community_subscriptions as cs', 'cs.public_id', 'pi.entity_id')
        .innerJoin('communities as c', 'c.id', 'cs.community_id')
        .where('pi.entity_type', 'community_subscription')
        .andWhere('pi.status', 'succeeded')
        .andWhere('pi.captured_at', '>=', thirtyDaysAgo)
        .groupBy('c.id', 'c.name')
        .select([
          'c.id',
          'c.name',
          db.raw('SUM(pi.amount_total) as revenue'),
          db.raw('COUNT(DISTINCT cs.id) as subscribers')
        ])
        .orderBy('revenue', 'desc')
        .limit(4),
      db('tutor_profiles').avg('response_time_minutes as avgResponse').first(),
      db('payment_refunds').where('status', 'pending').count('id as count').first(),
      db('live_classrooms as lc')
        .leftJoin('communities as c', 'c.id', 'lc.community_id')
        .where('lc.status', 'scheduled')
        .andWhere('lc.start_at', '>=', reference)
        .andWhere('lc.start_at', '<', twoWeeksAhead)
        .select([
          'lc.id',
          'lc.title',
          'lc.start_at as startAt',
          'c.name as communityName'
        ])
        .orderBy('lc.start_at', 'asc')
        .limit(5)
    ]);

    const totalUsers = toNumber(totalUsersRow?.count);
    const newUsersCurrent = toNumber(newUsersCurrentRow?.count);
    const newUsersPrevious = toNumber(newUsersPreviousRow?.count);
    const instructorCount = toNumber(instructorCountRow?.count);
    const communityTotal = toNumber(communityTotalRow?.count);
    const communitiesCreatedCurrent = toNumber(communityCurrentRow?.count);
    const communitiesCreatedPrevious = toNumber(communityPreviousRow?.count);
    const dailyActiveCurrent = toNumber(presenceCurrentRow?.count);
    const dailyActivePrevious = toNumber(presencePreviousRow?.count);

    const activeSubscriptions = activeSubscriptionDetails.length;
    const primaryCurrency =
      activeSubscriptionDetails[0]?.currency ?? revenueCurrentRows[0]?.currency ?? 'USD';

    const subscriptionStartsCurrent = activeSubscriptionDetails.filter((subscription) => {
      if (!subscription.startedAt) return false;
      const startedAt = subscription.startedAt instanceof Date
        ? subscription.startedAt
        : new Date(subscription.startedAt);
      return startedAt >= thirtyDaysAgo;
    }).length;
    const subscriptionStartsPrevious = activeSubscriptionDetails.filter((subscription) => {
      if (!subscription.startedAt) return false;
      const startedAt = subscription.startedAt instanceof Date
        ? subscription.startedAt
        : new Date(subscription.startedAt);
      return startedAt >= sixtyDaysAgo && startedAt < thirtyDaysAgo;
    }).length;

    const computeAnnualised = (priceCents, interval) => {
      switch (interval) {
        case 'monthly':
          return priceCents * 12;
        case 'quarterly':
          return priceCents * 4;
        case 'annual':
          return priceCents;
        case 'lifetime':
          return 0;
        default:
          return priceCents * 12;
      }
    };

    const computeMonthlyRecurring = (priceCents, interval) => {
      switch (interval) {
        case 'monthly':
          return priceCents;
        case 'quarterly':
          return Math.round(priceCents / 3);
        case 'annual':
          return Math.round(priceCents / 12);
        case 'lifetime':
          return 0;
        default:
          return priceCents;
      }
    };

    const arrCents = activeSubscriptionDetails.reduce(
      (total, subscription) => total + computeAnnualised(toNumber(subscription.priceCents), subscription.billingInterval),
      0
    );
    const mrrCents = activeSubscriptionDetails.reduce(
      (total, subscription) => total + computeMonthlyRecurring(toNumber(subscription.priceCents), subscription.billingInterval),
      0
    );

    const revenueCurrentTotal = revenueCurrentRows.reduce(
      (total, row) => total + toNumber(row.total),
      0
    );
    const revenuePreviousTotal = revenuePreviousRows.reduce(
      (total, row) => total + toNumber(row.total),
      0
    );
    const revenueCurrency = revenueCurrentRows[0]?.currency ?? primaryCurrency;

    const paymentOutcomeMap = paymentOutcomeRows.reduce((acc, row) => {
      acc[row.status] = toNumber(row.total ?? row.count ?? row.Total);
      return acc;
    }, {});
    const paymentSucceeded = paymentOutcomeMap.succeeded ?? 0;
    const paymentFailed = (paymentOutcomeMap.failed ?? 0) + (paymentOutcomeMap.canceled ?? 0);
    const paymentProcessing = paymentOutcomeMap.processing ?? 0;
    const paymentRequiresAction =
      (paymentOutcomeMap.requires_action ?? 0) + (paymentOutcomeMap.requires_payment_method ?? 0);
    const paymentTotalConsidered =
      paymentSucceeded + paymentFailed + paymentProcessing + paymentRequiresAction;
    const captureRate =
      paymentTotalConsidered > 0
        ? `${((paymentSucceeded / paymentTotalConsidered) * 100).toFixed(1)}%`
        : '0%';

    const refundsPending = toNumber(refundsPendingRow?.count);

    const percentageChange = (current, previous, label) => {
      if (previous === 0) {
        if (current === 0) {
          return { change: `No change ${label}`, trend: 'up' };
        }
        return { change: `+100% ${label}`, trend: 'up' };
      }
      const delta = ((current - previous) / previous) * 100;
      if (Math.abs(delta) < 0.1) {
        return { change: `No change ${label}`, trend: 'up' };
      }
      const rounded = Math.abs(delta).toFixed(1);
      return {
        change: `${delta >= 0 ? '+' : '−'}${rounded}% ${label}`,
        trend: delta >= 0 ? 'up' : 'down'
      };
    };

    const countChange = (current, previous, { label, unitSingular, unitPlural }) => {
      const diff = current - previous;
      if (diff === 0) {
        return { change: `No change ${label}`, trend: 'up' };
      }
      const absolute = Math.abs(diff);
      let unit = '';
      if (unitSingular) {
        const plural = unitPlural ?? `${unitSingular}s`;
        unit = ` ${absolute === 1 ? unitSingular : plural}`;
      }
      return {
        change: `${diff > 0 ? '+' : '−'}${formatNumber(absolute)}${unit} ${label}`,
        trend: diff >= 0 ? 'up' : 'down'
      };
    };

    const revenueChange = percentageChange(revenueCurrentTotal, revenuePreviousTotal, 'vs prior 30d');

    const metrics = [
      {
        id: 'net-revenue',
        label: 'Net revenue (30d)',
        value: formatCurrency(revenueCurrentTotal, revenueCurrency),
        change: revenueChange.change,
        trend: revenueChange.trend
      },
      {
        id: 'active-subscriptions',
        label: 'Active subscriptions',
        value: formatNumber(activeSubscriptions),
        ...countChange(subscriptionStartsCurrent, subscriptionStartsPrevious, {
          label: 'new vs prior 30d',
          unitSingular: 'new',
          unitPlural: 'new'
        })
      },
      {
        id: 'communities-live',
        label: 'Communities live',
        value: formatNumber(communityTotal),
        ...countChange(communitiesCreatedCurrent, communitiesCreatedPrevious, {
          label: 'launched vs prior 30d',
          unitSingular: 'launch',
          unitPlural: 'launches'
        })
      },
      {
        id: 'daily-active-members',
        label: 'Daily active members',
        value: formatNumber(dailyActiveCurrent),
        ...countChange(dailyActiveCurrent, dailyActivePrevious, {
          label: 'vs prior day',
          unitSingular: 'member',
          unitPlural: 'members'
        })
      }
    ];

    const approvalsItems = [];

    pendingMembershipRows.forEach((row) => {
      approvalsItems.push({
        id: `membership-${row.id}`,
        name: `${row.firstName} ${row.lastName}`.trim(),
        type: 'Community access',
        summary: `${row.communityName} • ${row.email}`,
        submittedAt: humanizeRelativeTime(row.joinedAt, reference),
        status: 'Pending review',
        action: 'Review member',
        priority: 'medium'
      });
    });

    payoutRows.forEach((row) => {
      approvalsItems.push({
        id: `payout-${row.id}`,
        name: `${row.communityName} affiliate`,
        type: 'Affiliate payout',
        summary: `${row.firstName} ${row.lastName}`.trim(),
        submittedAt: humanizeRelativeTime(row.scheduledAt ?? row.createdAt, reference),
        status: row.status === 'processing' ? 'Processing' : 'Awaiting approval',
        action: 'Review payout',
        priority: row.status === 'processing' ? 'low' : 'high',
        amount: formatCurrency(row.amountCents, primaryCurrency)
      });
    });

    followRequestsRows.forEach((row) => {
      approvalsItems.push({
        id: `follow-${row.id}`,
        name: `${row.followerFirstName} ${row.followerLastName}`.trim(),
        type: 'Follow request',
        summary: `Waiting on ${row.followingFirstName} ${row.followingLastName}`.trim(),
        submittedAt: humanizeRelativeTime(row.createdAt, reference),
        status: 'Pending',
        action: 'Review connection',
        priority: 'low'
      });
    });

    const approvals = {
      pendingCount: approvalsItems.length,
      items: approvalsItems.slice(0, 10)
    };

    const topCommunities = topCommunitiesRows.map((row) => {
      const subscribers = toNumber(row.subscribers);
      return {
        id: `community-${row.id}`,
        name: row.name,
        revenue: formatCurrency(toNumber(row.revenue), revenueCurrency),
        subscribers,
        share: activeSubscriptions > 0 ? Math.round((subscribers / activeSubscriptions) * 100) : 0
      };
    });

    const revenue = {
      overview: {
        netRevenue: formatCurrency(revenueCurrentTotal, revenueCurrency),
        netRevenueChange: revenueChange.change,
        arr: formatCurrency(arrCents, primaryCurrency),
        mrr: formatCurrency(mrrCents, primaryCurrency),
        captureRate,
        failedPayments: paymentOutcomeMap.failed ?? 0,
        refundsPending
      },
      topCommunities,
      paymentHealth: {
        succeeded: paymentSucceeded,
        processing: paymentProcessing,
        requiresAction: paymentRequiresAction,
        failed: paymentOutcomeMap.failed ?? 0,
        total: paymentTotalConsidered
      }
    };

    const alerts = analyticsAlertsRows.map((row) => {
      const metadata = safeJsonParse(row.metadata, {});
      return {
        id: `alert-${row.alert_code ?? row.id}`,
        severity: row.severity,
        message: row.message,
        detectedAt: row.detected_at,
        detectedLabel: humanizeRelativeTime(row.detected_at, reference),
        resolvedAt: row.resolved_at,
        resolvedLabel: row.resolved_at ? humanizeRelativeTime(row.resolved_at, reference) : null,
        metadata
      };
    });

    const events = domainEventRows.map((row) => {
      const payload = safeJsonParse(row.payload, {});
      const actorName = `${row.actorFirstName ?? ''} ${row.actorLastName ?? ''}`.trim();
      const summaryParts = [row.eventType.replace(/[._]/g, ' ')];
      if (actorName) {
        summaryParts.push(`by ${actorName}`);
      }
      return {
        id: `event-${row.id}`,
        type: row.eventType,
        entity: row.entityType,
        summary: summaryParts.join(' '),
        occurredAt: row.createdAt,
        occurredLabel: humanizeRelativeTime(row.createdAt, reference),
        metadata: payload
      };
    });

    const averageResponseMinutes = Math.round(
      toNumber(tutorResponseRow?.avgResponse ?? tutorResponseRow?.avg_response)
    );

    const openAlerts = alerts.filter((alert) => !alert.resolvedAt).length;

    const upcomingLaunches = upcomingLiveClassRows.map((row) => {
      const startAt = row.startAt instanceof Date ? row.startAt : new Date(row.startAt);
      const diffMs = startAt.getTime() - reference.getTime();
      const diffDays = Math.max(0, Math.round(diffMs / DAY_IN_MS));
      const startIn = diffMs <= 0
        ? 'In progress'
        : diffDays === 0
          ? 'Starting today'
          : `In ${diffDays} day${diffDays === 1 ? '' : 's'}`;
      return {
        id: `launch-${row.id}`,
        title: row.title,
        community: row.communityName ?? 'Community',
        startAt: formatDateTime(startAt, { dateStyle: 'medium', timeStyle: 'short' }),
        startIn
      };
    });

    const monetizationSettings = await PlatformSettingsService.getMonetizationSettings();
    const compliance = await IdentityVerificationService.getAdminOverview({ now: reference });

    const operations = {
      support: {
        backlog: pendingMembershipRows.length + followRequestsRows.length,
        pendingMemberships: pendingMembershipRows.length,
        followRequests: followRequestsRows.length,
        avgResponseMinutes: averageResponseMinutes,
        dailyActiveMembers: dailyActiveCurrent
      },
      risk: {
        payoutsProcessing: payoutRows.length,
        failedPayments: paymentOutcomeMap.failed ?? 0,
        refundsPending,
        alertsOpen: openAlerts
      },
      platform: {
        totalUsers: formatNumber(totalUsers),
        newUsers30d: formatNumber(newUsersCurrent),
        newUsersChange: countChange(newUsersCurrent, newUsersPrevious, {
          label: 'vs prior 30d',
          unitSingular: 'signup',
          unitPlural: 'signups'
        }).change,
        communitiesLive: formatNumber(communityTotal),
        instructors: formatNumber(instructorCount)
      },
      upcomingLaunches
    };

    const profileStats = [
      { label: 'Active subscriptions', value: `${formatNumber(activeSubscriptions)} accounts` },
      { label: 'Communities live', value: `${formatNumber(communityTotal)} spaces` },
      { label: 'ARR', value: formatCurrency(arrCents, primaryCurrency) }
    ];

    const pendingKycMetric = compliance.metrics?.find((metric) => metric.id === 'kyc-pending-review');
    if (pendingKycMetric) {
      profileStats.push({ label: 'KYC reviews pending', value: `${pendingKycMetric.value} cases` });
    }

    const profileBio = `Overseeing ${formatNumber(communityTotal)} communities, ${formatNumber(
      activeSubscriptions
    )} active subscriptions, and ${formatCurrency(revenueCurrentTotal, revenueCurrency)} captured in the last 30 days.`;

    const searchIndex = [
      { id: 'admin-approvals', role: 'admin', type: 'Operations', title: 'Approvals queue', url: '/admin#approvals' },
      { id: 'admin-revenue', role: 'admin', type: 'Revenue', title: 'Revenue performance', url: '/admin#revenue' },
      { id: 'admin-activity', role: 'admin', type: 'Signals', title: 'Operational alerts', url: '/admin#activity' },
      { id: 'admin-compliance', role: 'admin', type: 'Compliance', title: 'KYC queue', url: '/admin#compliance' }
    ];

    return {
      role: { id: 'admin', label: 'Admin' },
      dashboard: {
        metrics,
        approvals,
        revenue,
        operations,
        activity: { alerts, events },
        settings: {
          monetization: monetizationSettings
        },
        compliance
      },
      profileStats,
      profileBio,
      profileTitleSegment: 'Platform operations oversight',
      searchIndex
    };
  }
}<|MERGE_RESOLUTION|>--- conflicted
+++ resolved
@@ -2215,7 +2215,6 @@
       role: 'instructor',
       type: 'Live session',
       title: session.title,
-<<<<<<< HEAD
       url: '/dashboard/instructor/calendar'
     })),
     ...tutorRoster.map((tutor) => ({
@@ -2224,9 +2223,7 @@
       type: 'Tutor',
       title: tutor.name,
       url: '/dashboard/instructor/tutor-management'
-=======
       url: '/dashboard/instructor/live-classes'
->>>>>>> bbf05fe4
     }))
   ];
 
@@ -2371,11 +2368,9 @@
   return `${hours}h ${remaining}m`;
 }
 
-<<<<<<< HEAD
 function resolveName(firstName, lastName, fallback) {
   const candidate = `${firstName ?? ''} ${lastName ?? ''}`.trim();
   return candidate.length > 0 ? candidate : fallback;
-=======
 const LIVE_JOIN_WINDOW_MINUTES = 15;
 const GROUP_SESSION_KEYWORDS = ['group', 'cohort', 'bootcamp', 'lab', 'studio', 'masterclass', 'workshop', 'breakout'];
 const WHITEBOARD_READY_STATES = new Set(['ready', 'live', 'approved', 'published']);
@@ -2731,7 +2726,6 @@
   if (!rates.length) return null;
   const total = rates.reduce((sum, value) => sum + value, 0);
   return Math.round(total / rates.length);
->>>>>>> bbf05fe4
 }
 
 export default class DashboardService {
