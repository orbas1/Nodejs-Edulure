import slugify from 'slugify';

import db from '../config/database.js';
import CommunityChannelModel from '../models/CommunityChannelModel.js';
import CommunityMemberModel from '../models/CommunityMemberModel.js';
import CommunityModel from '../models/CommunityModel.js';
import CommunityPostModel from '../models/CommunityPostModel.js';
import CommunityResourceModel from '../models/CommunityResourceModel.js';
import DomainEventModel from '../models/DomainEventModel.js';
import AdsPlacementService from './AdsPlacementService.js';

const MODERATOR_ROLES = new Set(['owner', 'admin', 'moderator']);
const POST_AUTHOR_ROLES = new Set(['owner', 'admin', 'moderator', 'member']);

function parseJsonColumn(value, fallback) {
  if (!value) return fallback;
  if (typeof value === 'object') return value;
  try {
    return JSON.parse(value);
  } catch (error) {
    return fallback;
  }
}

function toArray(value) {
  const parsed = parseJsonColumn(value, []);
  return Array.isArray(parsed) ? parsed : [];
}

function buildAvatarUrl(name) {
  const seed = encodeURIComponent(name ?? 'Edulure Member');
  return `https://api.dicebear.com/7.x/initials/svg?seed=${seed}&backgroundColor=0b1120&radius=50`;
}

export default class CommunityService {
  static async listForUser(userId) {
    const rows = await CommunityModel.listByUserWithStats(userId);
    return rows.map((row) => this.serializeCommunity(row));
  }

  static async getCommunityDetail(identifier, userId) {
    const community = await this.resolveCommunity(identifier);
    if (!community) {
      const error = new Error('Community not found');
      error.status = 404;
      throw error;
    }

    const membership = await CommunityMemberModel.findMembership(community.id, userId);
    if (!membership && community.visibility === 'private') {
      const error = new Error('Community is private');
      error.status = 403;
      throw error;
    }

    const stats = await CommunityModel.getStats(community.id);
    const channels = await CommunityChannelModel.listByCommunity(community.id);

    return this.serializeCommunityDetail(community, membership, stats, channels);
  }

  static async listFeed(communityIdentifier, userId, filters = {}) {
    const community = await this.resolveCommunity(communityIdentifier);
    if (!community) {
      const error = new Error('Community not found');
      error.status = 404;
      throw error;
    }

    const membership = await CommunityMemberModel.findMembership(community.id, userId);
    if (!membership && community.visibility === 'private') {
      const error = new Error('Community is private');
      error.status = 403;
      throw error;
    }

<<<<<<< HEAD
    const { items, pagination } = await CommunityPostModel.paginateForCommunity(community.id, filters);
    const serialised = items.map((item) => this.serializePost(item, community));
    const decorated = await AdsPlacementService.decorateFeed({
      posts: serialised,
      context: 'community_feed',
      page: filters.page,
      perPage: filters.perPage,
      metadata: { communityId: community.id }
=======
    const searchQuery = typeof filters.query === 'string' ? filters.query.trim().toLowerCase() : undefined;
    const { items, pagination } = await CommunityPostModel.paginateForCommunity(community.id, {
      ...filters,
      query: searchQuery
>>>>>>> 3cc72b14
    });
    return {
      items: decorated.items,
      pagination,
      ads: decorated.ads
    };
  }

  static async listFeedForUser(userId, filters = {}) {
<<<<<<< HEAD
    const { items, pagination } = await CommunityPostModel.paginateForUser(userId, filters);
    const serialised = items.map((item) => this.serializePost(item));
    const decorated = await AdsPlacementService.decorateFeed({
      posts: serialised,
      context: 'global_feed',
      page: filters.page,
      perPage: filters.perPage,
      metadata: { userId }
=======
    const searchQuery = typeof filters.query === 'string' ? filters.query.trim().toLowerCase() : undefined;
    const { items, pagination } = await CommunityPostModel.paginateForUser(userId, {
      ...filters,
      query: searchQuery
>>>>>>> 3cc72b14
    });
    return {
      items: decorated.items,
      pagination,
      ads: decorated.ads
    };
  }

  static async listResources(communityIdentifier, userId, filters = {}) {
    const community = await this.resolveCommunity(communityIdentifier);
    if (!community) {
      const error = new Error('Community not found');
      error.status = 404;
      throw error;
    }

    const membership = await CommunityMemberModel.findMembership(community.id, userId);
    if (!membership && community.visibility === 'private') {
      const error = new Error('Community is private');
      error.status = 403;
      throw error;
    }

    const { items, total } = await CommunityResourceModel.listForCommunity(community.id, filters);
    return {
      items: items.map((item) => this.serializeResource(item)),
      total
    };
  }

  static async create(payload, ownerId) {
    return db.transaction(async (trx) => {
      const slug = slugify(payload.name, { lower: true, strict: true });
      const existing = await CommunityModel.findBySlug(slug, trx);
      if (existing) {
        const error = new Error('Community with the same slug already exists');
        error.status = 409;
        throw error;
      }

      const community = await CommunityModel.create(
        {
          name: payload.name,
          slug,
          description: payload.description,
          coverImageUrl: payload.coverImageUrl,
          ownerId,
          visibility: payload.visibility,
          metadata: payload.metadata
        },
        trx
      );

      await CommunityMemberModel.create(
        {
          communityId: community.id,
          userId: ownerId,
          role: 'owner',
          status: 'active'
        },
        trx
      );

      const defaultChannel = await CommunityChannelModel.create(
        {
          communityId: community.id,
          name: 'General',
          slug: 'general',
          channelType: 'general',
          isDefault: true,
          metadata: { createdBy: ownerId }
        },
        trx
      );

      await DomainEventModel.record(
        {
          entityType: 'community',
          entityId: community.id,
          eventType: 'community.created',
          payload: { ownerId, name: payload.name },
          performedBy: ownerId
        },
        trx
      );

      await DomainEventModel.record(
        {
          entityType: 'community_channel',
          entityId: defaultChannel.id,
          eventType: 'community.channel.created',
          payload: { communityId: community.id, channelType: defaultChannel.channelType },
          performedBy: ownerId
        },
        trx
      );

      return this.serializeCommunity({ ...community, memberRole: 'owner', memberStatus: 'active' });
    });
  }

  static async createPost(communityIdentifier, userId, payload) {
    const community = await this.resolveCommunity(communityIdentifier);
    if (!community) {
      const error = new Error('Community not found');
      error.status = 404;
      throw error;
    }

    const membership = await CommunityMemberModel.findMembership(community.id, userId);
    if (!membership) {
      const error = new Error('You need to join this community before posting');
      error.status = 403;
      throw error;
    }

    if (membership.status !== 'active') {
      const error = new Error('Your membership is not active');
      error.status = 403;
      throw error;
    }

    if (!POST_AUTHOR_ROLES.has(membership.role)) {
      const error = new Error('You do not have permission to post in this community');
      error.status = 403;
      throw error;
    }

    const channelId = payload.channelId ?? (await this.resolveDefaultChannelId(community.id));

    const now = new Date();
    const publishedAt = payload.status === 'published' ? payload.publishedAt ?? now : payload.publishedAt ?? null;

    const post = await db.transaction(async (trx) => {
      const created = await CommunityPostModel.create(
        {
          communityId: community.id,
          channelId,
          authorId: userId,
          postType: payload.postType,
          title: payload.title,
          body: payload.body,
          tags: payload.tags,
          visibility: payload.visibility,
          status: payload.status,
          scheduledAt: payload.scheduledAt,
          publishedAt,
          metadata: payload.metadata
        },
        trx
      );

      await DomainEventModel.record(
        {
          entityType: 'community_post',
          entityId: created.id,
          eventType: 'community.post.created',
          payload: { communityId: community.id, channelId },
          performedBy: userId
        },
        trx
      );

      if (created.status === 'published') {
        await DomainEventModel.record(
          {
            entityType: 'community_post',
            entityId: created.id,
            eventType: 'community.post.published',
            payload: { communityId: community.id, channelId },
            performedBy: userId
          },
          trx
        );
      }

      return created;
    });

    return this.serializePost(post, community);
  }

  static async createResource(communityIdentifier, userId, payload) {
    const community = await this.resolveCommunity(communityIdentifier);
    if (!community) {
      const error = new Error('Community not found');
      error.status = 404;
      throw error;
    }

    const membership = await CommunityMemberModel.findMembership(community.id, userId);
    if (!membership || !MODERATOR_ROLES.has(membership.role)) {
      const error = new Error('You do not have permission to manage resources in this community');
      error.status = membership ? 403 : 404;
      throw error;
    }

    const publishedAt = payload.status === 'published' ? payload.publishedAt ?? new Date() : payload.publishedAt ?? null;

    const resource = await db.transaction(async (trx) => {
      const created = await CommunityResourceModel.create(
        {
          communityId: community.id,
          createdBy: userId,
          title: payload.title,
          description: payload.description,
          resourceType: payload.resourceType,
          assetId: payload.assetId,
          linkUrl: payload.linkUrl,
          classroomReference: payload.classroomReference,
          tags: payload.tags,
          metadata: payload.metadata,
          visibility: payload.visibility,
          status: payload.status,
          publishedAt
        },
        trx
      );

      await DomainEventModel.record(
        {
          entityType: 'community_resource',
          entityId: created.id,
          eventType: 'community.resource.created',
          payload: { communityId: community.id, resourceType: created.resourceType },
          performedBy: userId
        },
        trx
      );

      if (created.status === 'published') {
        await DomainEventModel.record(
          {
            entityType: 'community_resource',
            entityId: created.id,
            eventType: 'community.resource.published',
            payload: { communityId: community.id, resourceType: created.resourceType },
            performedBy: userId
          },
          trx
        );
      }

      return created;
    });

    return this.serializeResource(resource);
  }

  static async joinCommunity(communityIdentifier, userId) {
    const community = await this.resolveCommunity(communityIdentifier);
    if (!community) {
      const error = new Error('Community not found');
      error.status = 404;
      throw error;
    }

    await db.transaction(async (trx) => {
      const existing = await CommunityMemberModel.findMembership(community.id, userId, trx);
      if (existing) {
        if (existing.status !== 'active') {
          await CommunityMemberModel.updateStatus(community.id, userId, 'active', trx);
        }
      } else {
        await CommunityMemberModel.create(
          {
            communityId: community.id,
            userId,
            role: 'member',
            status: 'active'
          },
          trx
        );
      }

      await DomainEventModel.record(
        {
          entityType: 'community_member',
          entityId: `${community.id}:${userId}`,
          eventType: existing ? 'community.member.rejoined' : 'community.member.joined',
          payload: { communityId: community.id },
          performedBy: userId
        },
        trx
      );
    });

    return this.getCommunityDetail(community.id, userId);
  }

  static async resolveDefaultChannelId(communityId) {
    const channel = await CommunityChannelModel.findDefault(communityId);
    if (channel) {
      return channel.id;
    }

    const created = await CommunityChannelModel.create({
      communityId,
      name: 'General',
      slug: `general-${Date.now()}`,
      channelType: 'general',
      isDefault: true
    });
    return created.id;
  }

  static async resolveCommunity(identifier) {
    if (!identifier) return null;
    if (Number.isInteger(Number(identifier))) {
      return CommunityModel.findById(Number(identifier));
    }
    return CommunityModel.findBySlug(String(identifier));
  }

  static serializeCommunity(community) {
    const metadata = parseJsonColumn(community.metadata, {});
    const stats = {
      members: Number(community.memberCount ?? 0),
      resources: Number(community.resourceCount ?? 0),
      posts: Number(community.postCount ?? 0),
      channels: Number(community.channelCount ?? 0),
      lastActivityAt: community.lastActivityAt ?? community.updatedAt
    };

    return {
      id: community.id,
      name: community.name,
      slug: community.slug,
      description: community.description,
      coverImageUrl: community.coverImageUrl,
      visibility: community.visibility,
      ownerId: community.ownerId,
      metadata,
      stats,
      membership: community.memberRole
        ? {
            role: community.memberRole,
            status: community.memberStatus
          }
        : undefined,
      createdAt: community.createdAt,
      updatedAt: community.updatedAt
    };
  }

  static serializeCommunityDetail(community, membership, stats, channels) {
    const summary = this.serializeCommunity({ ...community, ...stats, memberRole: membership?.role, memberStatus: membership?.status });
    return {
      ...summary,
      channels: channels.map((channel) => ({
        id: channel.id,
        name: channel.name,
        slug: channel.slug,
        type: channel.channelType,
        description: channel.description,
        isDefault: Boolean(channel.isDefault),
        metadata: parseJsonColumn(channel.metadata, {}),
        createdAt: channel.createdAt,
        updatedAt: channel.updatedAt
      }))
    };
  }

  static serializePost(post, communityOverride) {
    const tags = toArray(post.tags);
    const reactionSummary = parseJsonColumn(post.reactionSummary, {});
    const metadata = parseJsonColumn(post.metadata, {});
    const totalReactions = typeof reactionSummary.total === 'number'
      ? reactionSummary.total
      : Object.values(reactionSummary).reduce((sum, value) => (typeof value === 'number' ? sum + value : sum), 0);

    const authorName = (post.authorName ?? '').trim() || 'Community Member';

    const community = communityOverride
      ? { id: communityOverride.id, name: communityOverride.name, slug: communityOverride.slug }
      : post.communityId
      ? { id: post.communityId, name: post.communityName, slug: post.communitySlug }
      : undefined;

    return {
      id: post.id,
      type: post.postType,
      title: post.title,
      body: post.body,
      publishedAt: post.publishedAt ?? post.createdAt,
      scheduledAt: post.scheduledAt ?? undefined,
      visibility: post.visibility,
      status: post.status,
      tags,
      channel: post.channelId
        ? {
            id: post.channelId,
            name: post.channelName,
            slug: post.channelSlug,
            type: post.channelType
          }
        : undefined,
      community,
      author: {
        id: post.authorId,
        name: authorName,
        role: post.authorRole,
        avatarUrl: buildAvatarUrl(authorName)
      },
      stats: {
        reactions: totalReactions,
        reactionBreakdown: reactionSummary,
        comments: Number(post.commentCount ?? 0)
      },
      metadata
    };
  }

  static serializeResource(resource) {
    const tags = toArray(resource.tags);
    const metadata = parseJsonColumn(resource.metadata, {});

    return {
      id: resource.id,
      communityId: resource.communityId,
      title: resource.title,
      description: resource.description,
      resourceType: resource.resourceType,
      assetId: resource.assetId ?? undefined,
      asset: resource.assetPublicId
        ? {
            publicId: resource.assetPublicId,
            filename: resource.assetFilename
          }
        : undefined,
      linkUrl: resource.linkUrl ?? undefined,
      classroomReference: resource.classroomReference ?? undefined,
      tags,
      visibility: resource.visibility,
      status: resource.status,
      metadata,
      publishedAt: resource.publishedAt,
      createdAt: resource.createdAt,
      updatedAt: resource.updatedAt,
      createdBy: {
        id: resource.createdBy,
        name: (resource.createdByName ?? '').trim() || 'Community Member',
        role: resource.createdByRole,
        avatarUrl: buildAvatarUrl(resource.createdByName)
      }
    };
  }
}<|MERGE_RESOLUTION|>--- conflicted
+++ resolved
@@ -74,7 +74,6 @@
       throw error;
     }
 
-<<<<<<< HEAD
     const { items, pagination } = await CommunityPostModel.paginateForCommunity(community.id, filters);
     const serialised = items.map((item) => this.serializePost(item, community));
     const decorated = await AdsPlacementService.decorateFeed({
@@ -83,12 +82,10 @@
       page: filters.page,
       perPage: filters.perPage,
       metadata: { communityId: community.id }
-=======
     const searchQuery = typeof filters.query === 'string' ? filters.query.trim().toLowerCase() : undefined;
     const { items, pagination } = await CommunityPostModel.paginateForCommunity(community.id, {
       ...filters,
       query: searchQuery
->>>>>>> 3cc72b14
     });
     return {
       items: decorated.items,
@@ -98,7 +95,6 @@
   }
 
   static async listFeedForUser(userId, filters = {}) {
-<<<<<<< HEAD
     const { items, pagination } = await CommunityPostModel.paginateForUser(userId, filters);
     const serialised = items.map((item) => this.serializePost(item));
     const decorated = await AdsPlacementService.decorateFeed({
@@ -107,12 +103,10 @@
       page: filters.page,
       perPage: filters.perPage,
       metadata: { userId }
-=======
     const searchQuery = typeof filters.query === 'string' ? filters.query.trim().toLowerCase() : undefined;
     const { items, pagination } = await CommunityPostModel.paginateForUser(userId, {
       ...filters,
       query: searchQuery
->>>>>>> 3cc72b14
     });
     return {
       items: decorated.items,
