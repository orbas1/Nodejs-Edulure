import { randomUUID } from 'crypto';

import PlatformSettingModel from '../models/PlatformSettingModel.js';
import db from '../config/database.js';
import { env } from '../config/env.js';

const SETTINGS_KEYS = Object.freeze({
  ADMIN_PROFILE: 'admin_profile',
  PAYMENT: 'payment',
  EMAIL: 'email',
  SECURITY: 'security',
  FINANCE: 'finance',
  MONETIZATION: 'monetization',
  APPEARANCE: 'appearance',
  PREFERENCES: 'preferences',
  SYSTEM: 'system',
  INTEGRATIONS: 'integrations',
  THIRD_PARTY: 'third_party'
});

const DEFAULT_APPEARANCE = Object.freeze({
  branding: {
    primaryColor: '#2563EB',
    secondaryColor: '#9333EA',
    accentColor: '#F59E0B',
    logoUrl: '',
    faviconUrl: ''
  },
  theme: {
    mode: 'system',
    borderRadius: 'rounded',
    density: 'comfortable',
    fontFamily: 'Inter',
    headingFontFamily: 'Cal Sans'
  },
  hero: {
    heading: 'Inspire learners at scale',
    subheading:
      'Craft immersive cohort experiences, digitise your expertise, and operate a vibrant learning community from a single console.',
    backgroundImageUrl: '',
    backgroundVideoUrl: '',
    primaryCtaLabel: 'Explore programs',
    primaryCtaUrl: '/explore',
    secondaryCtaLabel: 'Book a demo',
    secondaryCtaUrl: '/demo'
  },
  mediaLibrary: []
});

const DEFAULT_PREFERENCES = Object.freeze({
  localisation: {
    defaultLanguage: 'en',
    supportedLanguages: ['en'],
    currency: 'USD',
    timezone: 'UTC'
  },
  experience: {
    enableRecommendations: true,
    enableSocialSharing: true,
    enableLiveChatSupport: false,
    allowGuestCheckout: false,
    requireEmailVerification: true
  },
  communications: {
    supportEmail: 'support@edulure.io',
    supportPhone: '',
    marketingEmail: '',
    sendWeeklyDigest: true,
    sendProductUpdates: true
  }
});

const DEFAULT_SYSTEM = Object.freeze({
  maintenanceMode: {
    enabled: false,
    message: '',
    scheduledWindow: null
  },
  operations: {
    timezone: 'UTC',
    weeklyBackupDay: 'sunday',
    autoUpdatesEnabled: true,
    dataRetentionDays: 365
  },
  security: {
    enforceMfaForAdmins: true,
    sessionTimeoutMinutes: 60,
    allowSessionResume: true
  },
  observability: {
    enableAuditTrail: true,
    errorReportingEmail: '',
    notifyOnIntegrationFailure: true
  }
});

const DEFAULT_INTEGRATIONS = Object.freeze({
  webhooks: [],
  services: []
});

const DEFAULT_THIRD_PARTY = Object.freeze({
  credentials: []
});

const ARRAY_MERGE_LIMIT = 20;

function deepMerge(base, patch) {
<<<<<<< HEAD
  const source = Array.isArray(base) ? [...base] : { ...base };

  if (!patch || typeof patch !== 'object') {
    return source;
=======
  const baseClone = Array.isArray(base) ? [...base] : { ...base };

  if (!patch || typeof patch !== 'object') {
    return baseClone;
>>>>>>> e9000429
  }

  for (const [key, value] of Object.entries(patch)) {
    if (value === undefined) {
      continue;
    }

    if (Array.isArray(value)) {
<<<<<<< HEAD
      source[key] = value.slice(0, 20);
      continue;
    }

    if (value && typeof value === 'object') {
      const baseValue = source[key] && typeof source[key] === 'object' ? source[key] : {};
      source[key] = deepMerge(baseValue, value);
      continue;
    }

    source[key] = value;
  }

  return source;
=======
      const clone = value.slice(0, 20).map((entry) => {
        if (entry && typeof entry === 'object') {
          return deepMerge(Array.isArray(entry) ? [] : {}, entry);
        }
        return entry;
      });
      baseClone[key] = clone;
      continue;
    }

    if (value && typeof value === 'object') {
      const baseValue = baseClone[key];
      const target = baseValue && typeof baseValue === 'object' ? baseValue : {};
      baseClone[key] = deepMerge(target, value);
      continue;
    }

    baseClone[key] = value;
  }

  return baseClone;
>>>>>>> e9000429
}

const DEFAULT_ADMIN_PROFILE = Object.freeze({
  organisation: {
    name: 'Edulure Operations',
    mission: 'Deliver resilient learning operations with trust and transparency.',
    tagline: 'Ops excellence hub',
    headquarters: 'London, United Kingdom',
    established: '2018',
    statement:
      'Edulure admin console centralises operational controls so administrators can support partners and learners with pace.',
    heroVideoUrl: 'https://cdn.edulure.test/media/admin-console-tour.mp4',
    heroPosterUrl: 'https://cdn.edulure.test/media/admin-console-tour.jpg'
  },
  leadership: [
    {
      id: 'ops-director',
      name: 'Avery Chen',
      role: 'Director of Platform Operations',
      email: 'avery.chen@edulure.test',
      phone: '+44 20 1234 5678',
      avatarUrl: 'https://cdn.edulure.test/avatars/avery-chen.png',
      bio: 'Leads global operations, incident response and partner enablement.'
    }
  ],
  supportChannels: [
    {
      id: 'channel-email',
      type: 'Email',
      label: 'Operations desk',
      destination: 'ops@edulure.test',
      slaMinutes: 120,
      activeHours: '24/7'
    },
    {
      id: 'channel-slack',
      type: 'Slack',
      label: 'Escalations',
      destination: '#admin-escalations',
      slaMinutes: 15,
      activeHours: 'Weekdays'
    }
  ],
  runbooks: [
    {
      id: 'runbook-incident',
      title: 'Critical incident response playbook',
      url: 'https://support.edulure.test/runbooks/incident-response',
      lastReviewed: '2024-01-04'
    }
  ],
  media: [
    {
      id: 'media-tour',
      type: 'video',
      title: 'Admin console walkthrough',
      url: 'https://cdn.edulure.test/media/admin-console-tour.mp4',
      thumbnailUrl: 'https://cdn.edulure.test/media/admin-console-tour.jpg'
    }
  ],
  onCall: {
    rotation: 'Follow-the-sun (EMEA · AMER · APAC)',
    timezone: 'UTC',
    currentPrimary: 'Avery Chen',
    backup: 'Noah Patel',
    escalationChannel: '#admin-escalations'
  }
});

const DEFAULT_PAYMENT_SETTINGS = Object.freeze({
  processors: [
    {
      id: 'stripe',
      provider: 'Stripe',
      status: 'active',
      merchantId: 'acct_12345',
      capabilities: ['card_payments', 'payouts'],
      settlementTimeframe: 'T+2',
      currencies: ['USD', 'GBP', 'EUR'],
      supportContact: 'finance@edulure.test'
    }
  ],
  payoutRules: {
    schedule: 'weekly',
    dayOfWeek: 'friday',
    minimumPayoutCents: 10000,
    reservePercentage: 5,
    autoApproveRefunds: false,
    riskThreshold: 'medium'
  },
  bankAccounts: [
    {
      id: 'primary',
      name: 'Primary Operating',
      bankName: 'Barclays UK',
      last4: '6789',
      currency: 'GBP',
      primary: true
    }
  ],
  webhooks: [
    {
      id: 'payment-failures',
      event: 'payment.failed',
      url: 'https://ops.edulure.test/webhooks/payments',
      active: true
    }
  ]
});

const DEFAULT_EMAIL_SETTINGS = Object.freeze({
  branding: {
    fromName: 'Edulure Operations',
    fromEmail: 'ops@mailer.edulure.test',
    replyTo: 'support@edulure.test'
  },
  notifications: {
    onboarding: true,
    weeklyDigest: true,
    incidentAlerts: true,
    marketingOptInDefault: false
  },
  escalationRecipients: ['incident@edulure.test', 'compliance@edulure.test'],
  domains: [
    {
      id: 'mailer-edulure-test',
      domain: 'mailer.edulure.test',
      status: 'verified',
      dkimStatus: 'valid',
      spfStatus: 'valid'
    }
  ],
  templates: [
    {
      id: 'template-incident',
      name: 'Incident escalation',
      category: 'operations',
      subject: 'Immediate attention required: {incidentReference}',
      lastUpdated: '2024-02-10'
    },
    {
      id: 'template-onboarding',
      name: 'New administrator onboarding',
      category: 'onboarding',
      subject: 'Welcome to Edulure operations',
      lastUpdated: '2024-01-06'
    }
  ]
});

const DEFAULT_SECURITY_SETTINGS = Object.freeze({
  enforcement: {
    requiredForAdmins: true,
    requiredForInstructors: true,
    requiredForFinance: true,
    rememberDeviceDays: 30,
    sessionTimeoutMinutes: 30
  },
  methods: [
    { id: 'totp', type: 'totp', enabled: true, description: 'Authenticator apps (TOTP)' },
    { id: 'sms', type: 'sms', enabled: false, description: 'SMS fallback (restricted markets)' },
    { id: 'webauthn', type: 'webauthn', enabled: true, description: 'Hardware security keys' }
  ],
  backup: {
    backupCodesEnabled: true,
    requireRegenerationOnUse: true
  },
  audits: [{ id: '2023-q4', label: 'Quarterly access review Q4', completedAt: '2023-12-11' }]
});

const DEFAULT_FINANCE_SETTINGS = Object.freeze({
  policies: {
    billingContact: 'finance@edulure.test',
    invoiceGraceDays: 7,
    reconciliationCadence: 'weekly',
    payoutScheduleDays: 30,
    defaultCommissionBps: 250,
    minimumCommissionCents: 0,
    currency: 'USD'
  },
  tiers: [
    {
      id: 'digital',
      name: 'Digital catalogues',
      appliesTo: ['course', 'ebook'],
      thresholdCents: 0,
      rateBps: 500
    },
    {
      id: 'live',
      name: 'Live sessions',
      appliesTo: ['live_stream', 'tutoring'],
      thresholdCents: 0,
      rateBps: 250
    }
  ],
  adjustments: [],
  revenueStreams: [
    { id: 'subscriptions', name: 'Community subscriptions', shareBps: 250, active: true },
    { id: 'donations', name: 'Live donations', shareBps: 1000, active: true }
  ],
  approvals: {
    requireDualApproval: true,
    financeReviewer: 'finance-controller@edulure.test'
  }
});

const DEFAULT_MONETIZATION = Object.freeze({
  commissions: {
    enabled: true,
    rateBps: 250,
    minimumFeeCents: 0,
    allowCommunityOverride: true,
    default: {
      rateBps: 250,
      minimumFeeCents: 0,
      affiliateShare: 0.25
    },
    categories: {
      community_subscription: { rateBps: 250, minimumFeeCents: 0, affiliateShare: 0.25 },
      community_live_donation: { rateBps: 1000, minimumFeeCents: 0, affiliateShare: 0.25 },
      course_sale: { rateBps: 500, minimumFeeCents: 0, affiliateShare: 0.25 },
      ebook_sale: { rateBps: 500, minimumFeeCents: 0, affiliateShare: 0.25 },
      tutor_booking: { rateBps: 250, minimumFeeCents: 0, affiliateShare: 0.25 }
    }
  },
  subscriptions: {
    enabled: true,
    restrictedFeatures: [],
    gracePeriodDays: 3,
    restrictOnFailure: true
  },
  payments: {
    defaultProvider: 'stripe',
    stripeEnabled: true,
    escrowEnabled: false
  },
  affiliate: {
    enabled: true,
    autoApprove: true,
    cookieWindowDays: 30,
    payoutScheduleDays: 30,
    requireTaxInformation: true,
    defaultCommission: {
      recurrence: 'infinite',
      maxOccurrences: null,
      tiers: [
        { thresholdCents: 0, rateBps: 1000 },
        { thresholdCents: 50_000, rateBps: 1500 }
      ]
    },
    security: {
      blockSelfReferral: true,
      enforceTwoFactorForPayouts: true
    }
  },
  workforce: {
    providerControlsCompensation: true,
    minimumServicemanShareBps: 0,
    recommendedServicemanShareBps: 7500,
    nonCustodialWallets: true,
    complianceNarrative:
      'Platform commission remains capped at 2.5% for communities and mentoring (5% on digital catalogues and 10% on live donations) with funds routed directly between customers and providers; the platform operates a non-custodial ledger to avoid FCA regulated activity.'
  }
});

function createStableId(prefix, seed = '') {
  const trimmed = typeof seed === 'string' ? seed.trim() : '';
  if (trimmed) {
    return trimmed.slice(0, 64);
  }
  try {
    return `${prefix}_${randomUUID()}`;
  } catch (_error) {
    return `${prefix}_${Math.random().toString(36).slice(2, 10)}`;
  }
}

function normaliseHexColour(value, fallback) {
  if (typeof value !== 'string') {
    return fallback;
  }
  const trimmed = value.trim();
  if (/^#([0-9a-f]{3}|[0-9a-f]{6})$/i.test(trimmed)) {
    return trimmed.toUpperCase();
  }
  return fallback;
}

function normaliseUrl(value) {
  if (typeof value !== 'string') {
    return '';
  }
  return value.trim().slice(0, 2048);
}

function normaliseText(value, { max = 240, fallback = '', allowEmpty = true } = {}) {
  if (value === undefined || value === null) {
    return fallback;
  }
  const text = String(value).trim();
  if (!text && !allowEmpty) {
    return fallback;
  }
  return text.slice(0, max);
}

function dedupeById(entries) {
  const seen = new Set();
  return entries.filter((entry) => {
    if (!entry?.id) {
      return true;
    }
    if (seen.has(entry.id)) {
      return false;
    }
    seen.add(entry.id);
    return true;
  });
}

function normaliseAppearance(rawSettings = {}) {
  const result = deepMerge({}, DEFAULT_APPEARANCE);

  if (rawSettings.branding && typeof rawSettings.branding === 'object') {
    result.branding.primaryColor = normaliseHexColour(
      rawSettings.branding.primaryColor,
      result.branding.primaryColor
    );
    result.branding.secondaryColor = normaliseHexColour(
      rawSettings.branding.secondaryColor,
      result.branding.secondaryColor
    );
    result.branding.accentColor = normaliseHexColour(
      rawSettings.branding.accentColor,
      result.branding.accentColor
    );
    result.branding.logoUrl = normaliseUrl(rawSettings.branding.logoUrl) || result.branding.logoUrl;
    result.branding.faviconUrl = normaliseUrl(rawSettings.branding.faviconUrl);
  }

  if (rawSettings.theme && typeof rawSettings.theme === 'object') {
    const modes = new Set(['light', 'dark', 'system']);
    const radii = new Set(['sharp', 'rounded', 'pill']);
    const densities = new Set(['comfortable', 'compact', 'expanded']);

    const requestedMode = String(rawSettings.theme.mode ?? '').toLowerCase();
    if (modes.has(requestedMode)) {
      result.theme.mode = requestedMode;
    }
    const requestedRadius = String(rawSettings.theme.borderRadius ?? '').toLowerCase();
    if (radii.has(requestedRadius)) {
      result.theme.borderRadius = requestedRadius;
    }
    const requestedDensity = String(rawSettings.theme.density ?? '').toLowerCase();
    if (densities.has(requestedDensity)) {
      result.theme.density = requestedDensity;
    }
    result.theme.fontFamily = normaliseText(rawSettings.theme.fontFamily, {
      max: 120,
      fallback: result.theme.fontFamily
    });
    result.theme.headingFontFamily = normaliseText(rawSettings.theme.headingFontFamily, {
      max: 120,
      fallback: result.theme.headingFontFamily
    });
  }

  if (rawSettings.hero && typeof rawSettings.hero === 'object') {
    result.hero.heading = normaliseText(rawSettings.hero.heading, {
      max: 120,
      fallback: result.hero.heading,
      allowEmpty: false
    });
    result.hero.subheading = normaliseText(rawSettings.hero.subheading, {
      max: 240,
      fallback: result.hero.subheading
    });
    result.hero.backgroundImageUrl = normaliseUrl(rawSettings.hero.backgroundImageUrl);
    result.hero.backgroundVideoUrl = normaliseUrl(rawSettings.hero.backgroundVideoUrl);
    result.hero.primaryCtaLabel = normaliseText(rawSettings.hero.primaryCtaLabel, { max: 60, fallback: result.hero.primaryCtaLabel });
    result.hero.primaryCtaUrl = normaliseUrl(rawSettings.hero.primaryCtaUrl) || result.hero.primaryCtaUrl;
    result.hero.secondaryCtaLabel = normaliseText(rawSettings.hero.secondaryCtaLabel, { max: 60, fallback: result.hero.secondaryCtaLabel });
    result.hero.secondaryCtaUrl = normaliseUrl(rawSettings.hero.secondaryCtaUrl);
  }

  if (Array.isArray(rawSettings.mediaLibrary)) {
    const assets = rawSettings.mediaLibrary
      .map((asset) => ({
        id: createStableId('asset', asset?.id),
        label: normaliseText(asset?.label, { max: 120, fallback: '' }),
        type: ['image', 'video'].includes(String(asset?.type ?? '').toLowerCase())
          ? String(asset?.type).toLowerCase()
          : 'image',
        url: normaliseUrl(asset?.url),
        altText: normaliseText(asset?.altText, { max: 160, fallback: '' }),
        featured: Boolean(asset?.featured)
      }))
      .filter((asset) => asset.url);

    result.mediaLibrary = dedupeById(assets).slice(0, 24);
  }

  return result;
}

function normalisePreferences(rawSettings = {}) {
  const result = deepMerge({}, DEFAULT_PREFERENCES);

  if (rawSettings.localisation && typeof rawSettings.localisation === 'object') {
    result.localisation.defaultLanguage = normaliseText(rawSettings.localisation.defaultLanguage, {
      max: 12,
      fallback: result.localisation.defaultLanguage,
      allowEmpty: false
    }).toLowerCase();
    result.localisation.currency = normaliseText(rawSettings.localisation.currency, {
      max: 12,
      fallback: result.localisation.currency,
      allowEmpty: false
    }).toUpperCase();
    result.localisation.timezone = normaliseText(rawSettings.localisation.timezone, {
      max: 60,
      fallback: result.localisation.timezone,
      allowEmpty: false
    });
    if (rawSettings.localisation.supportedLanguages !== undefined) {
      result.localisation.supportedLanguages = normalizeStringArray(
        rawSettings.localisation.supportedLanguages
      )
        .map((language) => language.toLowerCase())
        .slice(0, 12);
      if (!result.localisation.supportedLanguages.length) {
        result.localisation.supportedLanguages = [result.localisation.defaultLanguage];
      }
    }
  }

  if (rawSettings.experience && typeof rawSettings.experience === 'object') {
    result.experience.enableRecommendations = Boolean(rawSettings.experience.enableRecommendations);
    result.experience.enableSocialSharing = Boolean(rawSettings.experience.enableSocialSharing);
    result.experience.enableLiveChatSupport = Boolean(rawSettings.experience.enableLiveChatSupport);
    result.experience.allowGuestCheckout = Boolean(rawSettings.experience.allowGuestCheckout);
    result.experience.requireEmailVerification = Boolean(
      rawSettings.experience.requireEmailVerification ?? result.experience.requireEmailVerification
    );
  }

  if (rawSettings.communications && typeof rawSettings.communications === 'object') {
    result.communications.supportEmail = normaliseText(rawSettings.communications.supportEmail, {
      max: 180,
      fallback: result.communications.supportEmail
    });
    result.communications.supportPhone = normaliseText(rawSettings.communications.supportPhone, {
      max: 40,
      fallback: ''
    });
    result.communications.marketingEmail = normaliseText(rawSettings.communications.marketingEmail, {
      max: 180,
      fallback: ''
    });
    result.communications.sendWeeklyDigest = Boolean(rawSettings.communications.sendWeeklyDigest);
    result.communications.sendProductUpdates = Boolean(rawSettings.communications.sendProductUpdates);
  }

  return result;
}

function normaliseSystem(rawSettings = {}) {
  const result = deepMerge({}, DEFAULT_SYSTEM);

  if (rawSettings.maintenanceMode && typeof rawSettings.maintenanceMode === 'object') {
    result.maintenanceMode.enabled = Boolean(rawSettings.maintenanceMode.enabled);
    result.maintenanceMode.message = normaliseText(rawSettings.maintenanceMode.message, {
      max: 360,
      fallback: ''
    });
    if (rawSettings.maintenanceMode.scheduledWindow) {
      const value = normaliseText(rawSettings.maintenanceMode.scheduledWindow, {
        max: 120,
        fallback: null
      });
      result.maintenanceMode.scheduledWindow = value || null;
    }
  }

  if (rawSettings.operations && typeof rawSettings.operations === 'object') {
    result.operations.timezone = normaliseText(rawSettings.operations.timezone, {
      max: 60,
      fallback: result.operations.timezone,
      allowEmpty: false
    });
    const days = new Set(['monday', 'tuesday', 'wednesday', 'thursday', 'friday', 'saturday', 'sunday']);
    const requestedDay = String(rawSettings.operations.weeklyBackupDay ?? '').toLowerCase();
    if (days.has(requestedDay)) {
      result.operations.weeklyBackupDay = requestedDay;
    }
    result.operations.autoUpdatesEnabled = Boolean(rawSettings.operations.autoUpdatesEnabled);
    result.operations.dataRetentionDays = clampInt(rawSettings.operations.dataRetentionDays, {
      min: 30,
      max: 3650,
      fallback: result.operations.dataRetentionDays
    });
  }

  if (rawSettings.security && typeof rawSettings.security === 'object') {
    result.security.enforceMfaForAdmins = Boolean(rawSettings.security.enforceMfaForAdmins);
    result.security.sessionTimeoutMinutes = clampInt(rawSettings.security.sessionTimeoutMinutes, {
      min: 5,
      max: 600,
      fallback: result.security.sessionTimeoutMinutes
    });
    result.security.allowSessionResume = Boolean(rawSettings.security.allowSessionResume);
  }

  if (rawSettings.observability && typeof rawSettings.observability === 'object') {
    result.observability.enableAuditTrail = Boolean(rawSettings.observability.enableAuditTrail);
    result.observability.errorReportingEmail = normaliseText(
      rawSettings.observability.errorReportingEmail,
      { max: 180, fallback: '' }
    );
    result.observability.notifyOnIntegrationFailure = Boolean(
      rawSettings.observability.notifyOnIntegrationFailure
    );
  }

  return result;
}

function normaliseIntegrations(rawSettings = {}) {
  const result = deepMerge({}, DEFAULT_INTEGRATIONS);

  if (Array.isArray(rawSettings.webhooks)) {
    result.webhooks = dedupeById(
      rawSettings.webhooks
        .map((webhook) => ({
          id: createStableId('webhook', webhook?.id),
          name: normaliseText(webhook?.name, { max: 120, fallback: 'Webhook destination' }),
          url: normaliseUrl(webhook?.url),
          events: normalizeStringArray(webhook?.events).slice(0, 20),
          secret: normaliseText(webhook?.secret, { max: 120, fallback: '' }),
          active: Boolean(webhook?.active)
        }))
        .filter((entry) => entry.url)
    ).slice(0, 20);
  }

  if (Array.isArray(rawSettings.services)) {
    const allowedStatuses = new Set(['active', 'paused', 'error']);
    result.services = dedupeById(
      rawSettings.services
        .map((service) => ({
          id: createStableId('service', service?.id),
          provider: normaliseText(service?.provider, { max: 120, fallback: 'integration' }),
          status: allowedStatuses.has(String(service?.status ?? '').toLowerCase())
            ? String(service.status).toLowerCase()
            : 'active',
          connectedAccount: normaliseText(service?.connectedAccount, { max: 120, fallback: '' }),
          notes: normaliseText(service?.notes, { max: 360, fallback: '' })
        }))
    ).slice(0, 20);
  }

  return result;
}

function normaliseThirdParty(rawSettings = {}) {
  const result = deepMerge({}, DEFAULT_THIRD_PARTY);

  if (Array.isArray(rawSettings.credentials)) {
    const allowedStatus = new Set(['active', 'disabled', 'revoked']);
    result.credentials = dedupeById(
      rawSettings.credentials
        .map((credential) => {
          const resolvedStatus = allowedStatus.has(String(credential?.status ?? '').toLowerCase())
            ? String(credential.status).toLowerCase()
            : 'active';
          const environment = normaliseText(credential?.environment, {
            max: 60,
            fallback: 'production',
            allowEmpty: false
          }).toLowerCase();
          return {
            id: createStableId('credential', credential?.id),
            provider: normaliseText(credential?.provider, { max: 120, fallback: 'integration' }),
            environment,
            alias: normaliseText(credential?.alias, { max: 120, fallback: '' }),
            ownerEmail: normaliseText(credential?.ownerEmail, { max: 180, fallback: '' }),
            status: resolvedStatus,
            maskedKey: normaliseText(credential?.maskedKey, { max: 120, fallback: '' }),
            createdAt: normaliseText(credential?.createdAt, { max: 40, fallback: '' }),
            lastRotatedAt: normaliseText(credential?.lastRotatedAt, { max: 40, fallback: '' }),
            notes: normaliseText(credential?.notes, { max: 360, fallback: '' })
          };
        })
        .filter((credential) => credential.provider)
    ).slice(0, 30);
  }

  return result;
}

function normaliseAdminProfile(rawSettings = {}) {
  const result = deepMerge({}, DEFAULT_ADMIN_PROFILE);

  if (rawSettings.organisation && typeof rawSettings.organisation === 'object') {
    result.organisation = {
      ...result.organisation,
      name: normaliseText(rawSettings.organisation.name, {
        max: 160,
        fallback: result.organisation.name,
        allowEmpty: false
      }),
      mission: normaliseText(rawSettings.organisation.mission, { max: 360, fallback: result.organisation.mission }),
      tagline: normaliseText(rawSettings.organisation.tagline, { max: 160, fallback: result.organisation.tagline }),
      headquarters: normaliseText(rawSettings.organisation.headquarters, {
        max: 160,
        fallback: result.organisation.headquarters
      }),
      established: normaliseText(rawSettings.organisation.established, {
        max: 40,
        fallback: result.organisation.established
      }),
      statement: normaliseText(rawSettings.organisation.statement, {
        max: 720,
        fallback: result.organisation.statement
      }),
      heroVideoUrl: normaliseUrl(rawSettings.organisation.heroVideoUrl) || result.organisation.heroVideoUrl,
      heroPosterUrl: normaliseUrl(rawSettings.organisation.heroPosterUrl) || result.organisation.heroPosterUrl
    };
  }

  if (Array.isArray(rawSettings.leadership)) {
    result.leadership = dedupeById(
      rawSettings.leadership
        .map((member) => ({
          id: createStableId('leader', member?.id),
          name: normaliseText(member?.name, { max: 160, fallback: '', allowEmpty: false }),
          role: normaliseText(member?.role, { max: 160, fallback: '' }),
          email: normaliseText(member?.email, { max: 180, fallback: '' }),
          phone: normaliseText(member?.phone, { max: 60, fallback: '' }),
          avatarUrl: normaliseUrl(member?.avatarUrl),
          bio: normaliseText(member?.bio, { max: 360, fallback: '' })
        }))
        .filter((entry) => entry.name)
    ).slice(0, 12);
  }

  if (Array.isArray(rawSettings.supportChannels)) {
    result.supportChannels = dedupeById(
      rawSettings.supportChannels
        .map((channel) => ({
          id: createStableId('channel', channel?.id),
          type: normaliseText(channel?.type, { max: 60, fallback: 'Channel', allowEmpty: false }),
          label: normaliseText(channel?.label, { max: 160, fallback: '' }),
          destination: normaliseText(channel?.destination, { max: 180, fallback: '' }),
          slaMinutes: clampInt(channel?.slaMinutes, { min: 5, max: 2880, fallback: 120 }),
          activeHours: normaliseText(channel?.activeHours, { max: 120, fallback: '' })
        }))
        .filter((entry) => entry.destination || entry.label)
    ).slice(0, 20);
  }

  if (Array.isArray(rawSettings.runbooks)) {
    result.runbooks = dedupeById(
      rawSettings.runbooks
        .map((runbook) => ({
          id: createStableId('runbook', runbook?.id),
          title: normaliseText(runbook?.title, { max: 200, fallback: 'Operational runbook', allowEmpty: false }),
          url: normaliseUrl(runbook?.url) || '',
          lastReviewed: normaliseText(runbook?.lastReviewed, { max: 40, fallback: '' })
        }))
        .filter((entry) => entry.url)
    ).slice(0, 30);
  }

  if (Array.isArray(rawSettings.media)) {
    const allowedTypes = new Set(['image', 'video']);
    result.media = dedupeById(
      rawSettings.media
        .map((asset) => {
          const type = String(asset?.type ?? 'image').toLowerCase();
          return {
            id: createStableId('media', asset?.id),
            type: allowedTypes.has(type) ? type : 'image',
            title: normaliseText(asset?.title, { max: 160, fallback: 'Media asset' }),
            url: normaliseUrl(asset?.url) || '',
            thumbnailUrl: normaliseUrl(asset?.thumbnailUrl)
          };
        })
        .filter((asset) => asset.url)
    ).slice(0, 20);
  }

  if (rawSettings.onCall && typeof rawSettings.onCall === 'object') {
    result.onCall = {
      rotation: normaliseText(rawSettings.onCall.rotation, { max: 160, fallback: result.onCall.rotation }),
      timezone: normaliseText(rawSettings.onCall.timezone, { max: 60, fallback: result.onCall.timezone }),
      currentPrimary: normaliseText(rawSettings.onCall.currentPrimary, {
        max: 160,
        fallback: result.onCall.currentPrimary
      }),
      backup: normaliseText(rawSettings.onCall.backup, { max: 160, fallback: result.onCall.backup }),
      escalationChannel: normaliseText(rawSettings.onCall.escalationChannel, {
        max: 160,
        fallback: result.onCall.escalationChannel
      })
    };
  }

  return result;
}

function normalisePaymentSettings(rawSettings = {}) {
  const result = deepMerge({}, DEFAULT_PAYMENT_SETTINGS);
  const statusSet = new Set(['active', 'paused', 'error', 'testing']);
  const scheduleSet = new Set(['daily', 'weekly', 'biweekly', 'monthly', 'adhoc']);
  const daySet = new Set(['monday', 'tuesday', 'wednesday', 'thursday', 'friday', 'saturday', 'sunday']);

  if (Array.isArray(rawSettings.processors)) {
    result.processors = dedupeById(
      rawSettings.processors
        .map((processor) => ({
          id: createStableId('processor', processor?.id),
          provider: normaliseText(processor?.provider, { max: 160, fallback: 'processor', allowEmpty: false }),
          status: statusSet.has(String(processor?.status ?? '').toLowerCase())
            ? String(processor.status).toLowerCase()
            : 'active',
          merchantId: normaliseText(processor?.merchantId, { max: 160, fallback: '' }),
          capabilities: normalizeStringArray(processor?.capabilities).slice(0, 10),
          settlementTimeframe: normaliseText(processor?.settlementTimeframe, {
            max: 40,
            fallback: 'T+2'
          }),
          currencies: normalizeStringArray(processor?.currencies).slice(0, 10),
          supportContact: normaliseText(processor?.supportContact, { max: 180, fallback: '' })
        }))
        .filter((entry) => entry.provider)
    ).slice(0, 10);
  }

  if (rawSettings.payoutRules && typeof rawSettings.payoutRules === 'object') {
    const schedule = String(rawSettings.payoutRules.schedule ?? '').toLowerCase();
    const dayOfWeek = String(rawSettings.payoutRules.dayOfWeek ?? '').toLowerCase();
    result.payoutRules = {
      schedule: scheduleSet.has(schedule) ? schedule : result.payoutRules.schedule,
      dayOfWeek: daySet.has(dayOfWeek) ? dayOfWeek : result.payoutRules.dayOfWeek,
      minimumPayoutCents: clampInt(rawSettings.payoutRules.minimumPayoutCents, {
        min: 0,
        max: 1_000_000_000,
        fallback: result.payoutRules.minimumPayoutCents
      }),
      reservePercentage: clampInt(rawSettings.payoutRules.reservePercentage, {
        min: 0,
        max: 100,
        fallback: result.payoutRules.reservePercentage
      }),
      autoApproveRefunds: Boolean(
        rawSettings.payoutRules.autoApproveRefunds ?? result.payoutRules.autoApproveRefunds
      ),
      riskThreshold: normaliseText(rawSettings.payoutRules.riskThreshold, {
        max: 60,
        fallback: result.payoutRules.riskThreshold
      })
    };
  }

  if (Array.isArray(rawSettings.bankAccounts)) {
    result.bankAccounts = dedupeById(
      rawSettings.bankAccounts
        .map((account) => {
          const last4Digits = normaliseText(account?.last4, { max: 4, fallback: '' }).replace(/[^0-9]/g, '');
          return {
            id: createStableId('bank', account?.id),
            name: normaliseText(account?.name, { max: 160, fallback: 'Settlement account', allowEmpty: false }),
            bankName: normaliseText(account?.bankName, { max: 160, fallback: '' }),
            last4: last4Digits.slice(-4),
            currency: normaliseText(account?.currency, { max: 12, fallback: 'USD' }).toUpperCase(),
            primary: Boolean(account?.primary)
          };
        })
        .filter((entry) => entry.name)
    ).slice(0, 10);
    if (!result.bankAccounts.some((account) => account.primary) && result.bankAccounts.length) {
      result.bankAccounts[0].primary = true;
    }
  }

  if (Array.isArray(rawSettings.webhooks)) {
    result.webhooks = dedupeById(
      rawSettings.webhooks
        .map((webhook) => ({
          id: createStableId('payments-webhook', webhook?.id),
          event: normaliseText(webhook?.event, { max: 160, fallback: 'payment.succeeded', allowEmpty: false }),
          url: normaliseUrl(webhook?.url) || '',
          active: Boolean(webhook?.active ?? true)
        }))
        .filter((entry) => entry.url)
    ).slice(0, 20);
  }

  return result;
}

function normaliseEmailSettings(rawSettings = {}) {
  const result = deepMerge({}, DEFAULT_EMAIL_SETTINGS);

  if (rawSettings.branding && typeof rawSettings.branding === 'object') {
    result.branding = {
      fromName: normaliseText(rawSettings.branding.fromName, { max: 160, fallback: result.branding.fromName }),
      fromEmail: normaliseText(rawSettings.branding.fromEmail, { max: 180, fallback: result.branding.fromEmail }),
      replyTo: normaliseText(rawSettings.branding.replyTo, { max: 180, fallback: result.branding.replyTo })
    };
  }

  if (rawSettings.notifications && typeof rawSettings.notifications === 'object') {
    result.notifications = {
      onboarding: Boolean(rawSettings.notifications.onboarding ?? result.notifications.onboarding),
      weeklyDigest: Boolean(rawSettings.notifications.weeklyDigest ?? result.notifications.weeklyDigest),
      incidentAlerts: Boolean(rawSettings.notifications.incidentAlerts ?? result.notifications.incidentAlerts),
      marketingOptInDefault: Boolean(
        rawSettings.notifications.marketingOptInDefault ?? result.notifications.marketingOptInDefault
      )
    };
  }

  if (rawSettings.escalationRecipients !== undefined) {
    result.escalationRecipients = normalizeStringArray(rawSettings.escalationRecipients).slice(0, 20);
  }

  if (Array.isArray(rawSettings.domains)) {
    const allowedStatus = new Set(['verified', 'pending', 'failed']);
    const dnsStatus = new Set(['valid', 'pending', 'failed']);
    result.domains = dedupeById(
      rawSettings.domains
        .map((domain) => ({
          id: createStableId('email-domain', domain?.id),
          domain: normaliseText(domain?.domain, { max: 180, fallback: '', allowEmpty: false }).toLowerCase(),
          status: allowedStatus.has(String(domain?.status ?? '').toLowerCase())
            ? String(domain.status).toLowerCase()
            : 'pending',
          dkimStatus: dnsStatus.has(String(domain?.dkimStatus ?? '').toLowerCase())
            ? String(domain.dkimStatus).toLowerCase()
            : 'pending',
          spfStatus: dnsStatus.has(String(domain?.spfStatus ?? '').toLowerCase())
            ? String(domain.spfStatus).toLowerCase()
            : 'pending'
        }))
        .filter((entry) => entry.domain)
    ).slice(0, 10);
  }

  if (Array.isArray(rawSettings.templates)) {
    result.templates = dedupeById(
      rawSettings.templates
        .map((template) => ({
          id: createStableId('email-template', template?.id),
          name: normaliseText(template?.name, { max: 160, fallback: 'Template', allowEmpty: false }),
          category: normaliseText(template?.category, { max: 120, fallback: 'general' }),
          subject: normaliseText(template?.subject, { max: 200, fallback: '' }),
          lastUpdated: normaliseText(template?.lastUpdated, { max: 40, fallback: '' })
        }))
        .filter((entry) => entry.name)
    ).slice(0, 30);
  }

  return result;
}

function normaliseSecuritySettings(rawSettings = {}) {
  const result = deepMerge({}, DEFAULT_SECURITY_SETTINGS);
  const methodTypes = new Set(['totp', 'sms', 'webauthn', 'email']);

  if (rawSettings.enforcement && typeof rawSettings.enforcement === 'object') {
    result.enforcement = {
      requiredForAdmins: Boolean(
        rawSettings.enforcement.requiredForAdmins ?? result.enforcement.requiredForAdmins
      ),
      requiredForInstructors: Boolean(
        rawSettings.enforcement.requiredForInstructors ?? result.enforcement.requiredForInstructors
      ),
      requiredForFinance: Boolean(
        rawSettings.enforcement.requiredForFinance ?? result.enforcement.requiredForFinance
      ),
      rememberDeviceDays: clampInt(rawSettings.enforcement.rememberDeviceDays, {
        min: 0,
        max: 90,
        fallback: result.enforcement.rememberDeviceDays
      }),
      sessionTimeoutMinutes: clampInt(rawSettings.enforcement.sessionTimeoutMinutes, {
        min: 5,
        max: 600,
        fallback: result.enforcement.sessionTimeoutMinutes
      })
    };
  }

  if (Array.isArray(rawSettings.methods)) {
    result.methods = dedupeById(
      rawSettings.methods
        .map((method) => {
          const type = String(method?.type ?? '').toLowerCase();
          return {
            id: createStableId('mfa-method', method?.id),
            type: methodTypes.has(type) ? type : 'totp',
            enabled: Boolean(method?.enabled ?? true),
            description: normaliseText(method?.description, { max: 200, fallback: '' })
          };
        })
        .filter((entry) => entry.id && entry.type)
    ).slice(0, 10);
  }

  if (rawSettings.backup && typeof rawSettings.backup === 'object') {
    result.backup = {
      backupCodesEnabled: Boolean(
        rawSettings.backup.backupCodesEnabled ?? result.backup.backupCodesEnabled
      ),
      requireRegenerationOnUse: Boolean(
        rawSettings.backup.requireRegenerationOnUse ?? result.backup.requireRegenerationOnUse
      )
    };
  }

  if (Array.isArray(rawSettings.audits)) {
    result.audits = dedupeById(
      rawSettings.audits
        .map((audit) => ({
          id: createStableId('mfa-audit', audit?.id),
          label: normaliseText(audit?.label, { max: 200, fallback: 'Access review' }),
          completedAt: normaliseText(audit?.completedAt, { max: 40, fallback: '' })
        }))
        .filter((entry) => entry.label)
    ).slice(0, 20);
  }

  return result;
}

function normaliseFinanceSettings(rawSettings = {}) {
  const result = deepMerge({}, DEFAULT_FINANCE_SETTINGS);
  const adjustmentStatus = new Set(['draft', 'scheduled', 'processing', 'processed', 'cancelled']);

  if (rawSettings.policies && typeof rawSettings.policies === 'object') {
    result.policies = {
      billingContact: normaliseText(rawSettings.policies.billingContact, {
        max: 180,
        fallback: result.policies.billingContact
      }),
      invoiceGraceDays: clampInt(rawSettings.policies.invoiceGraceDays, {
        min: 0,
        max: 60,
        fallback: result.policies.invoiceGraceDays
      }),
      reconciliationCadence: normaliseText(rawSettings.policies.reconciliationCadence, {
        max: 120,
        fallback: result.policies.reconciliationCadence
      }),
      payoutScheduleDays: clampInt(rawSettings.policies.payoutScheduleDays, {
        min: 7,
        max: 120,
        fallback: result.policies.payoutScheduleDays
      }),
      defaultCommissionBps: clampInt(rawSettings.policies.defaultCommissionBps, {
        min: 0,
        max: 5000,
        fallback: result.policies.defaultCommissionBps
      }),
      minimumCommissionCents: clampInt(rawSettings.policies.minimumCommissionCents, {
        min: 0,
        max: 1_000_000_000,
        fallback: result.policies.minimumCommissionCents
      }),
      currency: normaliseText(rawSettings.policies.currency, { max: 12, fallback: result.policies.currency }).toUpperCase()
    };
  }

  if (Array.isArray(rawSettings.tiers)) {
    result.tiers = dedupeById(
      rawSettings.tiers
        .map((tier) => ({
          id: createStableId('finance-tier', tier?.id),
          name: normaliseText(tier?.name, { max: 160, fallback: 'Commission tier', allowEmpty: false }),
          appliesTo: normalizeStringArray(tier?.appliesTo).slice(0, 10),
          thresholdCents: clampInt(tier?.thresholdCents, { min: 0, max: 1_000_000_000, fallback: 0 }),
          rateBps: clampInt(tier?.rateBps, { min: 0, max: 5000, fallback: result.policies.defaultCommissionBps })
        }))
        .filter((entry) => entry.name)
    ).slice(0, 20);
  }

  if (Array.isArray(rawSettings.adjustments)) {
    result.adjustments = dedupeById(
      rawSettings.adjustments
        .map((adjustment) => ({
          id: createStableId('finance-adjustment', adjustment?.id),
          description: normaliseText(adjustment?.description, { max: 240, fallback: 'Adjustment' }),
          amountCents: clampInt(adjustment?.amountCents, { min: -1_000_000_000, max: 1_000_000_000, fallback: 0 }),
          status: adjustmentStatus.has(String(adjustment?.status ?? '').toLowerCase())
            ? String(adjustment.status).toLowerCase()
            : 'draft',
          createdAt: normaliseText(adjustment?.createdAt, { max: 40, fallback: '' })
        }))
        .filter((entry) => entry.description)
    ).slice(0, 20);
  }

  if (Array.isArray(rawSettings.revenueStreams)) {
    result.revenueStreams = dedupeById(
      rawSettings.revenueStreams
        .map((stream) => ({
          id: createStableId('finance-stream', stream?.id),
          name: normaliseText(stream?.name, { max: 160, fallback: 'Revenue stream', allowEmpty: false }),
          shareBps: clampInt(stream?.shareBps, { min: 0, max: 5000, fallback: 0 }),
          active: Boolean(stream?.active ?? true)
        }))
        .filter((entry) => entry.name)
    ).slice(0, 20);
  }

  if (rawSettings.approvals && typeof rawSettings.approvals === 'object') {
    result.approvals = {
      requireDualApproval: Boolean(
        rawSettings.approvals.requireDualApproval ?? result.approvals.requireDualApproval
      ),
      financeReviewer: normaliseText(rawSettings.approvals.financeReviewer, {
        max: 180,
        fallback: result.approvals.financeReviewer
      })
    };
  }

  return result;
}

function sanitizeAppearancePayload(payload = {}) {
  const sanitized = {};
  if (payload.branding !== undefined) {
    sanitized.branding = normaliseAppearance({ branding: payload.branding }).branding;
  }
  if (payload.theme !== undefined) {
    sanitized.theme = normaliseAppearance({ theme: payload.theme }).theme;
  }
  if (payload.hero !== undefined) {
    sanitized.hero = normaliseAppearance({ hero: payload.hero }).hero;
  }
  if (payload.mediaLibrary !== undefined) {
    sanitized.mediaLibrary = normaliseAppearance({ mediaLibrary: payload.mediaLibrary }).mediaLibrary;
  }
  return sanitized;
}

function sanitizePreferencesPayload(payload = {}) {
  const sanitized = {};
  if (payload.localisation !== undefined) {
    sanitized.localisation = normalisePreferences({ localisation: payload.localisation }).localisation;
  }
  if (payload.experience !== undefined) {
    sanitized.experience = normalisePreferences({ experience: payload.experience }).experience;
  }
  if (payload.communications !== undefined) {
    sanitized.communications = normalisePreferences({ communications: payload.communications }).communications;
  }
  return sanitized;
}

function sanitizeSystemPayload(payload = {}) {
  const sanitized = {};
  if (payload.maintenanceMode !== undefined) {
    sanitized.maintenanceMode = normaliseSystem({ maintenanceMode: payload.maintenanceMode }).maintenanceMode;
  }
  if (payload.operations !== undefined) {
    sanitized.operations = normaliseSystem({ operations: payload.operations }).operations;
  }
  if (payload.security !== undefined) {
    sanitized.security = normaliseSystem({ security: payload.security }).security;
  }
  if (payload.observability !== undefined) {
    sanitized.observability = normaliseSystem({ observability: payload.observability }).observability;
  }
  return sanitized;
}

function sanitizeIntegrationsPayload(payload = {}) {
  const sanitized = {};
  if (payload.webhooks !== undefined) {
    sanitized.webhooks = normaliseIntegrations({ webhooks: payload.webhooks }).webhooks;
  }
  if (payload.services !== undefined) {
    sanitized.services = normaliseIntegrations({ services: payload.services }).services;
  }
  return sanitized;
}

function sanitizeThirdPartyPayload(payload = {}) {
  const sanitized = {};
  if (payload.credentials !== undefined) {
    sanitized.credentials = normaliseThirdParty({ credentials: payload.credentials }).credentials;
  }
  return sanitized;
}

function sanitizeAdminProfilePayload(payload = {}) {
  const sanitized = {};
  if (payload.organisation !== undefined) {
    sanitized.organisation = normaliseAdminProfile({ organisation: payload.organisation }).organisation;
  }
  if (payload.leadership !== undefined) {
    sanitized.leadership = normaliseAdminProfile({ leadership: payload.leadership }).leadership;
  }
  if (payload.supportChannels !== undefined) {
    sanitized.supportChannels = normaliseAdminProfile({ supportChannels: payload.supportChannels }).supportChannels;
  }
  if (payload.runbooks !== undefined) {
    sanitized.runbooks = normaliseAdminProfile({ runbooks: payload.runbooks }).runbooks;
  }
  if (payload.media !== undefined) {
    sanitized.media = normaliseAdminProfile({ media: payload.media }).media;
  }
  if (payload.onCall !== undefined) {
    sanitized.onCall = normaliseAdminProfile({ onCall: payload.onCall }).onCall;
  }
  return sanitized;
}

function sanitizePaymentSettingsPayload(payload = {}) {
  const sanitized = {};
  if (payload.processors !== undefined) {
    sanitized.processors = normalisePaymentSettings({ processors: payload.processors }).processors;
  }
  if (payload.payoutRules !== undefined) {
    sanitized.payoutRules = normalisePaymentSettings({ payoutRules: payload.payoutRules }).payoutRules;
  }
  if (payload.bankAccounts !== undefined) {
    sanitized.bankAccounts = normalisePaymentSettings({ bankAccounts: payload.bankAccounts }).bankAccounts;
  }
  if (payload.webhooks !== undefined) {
    sanitized.webhooks = normalisePaymentSettings({ webhooks: payload.webhooks }).webhooks;
  }
  return sanitized;
}

function sanitizeEmailSettingsPayload(payload = {}) {
  const sanitized = {};
  if (payload.branding !== undefined) {
    sanitized.branding = normaliseEmailSettings({ branding: payload.branding }).branding;
  }
  if (payload.notifications !== undefined) {
    sanitized.notifications = normaliseEmailSettings({ notifications: payload.notifications }).notifications;
  }
  if (payload.escalationRecipients !== undefined) {
    sanitized.escalationRecipients = normaliseEmailSettings({
      escalationRecipients: payload.escalationRecipients
    }).escalationRecipients;
  }
  if (payload.domains !== undefined) {
    sanitized.domains = normaliseEmailSettings({ domains: payload.domains }).domains;
  }
  if (payload.templates !== undefined) {
    sanitized.templates = normaliseEmailSettings({ templates: payload.templates }).templates;
  }
  return sanitized;
}

function sanitizeSecuritySettingsPayload(payload = {}) {
  const sanitized = {};
  if (payload.enforcement !== undefined) {
    sanitized.enforcement = normaliseSecuritySettings({ enforcement: payload.enforcement }).enforcement;
  }
  if (payload.methods !== undefined) {
    sanitized.methods = normaliseSecuritySettings({ methods: payload.methods }).methods;
  }
  if (payload.backup !== undefined) {
    sanitized.backup = normaliseSecuritySettings({ backup: payload.backup }).backup;
  }
  if (payload.audits !== undefined) {
    sanitized.audits = normaliseSecuritySettings({ audits: payload.audits }).audits;
  }
  return sanitized;
}

function sanitizeFinanceSettingsPayload(payload = {}) {
  const sanitized = {};
  if (payload.policies !== undefined) {
    sanitized.policies = normaliseFinanceSettings({ policies: payload.policies }).policies;
  }
  if (payload.tiers !== undefined) {
    sanitized.tiers = normaliseFinanceSettings({ tiers: payload.tiers }).tiers;
  }
  if (payload.adjustments !== undefined) {
    sanitized.adjustments = normaliseFinanceSettings({ adjustments: payload.adjustments }).adjustments;
  }
  if (payload.revenueStreams !== undefined) {
    sanitized.revenueStreams = normaliseFinanceSettings({
      revenueStreams: payload.revenueStreams
    }).revenueStreams;
  }
  if (payload.approvals !== undefined) {
    sanitized.approvals = normaliseFinanceSettings({ approvals: payload.approvals }).approvals;
  }
  return sanitized;
}

function clampInt(value, { min = Number.MIN_SAFE_INTEGER, max = Number.MAX_SAFE_INTEGER, fallback = 0 } = {}) {
  if (value === undefined || value === null) {
    return fallback;
  }

  const numeric = Number.isFinite(value) ? value : Number(value);
  if (!Number.isFinite(numeric)) {
    return fallback;
  }

  const rounded = Math.round(numeric);
  return Math.min(Math.max(rounded, min), max);
}

function clampRatio(value, { min = 0, max = 1, fallback = 0 } = {}) {
  if (value === undefined || value === null) {
    return fallback;
  }

  const numeric = Number(value);
  if (!Number.isFinite(numeric)) {
    return fallback;
  }

  if (numeric < min) {
    return min;
  }
  if (numeric > max) {
    return max;
  }

  return numeric;
}

function normalizeStringArray(value) {
  if (!value) {
    return [];
  }

  const array = Array.isArray(value) ? value : String(value).split(/[\n,]/);
  const seen = new Set();
  const result = [];

  array.forEach((entry) => {
    const trimmed = typeof entry === 'string' ? entry.trim() : String(entry ?? '').trim();
    if (!trimmed) {
      return;
    }
    const normalized = trimmed.slice(0, 120);
    if (!seen.has(normalized.toLowerCase())) {
      seen.add(normalized.toLowerCase());
      result.push(normalized);
    }
  });

  return result;
}

function sanitizeCommissionTiers(value) {
  if (!Array.isArray(value)) {
    return null;
  }

  const tiers = value
    .map((tier) => {
      if (!tier || typeof tier !== 'object') {
        return null;
      }
      return {
        thresholdCents: clampInt(tier.thresholdCents, {
          min: 0,
          max: 1_000_000_000,
          fallback: 0
        }),
        rateBps: clampInt(tier.rateBps, { min: 0, max: 5000, fallback: 1000 })
      };
    })
    .filter(Boolean);

  return tiers.length ? tiers : null;
}

function normaliseCommissionTiers(tiers, fallbackTiers = []) {
  const source = Array.isArray(tiers) ? tiers : fallbackTiers;
  const entries = (Array.isArray(source) ? source : []).map((tier) => ({
    thresholdCents: clampInt(tier.thresholdCents, {
      min: 0,
      max: 1_000_000_000,
      fallback: 0
    }),
    rateBps: clampInt(tier.rateBps, { min: 0, max: 5000, fallback: 1000 })
  }));

  const deduped = [];
  const seenThresholds = new Set();
  entries
    .sort((a, b) => a.thresholdCents - b.thresholdCents)
    .forEach((tier) => {
      const key = tier.thresholdCents;
      if (seenThresholds.has(key)) {
        return;
      }
      seenThresholds.add(key);
      deduped.push(tier);
    });

  if (!deduped.some((tier) => tier.thresholdCents === 0)) {
    const fallbackRate =
      fallbackTiers?.find((tier) => tier?.thresholdCents === 0)?.rateBps ?? deduped[0]?.rateBps ?? 1000;
    deduped.unshift({ thresholdCents: 0, rateBps: clampInt(fallbackRate, { min: 0, max: 5000, fallback: 1000 }) });
  }

  return deduped.slice(0, 10);
}

function resolveDefaultMonetization() {
  const defaults = deepMerge({}, DEFAULT_MONETIZATION);
  const stripeConfigured = Boolean(env.payments?.stripe?.secretKey);
  const escrowConfigured = Boolean(env.payments?.escrow?.apiKey && env.payments?.escrow?.apiSecret);

  defaults.payments.stripeEnabled = stripeConfigured;
  defaults.payments.escrowEnabled = escrowConfigured;
  if (!stripeConfigured && escrowConfigured) {
    defaults.payments.defaultProvider = 'escrow';
  }

  return defaults;
}

function sanitizeMonetizationPayload(payload = {}) {
  const sanitized = {};

  if (payload.commissions && typeof payload.commissions === 'object') {
    const commission = {};
    if (payload.commissions.enabled !== undefined) {
      commission.enabled = Boolean(payload.commissions.enabled);
    }
    if (payload.commissions.rateBps !== undefined) {
      commission.rateBps = clampInt(payload.commissions.rateBps, { min: 0, max: 5000, fallback: 250 });
    }
    if (payload.commissions.minimumFeeCents !== undefined) {
      commission.minimumFeeCents = clampInt(payload.commissions.minimumFeeCents, { min: 0, max: 10_000_000, fallback: 0 });
    }
    if (payload.commissions.allowCommunityOverride !== undefined) {
      commission.allowCommunityOverride = Boolean(payload.commissions.allowCommunityOverride);
    }
    if (payload.commissions.default && typeof payload.commissions.default === 'object') {
      commission.default = {
        rateBps: clampInt(payload.commissions.default.rateBps, {
          min: 0,
          max: 5000,
          fallback: DEFAULT_MONETIZATION.commissions.default.rateBps
        }),
        minimumFeeCents: clampInt(payload.commissions.default.minimumFeeCents, {
          min: 0,
          max: 10_000_000,
          fallback: DEFAULT_MONETIZATION.commissions.default.minimumFeeCents
        }),
        affiliateShare: clampRatio(payload.commissions.default.affiliateShare, {
          min: 0,
          max: 1,
          fallback: DEFAULT_MONETIZATION.commissions.default.affiliateShare
        })
      };
    }
    if (payload.commissions.categories && typeof payload.commissions.categories === 'object') {
      const categories = {};
      Object.entries(payload.commissions.categories).forEach(([key, value]) => {
        if (!value || typeof value !== 'object') {
          return;
        }
        categories[String(key).trim()] = {
          rateBps: clampInt(value.rateBps, {
            min: 0,
            max: 5000,
            fallback: DEFAULT_MONETIZATION.commissions.categories[key]?.rateBps ??
              DEFAULT_MONETIZATION.commissions.default.rateBps
          }),
          minimumFeeCents: clampInt(value.minimumFeeCents, {
            min: 0,
            max: 10_000_000,
            fallback: DEFAULT_MONETIZATION.commissions.categories[key]?.minimumFeeCents ??
              DEFAULT_MONETIZATION.commissions.default.minimumFeeCents
          }),
          affiliateShare: clampRatio(value.affiliateShare, {
            min: 0,
            max: 1,
            fallback: DEFAULT_MONETIZATION.commissions.categories[key]?.affiliateShare ??
              DEFAULT_MONETIZATION.commissions.default.affiliateShare
          })
        };
      });
      commission.categories = categories;
    }
    if (Object.keys(commission).length) {
      sanitized.commissions = commission;
    }
  }

  if (payload.subscriptions && typeof payload.subscriptions === 'object') {
    const subscriptions = {};
    if (payload.subscriptions.enabled !== undefined) {
      subscriptions.enabled = Boolean(payload.subscriptions.enabled);
    }
    if (payload.subscriptions.restrictedFeatures !== undefined) {
      subscriptions.restrictedFeatures = normalizeStringArray(payload.subscriptions.restrictedFeatures);
    }
    if (payload.subscriptions.gracePeriodDays !== undefined) {
      subscriptions.gracePeriodDays = clampInt(payload.subscriptions.gracePeriodDays, { min: 0, max: 90, fallback: 3 });
    }
    if (payload.subscriptions.restrictOnFailure !== undefined) {
      subscriptions.restrictOnFailure = Boolean(payload.subscriptions.restrictOnFailure);
    }
    if (Object.keys(subscriptions).length) {
      sanitized.subscriptions = subscriptions;
    }
  }

  if (payload.payments && typeof payload.payments === 'object') {
    const payments = {};
    if (payload.payments.defaultProvider !== undefined) {
      const provider = String(payload.payments.defaultProvider).toLowerCase();
      if (['stripe', 'escrow'].includes(provider)) {
        payments.defaultProvider = provider;
      }
    }
    if (payload.payments.stripeEnabled !== undefined) {
      payments.stripeEnabled = Boolean(payload.payments.stripeEnabled);
    }
    if (payload.payments.escrowEnabled !== undefined) {
      payments.escrowEnabled = Boolean(payload.payments.escrowEnabled);
    }
    if (Object.keys(payments).length) {
      sanitized.payments = payments;
    }
  }

  if (payload.affiliate && typeof payload.affiliate === 'object') {
    const affiliate = {};
    if (payload.affiliate.enabled !== undefined) {
      affiliate.enabled = Boolean(payload.affiliate.enabled);
    }
    if (payload.affiliate.autoApprove !== undefined) {
      affiliate.autoApprove = Boolean(payload.affiliate.autoApprove);
    }
    if (payload.affiliate.cookieWindowDays !== undefined) {
      affiliate.cookieWindowDays = clampInt(payload.affiliate.cookieWindowDays, {
        min: 1,
        max: 365,
        fallback: 30
      });
    }
    if (payload.affiliate.payoutScheduleDays !== undefined) {
      affiliate.payoutScheduleDays = clampInt(payload.affiliate.payoutScheduleDays, {
        min: 7,
        max: 120,
        fallback: 30
      });
    }
    if (payload.affiliate.requireTaxInformation !== undefined) {
      affiliate.requireTaxInformation = Boolean(payload.affiliate.requireTaxInformation);
    }
    if (payload.affiliate.defaultCommission && typeof payload.affiliate.defaultCommission === 'object') {
      const commission = {};
      if (payload.affiliate.defaultCommission.recurrence !== undefined) {
        const recurrence = String(payload.affiliate.defaultCommission.recurrence).toLowerCase();
        if (['once', 'finite', 'infinite'].includes(recurrence)) {
          commission.recurrence = recurrence;
        }
      }
      if (payload.affiliate.defaultCommission.maxOccurrences !== undefined) {
        commission.maxOccurrences = clampInt(payload.affiliate.defaultCommission.maxOccurrences, {
          min: 1,
          max: 120,
          fallback: null
        });
      }
      const tiers = sanitizeCommissionTiers(payload.affiliate.defaultCommission.tiers);
      if (tiers) {
        commission.tiers = tiers;
      }
      if (Object.keys(commission).length) {
        affiliate.defaultCommission = commission;
      }
    }
    if (payload.affiliate.security && typeof payload.affiliate.security === 'object') {
      const security = {};
      if (payload.affiliate.security.blockSelfReferral !== undefined) {
        security.blockSelfReferral = Boolean(payload.affiliate.security.blockSelfReferral);
      }
      if (payload.affiliate.security.enforceTwoFactorForPayouts !== undefined) {
        security.enforceTwoFactorForPayouts = Boolean(
          payload.affiliate.security.enforceTwoFactorForPayouts
        );
      }
      if (Object.keys(security).length) {
        affiliate.security = security;
      }
    }
    if (Object.keys(affiliate).length) {
      sanitized.affiliate = affiliate;
    }
  }

  if (payload.workforce && typeof payload.workforce === 'object') {
    const workforce = {};
    if (payload.workforce.providerControlsCompensation !== undefined) {
      workforce.providerControlsCompensation = Boolean(
        payload.workforce.providerControlsCompensation
      );
    }
    if (payload.workforce.minimumServicemanShareBps !== undefined) {
      workforce.minimumServicemanShareBps = clampInt(
        payload.workforce.minimumServicemanShareBps,
        { min: 0, max: 10_000, fallback: 0 }
      );
    }
    if (payload.workforce.recommendedServicemanShareBps !== undefined) {
      workforce.recommendedServicemanShareBps = clampInt(
        payload.workforce.recommendedServicemanShareBps,
        { min: 0, max: 10_000, fallback: 7500 }
      );
    }
    if (payload.workforce.nonCustodialWallets !== undefined) {
      workforce.nonCustodialWallets = Boolean(payload.workforce.nonCustodialWallets);
    }
    if (payload.workforce.complianceNarrative !== undefined) {
      const narrative = String(payload.workforce.complianceNarrative ?? '').trim();
      workforce.complianceNarrative = narrative.slice(0, 2000);
    }
    if (Object.keys(workforce).length) {
      sanitized.workforce = workforce;
    }
  }

  return sanitized;
}

function normaliseMonetization(rawSettings = {}) {
  const defaults = resolveDefaultMonetization();
  const merged = deepMerge(defaults, rawSettings);

  merged.commissions.rateBps = clampInt(merged.commissions.rateBps, { min: 0, max: 5000, fallback: defaults.commissions.rateBps });
  merged.commissions.minimumFeeCents = clampInt(merged.commissions.minimumFeeCents, { min: 0, max: 10_000_000, fallback: defaults.commissions.minimumFeeCents });
  merged.commissions.enabled = Boolean(merged.commissions.enabled);
  merged.commissions.allowCommunityOverride = Boolean(merged.commissions.allowCommunityOverride);

  const commissionDefault = merged.commissions.default ?? {};
  commissionDefault.rateBps = clampInt(commissionDefault.rateBps ?? merged.commissions.rateBps, {
    min: 0,
    max: 5000,
    fallback: defaults.commissions.default.rateBps
  });
  commissionDefault.minimumFeeCents = clampInt(
    commissionDefault.minimumFeeCents ?? merged.commissions.minimumFeeCents,
    {
      min: 0,
      max: 10_000_000,
      fallback: defaults.commissions.default.minimumFeeCents
    }
  );
  commissionDefault.affiliateShare = clampRatio(
    commissionDefault.affiliateShare ?? defaults.commissions.default.affiliateShare,
    { fallback: defaults.commissions.default.affiliateShare }
  );
  merged.commissions.default = commissionDefault;
  merged.commissions.rateBps = commissionDefault.rateBps;
  merged.commissions.minimumFeeCents = commissionDefault.minimumFeeCents;

  const categoryDefaults = defaults.commissions.categories ?? {};
  const providedCategories = merged.commissions.categories ?? {};
  const categoryKeys = new Set([
    ...Object.keys(categoryDefaults),
    ...Object.keys(providedCategories)
  ]);
  const normalisedCategories = {};
  categoryKeys.forEach((key) => {
    const base = providedCategories[key] ?? {};
    const fallback = categoryDefaults[key] ?? commissionDefault;
    normalisedCategories[key] = {
      rateBps: clampInt(base.rateBps ?? fallback.rateBps ?? commissionDefault.rateBps, {
        min: 0,
        max: 5000,
        fallback: fallback.rateBps ?? commissionDefault.rateBps
      }),
      minimumFeeCents: clampInt(
        base.minimumFeeCents ?? fallback.minimumFeeCents ?? commissionDefault.minimumFeeCents,
        {
          min: 0,
          max: 10_000_000,
          fallback: fallback.minimumFeeCents ?? commissionDefault.minimumFeeCents
        }
      ),
      affiliateShare: clampRatio(
        base.affiliateShare ?? fallback.affiliateShare ?? commissionDefault.affiliateShare,
        { fallback: fallback.affiliateShare ?? commissionDefault.affiliateShare }
      )
    };
  });
  merged.commissions.categories = normalisedCategories;

  merged.subscriptions.enabled = Boolean(merged.subscriptions.enabled);
  merged.subscriptions.restrictOnFailure = Boolean(merged.subscriptions.restrictOnFailure);
  merged.subscriptions.gracePeriodDays = clampInt(merged.subscriptions.gracePeriodDays, {
    min: 0,
    max: 90,
    fallback: defaults.subscriptions.gracePeriodDays
  });
  merged.subscriptions.restrictedFeatures = normalizeStringArray(merged.subscriptions.restrictedFeatures);

  merged.payments.stripeEnabled = Boolean(merged.payments.stripeEnabled);
  merged.payments.escrowEnabled = Boolean(merged.payments.escrowEnabled);
  const requestedProvider = String(merged.payments.defaultProvider ?? defaults.payments.defaultProvider).toLowerCase();
  if (requestedProvider === 'escrow' && merged.payments.escrowEnabled) {
    merged.payments.defaultProvider = 'escrow';
  } else {
    merged.payments.defaultProvider = merged.payments.stripeEnabled ? 'stripe' : merged.payments.escrowEnabled ? 'escrow' : 'stripe';
  }

  merged.affiliate = merged.affiliate ?? {};
  const affiliateDefaults = defaults.affiliate;
  merged.affiliate.enabled = Boolean(merged.affiliate.enabled);
  merged.affiliate.autoApprove = Boolean(
    merged.affiliate.autoApprove ?? affiliateDefaults.autoApprove
  );
  merged.affiliate.cookieWindowDays = clampInt(merged.affiliate.cookieWindowDays, {
    min: 1,
    max: 365,
    fallback: affiliateDefaults.cookieWindowDays
  });
  merged.affiliate.payoutScheduleDays = clampInt(merged.affiliate.payoutScheduleDays, {
    min: 7,
    max: 120,
    fallback: affiliateDefaults.payoutScheduleDays
  });
  merged.affiliate.requireTaxInformation = Boolean(
    merged.affiliate.requireTaxInformation ?? affiliateDefaults.requireTaxInformation
  );

  const affiliateDefault = merged.affiliate.defaultCommission ?? {};
  const defaultRecurrence = String(
    affiliateDefault.recurrence ?? affiliateDefaults.defaultCommission.recurrence
  ).toLowerCase();
  const recurrence = ['once', 'finite', 'infinite'].includes(defaultRecurrence)
    ? defaultRecurrence
    : affiliateDefaults.defaultCommission.recurrence;
  let maxOccurrences = affiliateDefault.maxOccurrences;
  if (recurrence === 'finite') {
    maxOccurrences = clampInt(maxOccurrences, {
      min: 1,
      max: 120,
      fallback: affiliateDefaults.defaultCommission.maxOccurrences ?? 1
    });
  } else {
    maxOccurrences = null;
  }
  const tiers = normaliseCommissionTiers(
    affiliateDefault.tiers,
    affiliateDefaults.defaultCommission.tiers
  );
  merged.affiliate.defaultCommission = {
    recurrence,
    maxOccurrences,
    tiers
  };

  const security = merged.affiliate.security ?? {};
  merged.affiliate.security = {
    blockSelfReferral: Boolean(
      security.blockSelfReferral ?? affiliateDefaults.security.blockSelfReferral
    ),
    enforceTwoFactorForPayouts: Boolean(
      security.enforceTwoFactorForPayouts ?? affiliateDefaults.security.enforceTwoFactorForPayouts
    )
  };

  merged.workforce = merged.workforce ?? {};
  merged.workforce.providerControlsCompensation = Boolean(
    merged.workforce.providerControlsCompensation ?? defaults.workforce.providerControlsCompensation
  );
  merged.workforce.minimumServicemanShareBps = clampInt(
    merged.workforce.minimumServicemanShareBps,
    {
      min: 0,
      max: 10_000,
      fallback: defaults.workforce.minimumServicemanShareBps
    }
  );
  merged.workforce.recommendedServicemanShareBps = clampInt(
    merged.workforce.recommendedServicemanShareBps,
    {
      min: 0,
      max: 10_000,
      fallback: defaults.workforce.recommendedServicemanShareBps
    }
  );
  merged.workforce.nonCustodialWallets = Boolean(
    merged.workforce.nonCustodialWallets ?? defaults.workforce.nonCustodialWallets
  );
  merged.workforce.complianceNarrative = String(
    merged.workforce.complianceNarrative ?? defaults.workforce.complianceNarrative
  )
    .trim()
    .slice(0, 2000);

  return merged;
}

export default class PlatformSettingsService {
  static async getAdminProfileSettings(connection = db) {
    const record = await PlatformSettingModel.findByKey(SETTINGS_KEYS.ADMIN_PROFILE, connection);
    return normaliseAdminProfile(record?.value ?? {});
  }

  static async updateAdminProfileSettings(payload, connection = db) {
    const sanitized = sanitizeAdminProfilePayload(payload);
    if (!Object.keys(sanitized).length) {
      return this.getAdminProfileSettings(connection);
    }
    const current = await this.getAdminProfileSettings(connection);
    const merged = normaliseAdminProfile(deepMerge(current, sanitized));
    await PlatformSettingModel.upsert(SETTINGS_KEYS.ADMIN_PROFILE, merged, connection);
    return merged;
  }

  static async getPaymentSettings(connection = db) {
    const record = await PlatformSettingModel.findByKey(SETTINGS_KEYS.PAYMENT, connection);
    return normalisePaymentSettings(record?.value ?? {});
  }

  static async updatePaymentSettings(payload, connection = db) {
    const sanitized = sanitizePaymentSettingsPayload(payload);
    if (!Object.keys(sanitized).length) {
      return this.getPaymentSettings(connection);
    }
    const current = await this.getPaymentSettings(connection);
    const merged = normalisePaymentSettings(deepMerge(current, sanitized));
    await PlatformSettingModel.upsert(SETTINGS_KEYS.PAYMENT, merged, connection);
    return merged;
  }

  static async getEmailSettings(connection = db) {
    const record = await PlatformSettingModel.findByKey(SETTINGS_KEYS.EMAIL, connection);
    return normaliseEmailSettings(record?.value ?? {});
  }

  static async updateEmailSettings(payload, connection = db) {
    const sanitized = sanitizeEmailSettingsPayload(payload);
    if (!Object.keys(sanitized).length) {
      return this.getEmailSettings(connection);
    }
    const current = await this.getEmailSettings(connection);
    const merged = normaliseEmailSettings(deepMerge(current, sanitized));
    await PlatformSettingModel.upsert(SETTINGS_KEYS.EMAIL, merged, connection);
    return merged;
  }

  static async getSecuritySettings(connection = db) {
    const record = await PlatformSettingModel.findByKey(SETTINGS_KEYS.SECURITY, connection);
    return normaliseSecuritySettings(record?.value ?? {});
  }

  static async updateSecuritySettings(payload, connection = db) {
    const sanitized = sanitizeSecuritySettingsPayload(payload);
    if (!Object.keys(sanitized).length) {
      return this.getSecuritySettings(connection);
    }
    const current = await this.getSecuritySettings(connection);
    const merged = normaliseSecuritySettings(deepMerge(current, sanitized));
    await PlatformSettingModel.upsert(SETTINGS_KEYS.SECURITY, merged, connection);
    return merged;
  }

  static async getFinanceSettings(connection = db) {
    const record = await PlatformSettingModel.findByKey(SETTINGS_KEYS.FINANCE, connection);
    return normaliseFinanceSettings(record?.value ?? {});
  }

  static async updateFinanceSettings(payload, connection = db) {
    const sanitized = sanitizeFinanceSettingsPayload(payload);
    if (!Object.keys(sanitized).length) {
      return this.getFinanceSettings(connection);
    }
    const current = await this.getFinanceSettings(connection);
    const merged = normaliseFinanceSettings(deepMerge(current, sanitized));
    await PlatformSettingModel.upsert(SETTINGS_KEYS.FINANCE, merged, connection);
    return merged;
  }

  static async getAppearanceSettings(connection = db) {
    const record = await PlatformSettingModel.findByKey(SETTINGS_KEYS.APPEARANCE, connection);
    return normaliseAppearance(record?.value ?? {});
  }

  static async updateAppearanceSettings(payload, connection = db) {
    const sanitized = sanitizeAppearancePayload(payload);
    if (!Object.keys(sanitized).length) {
      return this.getAppearanceSettings(connection);
    }
    const current = await this.getAppearanceSettings(connection);
    const merged = normaliseAppearance(deepMerge(current, sanitized));
    await PlatformSettingModel.upsert(SETTINGS_KEYS.APPEARANCE, merged, connection);
    return merged;
  }

  static async getPreferenceSettings(connection = db) {
    const record = await PlatformSettingModel.findByKey(SETTINGS_KEYS.PREFERENCES, connection);
    return normalisePreferences(record?.value ?? {});
  }

  static async updatePreferenceSettings(payload, connection = db) {
    const sanitized = sanitizePreferencesPayload(payload);
    if (!Object.keys(sanitized).length) {
      return this.getPreferenceSettings(connection);
    }
    const current = await this.getPreferenceSettings(connection);
    const merged = normalisePreferences(deepMerge(current, sanitized));
    await PlatformSettingModel.upsert(SETTINGS_KEYS.PREFERENCES, merged, connection);
    return merged;
  }

  static async getSystemSettings(connection = db) {
    const record = await PlatformSettingModel.findByKey(SETTINGS_KEYS.SYSTEM, connection);
    return normaliseSystem(record?.value ?? {});
  }

  static async updateSystemSettings(payload, connection = db) {
    const sanitized = sanitizeSystemPayload(payload);
    if (!Object.keys(sanitized).length) {
      return this.getSystemSettings(connection);
    }
    const current = await this.getSystemSettings(connection);
    const merged = normaliseSystem(deepMerge(current, sanitized));
    await PlatformSettingModel.upsert(SETTINGS_KEYS.SYSTEM, merged, connection);
    return merged;
  }

  static async getIntegrationSettings(connection = db) {
    const record = await PlatformSettingModel.findByKey(SETTINGS_KEYS.INTEGRATIONS, connection);
    return normaliseIntegrations(record?.value ?? {});
  }

  static async updateIntegrationSettings(payload, connection = db) {
    const sanitized = sanitizeIntegrationsPayload(payload);
    if (!Object.keys(sanitized).length) {
      return this.getIntegrationSettings(connection);
    }
    const current = await this.getIntegrationSettings(connection);
    const merged = normaliseIntegrations(deepMerge(current, sanitized));
    await PlatformSettingModel.upsert(SETTINGS_KEYS.INTEGRATIONS, merged, connection);
    return merged;
  }

  static async getThirdPartySettings(connection = db) {
    const record = await PlatformSettingModel.findByKey(SETTINGS_KEYS.THIRD_PARTY, connection);
    return normaliseThirdParty(record?.value ?? {});
  }

  static async updateThirdPartySettings(payload, connection = db) {
    const sanitized = sanitizeThirdPartyPayload(payload);
    if (!Object.keys(sanitized).length) {
      return this.getThirdPartySettings(connection);
    }
    const current = await this.getThirdPartySettings(connection);
    const merged = normaliseThirdParty(deepMerge(current, sanitized));
    await PlatformSettingModel.upsert(SETTINGS_KEYS.THIRD_PARTY, merged, connection);
    return merged;
  }

  static async getMonetizationSettings(connection = db) {
    const record = await PlatformSettingModel.findByKey(SETTINGS_KEYS.MONETIZATION, connection);
    return normaliseMonetization(record?.value ?? {});
  }

  static async updateMonetizationSettings(payload, connection = db) {
    const sanitized = sanitizeMonetizationPayload(payload);
    const current = await this.getMonetizationSettings(connection);
    const merged = normaliseMonetization(deepMerge(current, sanitized));

    await PlatformSettingModel.upsert(SETTINGS_KEYS.MONETIZATION, {
      commissions: {
        enabled: merged.commissions.enabled,
        rateBps: merged.commissions.rateBps,
        minimumFeeCents: merged.commissions.minimumFeeCents,
        allowCommunityOverride: merged.commissions.allowCommunityOverride,
        default: merged.commissions.default,
        categories: merged.commissions.categories
      },
      subscriptions: {
        enabled: merged.subscriptions.enabled,
        restrictedFeatures: merged.subscriptions.restrictedFeatures,
        gracePeriodDays: merged.subscriptions.gracePeriodDays,
        restrictOnFailure: merged.subscriptions.restrictOnFailure
      },
      payments: {
        defaultProvider: merged.payments.defaultProvider,
        stripeEnabled: merged.payments.stripeEnabled,
        escrowEnabled: merged.payments.escrowEnabled
      },
      affiliate: {
        enabled: merged.affiliate.enabled,
        autoApprove: merged.affiliate.autoApprove,
        cookieWindowDays: merged.affiliate.cookieWindowDays,
        payoutScheduleDays: merged.affiliate.payoutScheduleDays,
        requireTaxInformation: merged.affiliate.requireTaxInformation,
        defaultCommission: merged.affiliate.defaultCommission,
        security: merged.affiliate.security
      },
      workforce: {
        providerControlsCompensation: merged.workforce.providerControlsCompensation,
        minimumServicemanShareBps: merged.workforce.minimumServicemanShareBps,
        recommendedServicemanShareBps: merged.workforce.recommendedServicemanShareBps,
        nonCustodialWallets: merged.workforce.nonCustodialWallets,
        complianceNarrative: merged.workforce.complianceNarrative
      }
    }, connection);

    return merged;
  }

  static async getOperationalSnapshot(connection = db) {
    const [profile, security, finance, monetization, integrations] = await Promise.all([
      this.getAdminProfileSettings(connection),
      this.getSecuritySettings(connection),
      this.getFinanceSettings(connection),
      this.getMonetizationSettings(connection),
      this.getIntegrationsSettings(connection)
    ]);

    return {
      profile: deepMerge(DEFAULT_ADMIN_PROFILE, profile ?? {}),
      security: deepMerge(DEFAULT_SYSTEM.security, security?.security ?? {}),
      finance: deepMerge(DEFAULT_SYSTEM.operations, finance ?? {}),
      monetization: deepMerge(DEFAULT_MONETIZATION, monetization ?? {}),
      integrations: deepMerge(DEFAULT_INTEGRATIONS, integrations ?? {}),
      generatedAt: new Date().toISOString()
    };
  }

  static calculateCommission(amountCents, commissionConfig, { category } = {}) {
    const fallback = {
      platformAmountCents: 0,
      affiliateAmountCents: 0,
      appliedRateBps: 0,
      affiliateShareRatio: 0,
      appliedMinimumFeeCents: 0,
      category: category ?? null
    };

    if (!commissionConfig || !commissionConfig.enabled) {
      return fallback;
    }

    const amount = clampInt(amountCents, { min: 0, fallback: 0 });
    const defaultCommission = commissionConfig.default ?? {};
    const categoryConfig = category && commissionConfig.categories
      ? commissionConfig.categories[category]
      : undefined;

    const rate = clampInt(
      categoryConfig?.rateBps ?? defaultCommission.rateBps ?? commissionConfig.rateBps,
      { min: 0, max: 5000, fallback: 0 }
    );
    const minimum = clampInt(
      categoryConfig?.minimumFeeCents ?? defaultCommission.minimumFeeCents ?? commissionConfig.minimumFeeCents,
      { min: 0, max: 10_000_000, fallback: 0 }
    );
    const affiliateShare = clampRatio(
      categoryConfig?.affiliateShare ?? defaultCommission.affiliateShare ?? 0,
      { fallback: 0 }
    );

    const calculated = Math.max(Math.floor((amount * rate) / 10_000), minimum);
    const affiliateAmount = Math.floor(calculated * affiliateShare);

    return {
      platformAmountCents: calculated,
      affiliateAmountCents: affiliateAmount,
      appliedRateBps: rate,
      affiliateShareRatio: affiliateShare,
      appliedMinimumFeeCents: minimum,
      category: categoryConfig ? category : null
    };
  }
}

export {
  resolveDefaultMonetization,
  normaliseMonetization,
  normaliseAppearance,
  normalisePreferences,
  normaliseSystem,
  normaliseIntegrations,
  normaliseThirdParty,
  normaliseAdminProfile,
  normalisePaymentSettings,
  normaliseEmailSettings,
  normaliseSecuritySettings,
  normaliseFinanceSettings
};<|MERGE_RESOLUTION|>--- conflicted
+++ resolved
@@ -106,17 +106,10 @@
 const ARRAY_MERGE_LIMIT = 20;
 
 function deepMerge(base, patch) {
-<<<<<<< HEAD
   const source = Array.isArray(base) ? [...base] : { ...base };
 
   if (!patch || typeof patch !== 'object') {
     return source;
-=======
-  const baseClone = Array.isArray(base) ? [...base] : { ...base };
-
-  if (!patch || typeof patch !== 'object') {
-    return baseClone;
->>>>>>> e9000429
   }
 
   for (const [key, value] of Object.entries(patch)) {
@@ -125,7 +118,6 @@
     }
 
     if (Array.isArray(value)) {
-<<<<<<< HEAD
       source[key] = value.slice(0, 20);
       continue;
     }
@@ -140,29 +132,6 @@
   }
 
   return source;
-=======
-      const clone = value.slice(0, 20).map((entry) => {
-        if (entry && typeof entry === 'object') {
-          return deepMerge(Array.isArray(entry) ? [] : {}, entry);
-        }
-        return entry;
-      });
-      baseClone[key] = clone;
-      continue;
-    }
-
-    if (value && typeof value === 'object') {
-      const baseValue = baseClone[key];
-      const target = baseValue && typeof baseValue === 'object' ? baseValue : {};
-      baseClone[key] = deepMerge(target, value);
-      continue;
-    }
-
-    baseClone[key] = value;
-  }
-
-  return baseClone;
->>>>>>> e9000429
 }
 
 const DEFAULT_ADMIN_PROFILE = Object.freeze({
