import { randomUUID } from 'crypto';

import PlatformSettingModel from '../models/PlatformSettingModel.js';
import db from '../config/database.js';
import { env } from '../config/env.js';

const SETTINGS_KEYS = Object.freeze({
  ADMIN_PROFILE: 'admin_profile',
  PAYMENT: 'payment',
  EMAIL: 'email',
  SECURITY: 'security',
  FINANCE: 'finance',
  MONETIZATION: 'monetization',
  APPEARANCE: 'appearance',
  PREFERENCES: 'preferences',
  SYSTEM: 'system',
  INTEGRATIONS: 'integrations',
  THIRD_PARTY: 'third_party'
});

const DEFAULT_APPEARANCE = Object.freeze({
  branding: {
    primaryColor: '#2563EB',
    secondaryColor: '#9333EA',
    accentColor: '#F59E0B',
    logoUrl: '',
    faviconUrl: ''
  },
  theme: {
    mode: 'system',
    borderRadius: 'rounded',
    density: 'comfortable',
    fontFamily: 'Inter',
    headingFontFamily: 'Cal Sans'
  },
  hero: {
    heading: 'Inspire learners at scale',
    subheading:
      'Craft immersive cohort experiences, digitise your expertise, and operate a vibrant learning community from a single console.',
    backgroundImageUrl: '',
    backgroundVideoUrl: '',
    primaryCtaLabel: 'Explore programs',
    primaryCtaUrl: '/explore',
    secondaryCtaLabel: 'Book a demo',
    secondaryCtaUrl: '/demo'
  },
  mediaLibrary: []
});

const DEFAULT_PREFERENCES = Object.freeze({
  localisation: {
    defaultLanguage: 'en',
    supportedLanguages: ['en'],
    currency: 'USD',
    timezone: 'UTC'
  },
  experience: {
    enableRecommendations: true,
    enableSocialSharing: true,
    enableLiveChatSupport: false,
    allowGuestCheckout: false,
    requireEmailVerification: true
  },
  communications: {
    supportEmail: 'support@edulure.io',
    supportPhone: '',
    marketingEmail: '',
    sendWeeklyDigest: true,
    sendProductUpdates: true
  }
});

const DEFAULT_SYSTEM = Object.freeze({
  maintenanceMode: {
    enabled: false,
    message: '',
    scheduledWindow: null
  },
  operations: {
    timezone: 'UTC',
    weeklyBackupDay: 'sunday',
    autoUpdatesEnabled: true,
    dataRetentionDays: 365
  },
  security: {
    enforceMfaForAdmins: true,
    sessionTimeoutMinutes: 60,
    allowSessionResume: true
  },
  observability: {
    enableAuditTrail: true,
    errorReportingEmail: '',
    notifyOnIntegrationFailure: true
  }
});

const DEFAULT_INTEGRATIONS = Object.freeze({
  webhooks: [],
  services: []
});

const DEFAULT_THIRD_PARTY = Object.freeze({
  credentials: []
});

const ARRAY_MERGE_LIMIT = 20;

function deepMerge(base, patch) {
<<<<<<< HEAD
  const baseClone = Array.isArray(base) ? [...base] : { ...base };

  if (!patch || typeof patch !== 'object') {
    return baseClone;
  }

=======
  if (Array.isArray(patch)) {
    return patch.slice(0, ARRAY_MERGE_LIMIT);
  }

  const result = Array.isArray(base) ? [...base] : { ...base };

  if (!patch || typeof patch !== 'object') {
    return result;
  }

>>>>>>> a4a43d76
  for (const [key, value] of Object.entries(patch)) {
    if (value === undefined) {
      continue;
    }

    if (Array.isArray(value)) {
<<<<<<< HEAD
      const clone = value.slice(0, 20).map((entry) => {
        if (entry && typeof entry === 'object') {
          return deepMerge(Array.isArray(entry) ? [] : {}, entry);
        }
        return entry;
      });
      baseClone[key] = clone;
      continue;
    }

    if (value && typeof value === 'object') {
      const baseValue = baseClone[key];
      const target = baseValue && typeof baseValue === 'object' ? baseValue : {};
      baseClone[key] = deepMerge(target, value);
      continue;
    }

    baseClone[key] = value;
  }

  return baseClone;
=======
      result[key] = value.slice(0, ARRAY_MERGE_LIMIT);
      continue;
    }

    if (value && typeof value === 'object') {
      const baseValue = result[key];
      const nextBase =
        baseValue && typeof baseValue === 'object' && !Array.isArray(baseValue) ? baseValue : {};
      result[key] = deepMerge(nextBase, value);
      continue;
    }

    result[key] = value;
  }

  return result;
>>>>>>> a4a43d76
}

const DEFAULT_ADMIN_PROFILE = Object.freeze({
  organisation: {
    name: 'Edulure Operations',
    mission: 'Deliver resilient learning operations with trust and transparency.',
    tagline: 'Ops excellence hub',
    headquarters: 'London, United Kingdom',
    established: '2018',
    statement:
      'Edulure admin console centralises operational controls so administrators can support partners and learners with pace.',
    heroVideoUrl: 'https://cdn.edulure.test/media/admin-console-tour.mp4',
    heroPosterUrl: 'https://cdn.edulure.test/media/admin-console-tour.jpg'
  },
  leadership: [
    {
      id: 'ops-director',
      name: 'Avery Chen',
      role: 'Director of Platform Operations',
      email: 'avery.chen@edulure.test',
      phone: '+44 20 1234 5678',
      avatarUrl: 'https://cdn.edulure.test/avatars/avery-chen.png',
      bio: 'Leads global operations, incident response and partner enablement.'
    }
  ],
  supportChannels: [
    {
      id: 'channel-email',
      type: 'Email',
      label: 'Operations desk',
      destination: 'ops@edulure.test',
      slaMinutes: 120,
      activeHours: '24/7'
    },
    {
      id: 'channel-slack',
      type: 'Slack',
      label: 'Escalations',
      destination: '#admin-escalations',
      slaMinutes: 15,
      activeHours: 'Weekdays'
    }
  ],
  runbooks: [
    {
      id: 'runbook-incident',
      title: 'Critical incident response playbook',
      url: 'https://support.edulure.test/runbooks/incident-response',
      lastReviewed: '2024-01-04'
    }
  ],
  media: [
    {
      id: 'media-tour',
      type: 'video',
      title: 'Admin console walkthrough',
      url: 'https://cdn.edulure.test/media/admin-console-tour.mp4',
      thumbnailUrl: 'https://cdn.edulure.test/media/admin-console-tour.jpg'
    }
  ],
  onCall: {
    rotation: 'Follow-the-sun (EMEA · AMER · APAC)',
    timezone: 'UTC',
    currentPrimary: 'Avery Chen',
    backup: 'Noah Patel',
    escalationChannel: '#admin-escalations'
  }
});

const DEFAULT_PAYMENT_SETTINGS = Object.freeze({
  processors: [
    {
      id: 'stripe',
      provider: 'Stripe',
      status: 'active',
      merchantId: 'acct_12345',
      capabilities: ['card_payments', 'payouts'],
      settlementTimeframe: 'T+2',
      currencies: ['USD', 'GBP', 'EUR'],
      supportContact: 'finance@edulure.test'
    }
  ],
  payoutRules: {
    schedule: 'weekly',
    dayOfWeek: 'friday',
    minimumPayoutCents: 10000,
    reservePercentage: 5,
    autoApproveRefunds: false,
    riskThreshold: 'medium'
  },
  bankAccounts: [
    {
      id: 'primary',
      name: 'Primary Operating',
      bankName: 'Barclays UK',
      last4: '6789',
      currency: 'GBP',
      primary: true
    }
  ],
  webhooks: [
    {
      id: 'payment-failures',
      event: 'payment.failed',
      url: 'https://ops.edulure.test/webhooks/payments',
      active: true
    }
  ]
});

const DEFAULT_EMAIL_SETTINGS = Object.freeze({
  branding: {
    fromName: 'Edulure Operations',
    fromEmail: 'ops@mailer.edulure.test',
    replyTo: 'support@edulure.test'
  },
  notifications: {
    onboarding: true,
    weeklyDigest: true,
    incidentAlerts: true,
    marketingOptInDefault: false
  },
  escalationRecipients: ['incident@edulure.test', 'compliance@edulure.test'],
  domains: [
    {
      id: 'mailer-edulure-test',
      domain: 'mailer.edulure.test',
      status: 'verified',
      dkimStatus: 'valid',
      spfStatus: 'valid'
    }
  ],
  templates: [
    {
      id: 'template-incident',
      name: 'Incident escalation',
      category: 'operations',
      subject: 'Immediate attention required: {incidentReference}',
      lastUpdated: '2024-02-10'
    },
    {
      id: 'template-onboarding',
      name: 'New administrator onboarding',
      category: 'onboarding',
      subject: 'Welcome to Edulure operations',
      lastUpdated: '2024-01-06'
    }
  ]
});

const DEFAULT_SECURITY_SETTINGS = Object.freeze({
  enforcement: {
    requiredForAdmins: true,
    requiredForInstructors: true,
    requiredForFinance: true,
    rememberDeviceDays: 30,
    sessionTimeoutMinutes: 30
  },
  methods: [
    { id: 'totp', type: 'totp', enabled: true, description: 'Authenticator apps (TOTP)' },
    { id: 'sms', type: 'sms', enabled: false, description: 'SMS fallback (restricted markets)' },
    { id: 'webauthn', type: 'webauthn', enabled: true, description: 'Hardware security keys' }
  ],
  backup: {
    backupCodesEnabled: true,
    requireRegenerationOnUse: true
  },
  audits: [{ id: '2023-q4', label: 'Quarterly access review Q4', completedAt: '2023-12-11' }]
});

const DEFAULT_FINANCE_SETTINGS = Object.freeze({
  policies: {
    billingContact: 'finance@edulure.test',
    invoiceGraceDays: 7,
    reconciliationCadence: 'weekly',
    payoutScheduleDays: 30,
    defaultCommissionBps: 250,
    minimumCommissionCents: 0,
    currency: 'USD'
  },
  tiers: [
    {
      id: 'digital',
      name: 'Digital catalogues',
      appliesTo: ['course', 'ebook'],
      thresholdCents: 0,
      rateBps: 500
    },
    {
      id: 'live',
      name: 'Live sessions',
      appliesTo: ['live_stream', 'tutoring'],
      thresholdCents: 0,
      rateBps: 250
    }
  ],
  adjustments: [],
  revenueStreams: [
    { id: 'subscriptions', name: 'Community subscriptions', shareBps: 250, active: true },
    { id: 'donations', name: 'Live donations', shareBps: 1000, active: true }
  ],
  approvals: {
    requireDualApproval: true,
    financeReviewer: 'finance-controller@edulure.test'
  }
});

const DEFAULT_MONETIZATION = Object.freeze({
  commissions: {
    enabled: true,
    rateBps: 250,
    minimumFeeCents: 0,
    allowCommunityOverride: true,
    default: {
      rateBps: 250,
      minimumFeeCents: 0,
      affiliateShare: 0.25
    },
    categories: {
      community_subscription: { rateBps: 250, minimumFeeCents: 0, affiliateShare: 0.25 },
      community_live_donation: { rateBps: 1000, minimumFeeCents: 0, affiliateShare: 0.25 },
      course_sale: { rateBps: 500, minimumFeeCents: 0, affiliateShare: 0.25 },
      ebook_sale: { rateBps: 500, minimumFeeCents: 0, affiliateShare: 0.25 },
      tutor_booking: { rateBps: 250, minimumFeeCents: 0, affiliateShare: 0.25 }
    }
  },
  subscriptions: {
    enabled: true,
    restrictedFeatures: [],
    gracePeriodDays: 3,
    restrictOnFailure: true
  },
  payments: {
    defaultProvider: 'stripe',
    stripeEnabled: true,
    escrowEnabled: false
  },
  affiliate: {
    enabled: true,
    autoApprove: true,
    cookieWindowDays: 30,
    payoutScheduleDays: 30,
    requireTaxInformation: true,
    defaultCommission: {
      recurrence: 'infinite',
      maxOccurrences: null,
      tiers: [
        { thresholdCents: 0, rateBps: 1000 },
        { thresholdCents: 50_000, rateBps: 1500 }
      ]
    },
    security: {
      blockSelfReferral: true,
      enforceTwoFactorForPayouts: true
    }
  },
  workforce: {
    providerControlsCompensation: true,
    minimumServicemanShareBps: 0,
    recommendedServicemanShareBps: 7500,
    nonCustodialWallets: true,
    complianceNarrative:
      'Platform commission remains capped at 2.5% for communities and mentoring (5% on digital catalogues and 10% on live donations) with funds routed directly between customers and providers; the platform operates a non-custodial ledger to avoid FCA regulated activity.'
  }
});

function createStableId(prefix, seed = '') {
  const trimmed = typeof seed === 'string' ? seed.trim() : '';
  if (trimmed) {
    return trimmed.slice(0, 64);
  }
  try {
    return `${prefix}_${randomUUID()}`;
  } catch (_error) {
    return `${prefix}_${Math.random().toString(36).slice(2, 10)}`;
  }
}

function normaliseHexColour(value, fallback) {
  if (typeof value !== 'string') {
    return fallback;
  }
  const trimmed = value.trim();
  if (/^#([0-9a-f]{3}|[0-9a-f]{6})$/i.test(trimmed)) {
    return trimmed.toUpperCase();
  }
  return fallback;
}

function normaliseUrl(value) {
  if (typeof value !== 'string') {
    return '';
  }
  return value.trim().slice(0, 2048);
}

function normaliseText(value, { max = 240, fallback = '', allowEmpty = true } = {}) {
  if (value === undefined || value === null) {
    return fallback;
  }
  const text = String(value).trim();
  if (!text && !allowEmpty) {
    return fallback;
  }
  return text.slice(0, max);
}

function dedupeById(entries) {
  const seen = new Set();
  return entries.filter((entry) => {
    if (!entry?.id) {
      return true;
    }
    if (seen.has(entry.id)) {
      return false;
    }
    seen.add(entry.id);
    return true;
  });
}

function normaliseAppearance(rawSettings = {}) {
  const result = deepMerge({}, DEFAULT_APPEARANCE);

  if (rawSettings.branding && typeof rawSettings.branding === 'object') {
    result.branding.primaryColor = normaliseHexColour(
      rawSettings.branding.primaryColor,
      result.branding.primaryColor
    );
    result.branding.secondaryColor = normaliseHexColour(
      rawSettings.branding.secondaryColor,
      result.branding.secondaryColor
    );
    result.branding.accentColor = normaliseHexColour(
      rawSettings.branding.accentColor,
      result.branding.accentColor
    );
    result.branding.logoUrl = normaliseUrl(rawSettings.branding.logoUrl) || result.branding.logoUrl;
    result.branding.faviconUrl = normaliseUrl(rawSettings.branding.faviconUrl);
  }

  if (rawSettings.theme && typeof rawSettings.theme === 'object') {
    const modes = new Set(['light', 'dark', 'system']);
    const radii = new Set(['sharp', 'rounded', 'pill']);
    const densities = new Set(['comfortable', 'compact', 'expanded']);

    const requestedMode = String(rawSettings.theme.mode ?? '').toLowerCase();
    if (modes.has(requestedMode)) {
      result.theme.mode = requestedMode;
    }
    const requestedRadius = String(rawSettings.theme.borderRadius ?? '').toLowerCase();
    if (radii.has(requestedRadius)) {
      result.theme.borderRadius = requestedRadius;
    }
    const requestedDensity = String(rawSettings.theme.density ?? '').toLowerCase();
    if (densities.has(requestedDensity)) {
      result.theme.density = requestedDensity;
    }
    result.theme.fontFamily = normaliseText(rawSettings.theme.fontFamily, {
      max: 120,
      fallback: result.theme.fontFamily
    });
    result.theme.headingFontFamily = normaliseText(rawSettings.theme.headingFontFamily, {
      max: 120,
      fallback: result.theme.headingFontFamily
    });
  }

  if (rawSettings.hero && typeof rawSettings.hero === 'object') {
    result.hero.heading = normaliseText(rawSettings.hero.heading, {
      max: 120,
      fallback: result.hero.heading,
      allowEmpty: false
    });
    result.hero.subheading = normaliseText(rawSettings.hero.subheading, {
      max: 240,
      fallback: result.hero.subheading
    });
    result.hero.backgroundImageUrl = normaliseUrl(rawSettings.hero.backgroundImageUrl);
    result.hero.backgroundVideoUrl = normaliseUrl(rawSettings.hero.backgroundVideoUrl);
    result.hero.primaryCtaLabel = normaliseText(rawSettings.hero.primaryCtaLabel, { max: 60, fallback: result.hero.primaryCtaLabel });
    result.hero.primaryCtaUrl = normaliseUrl(rawSettings.hero.primaryCtaUrl) || result.hero.primaryCtaUrl;
    result.hero.secondaryCtaLabel = normaliseText(rawSettings.hero.secondaryCtaLabel, { max: 60, fallback: result.hero.secondaryCtaLabel });
    result.hero.secondaryCtaUrl = normaliseUrl(rawSettings.hero.secondaryCtaUrl);
  }

  if (Array.isArray(rawSettings.mediaLibrary)) {
    const assets = rawSettings.mediaLibrary
      .map((asset) => ({
        id: createStableId('asset', asset?.id),
        label: normaliseText(asset?.label, { max: 120, fallback: '' }),
        type: ['image', 'video'].includes(String(asset?.type ?? '').toLowerCase())
          ? String(asset?.type).toLowerCase()
          : 'image',
        url: normaliseUrl(asset?.url),
        altText: normaliseText(asset?.altText, { max: 160, fallback: '' }),
        featured: Boolean(asset?.featured)
      }))
      .filter((asset) => asset.url);

    result.mediaLibrary = dedupeById(assets).slice(0, 24);
  }

  return result;
}

function normalisePreferences(rawSettings = {}) {
  const result = deepMerge({}, DEFAULT_PREFERENCES);

  if (rawSettings.localisation && typeof rawSettings.localisation === 'object') {
    result.localisation.defaultLanguage = normaliseText(rawSettings.localisation.defaultLanguage, {
      max: 12,
      fallback: result.localisation.defaultLanguage,
      allowEmpty: false
    }).toLowerCase();
    result.localisation.currency = normaliseText(rawSettings.localisation.currency, {
      max: 12,
      fallback: result.localisation.currency,
      allowEmpty: false
    }).toUpperCase();
    result.localisation.timezone = normaliseText(rawSettings.localisation.timezone, {
      max: 60,
      fallback: result.localisation.timezone,
      allowEmpty: false
    });
    if (rawSettings.localisation.supportedLanguages !== undefined) {
      result.localisation.supportedLanguages = normalizeStringArray(
        rawSettings.localisation.supportedLanguages
      )
        .map((language) => language.toLowerCase())
        .slice(0, 12);
      if (!result.localisation.supportedLanguages.length) {
        result.localisation.supportedLanguages = [result.localisation.defaultLanguage];
      }
    }
  }

  if (rawSettings.experience && typeof rawSettings.experience === 'object') {
    result.experience.enableRecommendations = Boolean(rawSettings.experience.enableRecommendations);
    result.experience.enableSocialSharing = Boolean(rawSettings.experience.enableSocialSharing);
    result.experience.enableLiveChatSupport = Boolean(rawSettings.experience.enableLiveChatSupport);
    result.experience.allowGuestCheckout = Boolean(rawSettings.experience.allowGuestCheckout);
    result.experience.requireEmailVerification = Boolean(
      rawSettings.experience.requireEmailVerification ?? result.experience.requireEmailVerification
    );
  }

  if (rawSettings.communications && typeof rawSettings.communications === 'object') {
    result.communications.supportEmail = normaliseText(rawSettings.communications.supportEmail, {
      max: 180,
      fallback: result.communications.supportEmail
    });
    result.communications.supportPhone = normaliseText(rawSettings.communications.supportPhone, {
      max: 40,
      fallback: ''
    });
    result.communications.marketingEmail = normaliseText(rawSettings.communications.marketingEmail, {
      max: 180,
      fallback: ''
    });
    result.communications.sendWeeklyDigest = Boolean(rawSettings.communications.sendWeeklyDigest);
    result.communications.sendProductUpdates = Boolean(rawSettings.communications.sendProductUpdates);
  }

  return result;
}

function normaliseSystem(rawSettings = {}) {
  const result = deepMerge({}, DEFAULT_SYSTEM);

  if (rawSettings.maintenanceMode && typeof rawSettings.maintenanceMode === 'object') {
    result.maintenanceMode.enabled = Boolean(rawSettings.maintenanceMode.enabled);
    result.maintenanceMode.message = normaliseText(rawSettings.maintenanceMode.message, {
      max: 360,
      fallback: ''
    });
    if (rawSettings.maintenanceMode.scheduledWindow) {
      const value = normaliseText(rawSettings.maintenanceMode.scheduledWindow, {
        max: 120,
        fallback: null
      });
      result.maintenanceMode.scheduledWindow = value || null;
    }
  }

  if (rawSettings.operations && typeof rawSettings.operations === 'object') {
    result.operations.timezone = normaliseText(rawSettings.operations.timezone, {
      max: 60,
      fallback: result.operations.timezone,
      allowEmpty: false
    });
    const days = new Set(['monday', 'tuesday', 'wednesday', 'thursday', 'friday', 'saturday', 'sunday']);
    const requestedDay = String(rawSettings.operations.weeklyBackupDay ?? '').toLowerCase();
    if (days.has(requestedDay)) {
      result.operations.weeklyBackupDay = requestedDay;
    }
    result.operations.autoUpdatesEnabled = Boolean(rawSettings.operations.autoUpdatesEnabled);
    result.operations.dataRetentionDays = clampInt(rawSettings.operations.dataRetentionDays, {
      min: 30,
      max: 3650,
      fallback: result.operations.dataRetentionDays
    });
  }

  if (rawSettings.security && typeof rawSettings.security === 'object') {
    result.security.enforceMfaForAdmins = Boolean(rawSettings.security.enforceMfaForAdmins);
    result.security.sessionTimeoutMinutes = clampInt(rawSettings.security.sessionTimeoutMinutes, {
      min: 5,
      max: 600,
      fallback: result.security.sessionTimeoutMinutes
    });
    result.security.allowSessionResume = Boolean(rawSettings.security.allowSessionResume);
  }

  if (rawSettings.observability && typeof rawSettings.observability === 'object') {
    result.observability.enableAuditTrail = Boolean(rawSettings.observability.enableAuditTrail);
    result.observability.errorReportingEmail = normaliseText(
      rawSettings.observability.errorReportingEmail,
      { max: 180, fallback: '' }
    );
    result.observability.notifyOnIntegrationFailure = Boolean(
      rawSettings.observability.notifyOnIntegrationFailure
    );
  }

  return result;
}

function normaliseIntegrations(rawSettings = {}) {
  const result = deepMerge({}, DEFAULT_INTEGRATIONS);

  if (Array.isArray(rawSettings.webhooks)) {
    result.webhooks = dedupeById(
      rawSettings.webhooks
        .map((webhook) => ({
          id: createStableId('webhook', webhook?.id),
          name: normaliseText(webhook?.name, { max: 120, fallback: 'Webhook destination' }),
          url: normaliseUrl(webhook?.url),
          events: normalizeStringArray(webhook?.events).slice(0, 20),
          secret: normaliseText(webhook?.secret, { max: 120, fallback: '' }),
          active: Boolean(webhook?.active)
        }))
        .filter((entry) => entry.url)
    ).slice(0, 20);
  }

  if (Array.isArray(rawSettings.services)) {
    const allowedStatuses = new Set(['active', 'paused', 'error']);
    result.services = dedupeById(
      rawSettings.services
        .map((service) => ({
          id: createStableId('service', service?.id),
          provider: normaliseText(service?.provider, { max: 120, fallback: 'integration' }),
          status: allowedStatuses.has(String(service?.status ?? '').toLowerCase())
            ? String(service.status).toLowerCase()
            : 'active',
          connectedAccount: normaliseText(service?.connectedAccount, { max: 120, fallback: '' }),
          notes: normaliseText(service?.notes, { max: 360, fallback: '' })
        }))
    ).slice(0, 20);
  }

  return result;
}

function normaliseThirdParty(rawSettings = {}) {
  const result = deepMerge({}, DEFAULT_THIRD_PARTY);

  if (Array.isArray(rawSettings.credentials)) {
    const allowedStatus = new Set(['active', 'disabled', 'revoked']);
    result.credentials = dedupeById(
      rawSettings.credentials
        .map((credential) => {
          const resolvedStatus = allowedStatus.has(String(credential?.status ?? '').toLowerCase())
            ? String(credential.status).toLowerCase()
            : 'active';
          const environment = normaliseText(credential?.environment, {
            max: 60,
            fallback: 'production',
            allowEmpty: false
          }).toLowerCase();
          return {
            id: createStableId('credential', credential?.id),
            provider: normaliseText(credential?.provider, { max: 120, fallback: 'integration' }),
            environment,
            alias: normaliseText(credential?.alias, { max: 120, fallback: '' }),
            ownerEmail: normaliseText(credential?.ownerEmail, { max: 180, fallback: '' }),
            status: resolvedStatus,
            maskedKey: normaliseText(credential?.maskedKey, { max: 120, fallback: '' }),
            createdAt: normaliseText(credential?.createdAt, { max: 40, fallback: '' }),
            lastRotatedAt: normaliseText(credential?.lastRotatedAt, { max: 40, fallback: '' }),
            notes: normaliseText(credential?.notes, { max: 360, fallback: '' })
          };
        })
        .filter((credential) => credential.provider)
    ).slice(0, 30);
  }

  return result;
}

function normaliseAdminProfile(rawSettings = {}) {
  const result = deepMerge({}, DEFAULT_ADMIN_PROFILE);

  if (rawSettings.organisation && typeof rawSettings.organisation === 'object') {
    result.organisation = {
      ...result.organisation,
      name: normaliseText(rawSettings.organisation.name, {
        max: 160,
        fallback: result.organisation.name,
        allowEmpty: false
      }),
      mission: normaliseText(rawSettings.organisation.mission, { max: 360, fallback: result.organisation.mission }),
      tagline: normaliseText(rawSettings.organisation.tagline, { max: 160, fallback: result.organisation.tagline }),
      headquarters: normaliseText(rawSettings.organisation.headquarters, {
        max: 160,
        fallback: result.organisation.headquarters
      }),
      established: normaliseText(rawSettings.organisation.established, {
        max: 40,
        fallback: result.organisation.established
      }),
      statement: normaliseText(rawSettings.organisation.statement, {
        max: 720,
        fallback: result.organisation.statement
      }),
      heroVideoUrl: normaliseUrl(rawSettings.organisation.heroVideoUrl) || result.organisation.heroVideoUrl,
      heroPosterUrl: normaliseUrl(rawSettings.organisation.heroPosterUrl) || result.organisation.heroPosterUrl
    };
  }

  if (Array.isArray(rawSettings.leadership)) {
    result.leadership = dedupeById(
      rawSettings.leadership
        .map((member) => ({
          id: createStableId('leader', member?.id),
          name: normaliseText(member?.name, { max: 160, fallback: '', allowEmpty: false }),
          role: normaliseText(member?.role, { max: 160, fallback: '' }),
          email: normaliseText(member?.email, { max: 180, fallback: '' }),
          phone: normaliseText(member?.phone, { max: 60, fallback: '' }),
          avatarUrl: normaliseUrl(member?.avatarUrl),
          bio: normaliseText(member?.bio, { max: 360, fallback: '' })
        }))
        .filter((entry) => entry.name)
    ).slice(0, 12);
  }

  if (Array.isArray(rawSettings.supportChannels)) {
    result.supportChannels = dedupeById(
      rawSettings.supportChannels
        .map((channel) => ({
          id: createStableId('channel', channel?.id),
          type: normaliseText(channel?.type, { max: 60, fallback: 'Channel', allowEmpty: false }),
          label: normaliseText(channel?.label, { max: 160, fallback: '' }),
          destination: normaliseText(channel?.destination, { max: 180, fallback: '' }),
          slaMinutes: clampInt(channel?.slaMinutes, { min: 5, max: 2880, fallback: 120 }),
          activeHours: normaliseText(channel?.activeHours, { max: 120, fallback: '' })
        }))
        .filter((entry) => entry.destination || entry.label)
    ).slice(0, 20);
  }

  if (Array.isArray(rawSettings.runbooks)) {
    result.runbooks = dedupeById(
      rawSettings.runbooks
        .map((runbook) => ({
          id: createStableId('runbook', runbook?.id),
          title: normaliseText(runbook?.title, { max: 200, fallback: 'Operational runbook', allowEmpty: false }),
          url: normaliseUrl(runbook?.url) || '',
          lastReviewed: normaliseText(runbook?.lastReviewed, { max: 40, fallback: '' })
        }))
        .filter((entry) => entry.url)
    ).slice(0, 30);
  }

  if (Array.isArray(rawSettings.media)) {
    const allowedTypes = new Set(['image', 'video']);
    result.media = dedupeById(
      rawSettings.media
        .map((asset) => {
          const type = String(asset?.type ?? 'image').toLowerCase();
          return {
            id: createStableId('media', asset?.id),
            type: allowedTypes.has(type) ? type : 'image',
            title: normaliseText(asset?.title, { max: 160, fallback: 'Media asset' }),
            url: normaliseUrl(asset?.url) || '',
            thumbnailUrl: normaliseUrl(asset?.thumbnailUrl)
          };
        })
        .filter((asset) => asset.url)
    ).slice(0, 20);
  }

  if (rawSettings.onCall && typeof rawSettings.onCall === 'object') {
    result.onCall = {
      rotation: normaliseText(rawSettings.onCall.rotation, { max: 160, fallback: result.onCall.rotation }),
      timezone: normaliseText(rawSettings.onCall.timezone, { max: 60, fallback: result.onCall.timezone }),
      currentPrimary: normaliseText(rawSettings.onCall.currentPrimary, {
        max: 160,
        fallback: result.onCall.currentPrimary
      }),
      backup: normaliseText(rawSettings.onCall.backup, { max: 160, fallback: result.onCall.backup }),
      escalationChannel: normaliseText(rawSettings.onCall.escalationChannel, {
        max: 160,
        fallback: result.onCall.escalationChannel
      })
    };
  }

  return result;
}

function normalisePaymentSettings(rawSettings = {}) {
  const result = deepMerge({}, DEFAULT_PAYMENT_SETTINGS);
  const statusSet = new Set(['active', 'paused', 'error', 'testing']);
  const scheduleSet = new Set(['daily', 'weekly', 'biweekly', 'monthly', 'adhoc']);
  const daySet = new Set(['monday', 'tuesday', 'wednesday', 'thursday', 'friday', 'saturday', 'sunday']);

  if (Array.isArray(rawSettings.processors)) {
    result.processors = dedupeById(
      rawSettings.processors
        .map((processor) => ({
          id: createStableId('processor', processor?.id),
          provider: normaliseText(processor?.provider, { max: 160, fallback: 'processor', allowEmpty: false }),
          status: statusSet.has(String(processor?.status ?? '').toLowerCase())
            ? String(processor.status).toLowerCase()
            : 'active',
          merchantId: normaliseText(processor?.merchantId, { max: 160, fallback: '' }),
          capabilities: normalizeStringArray(processor?.capabilities).slice(0, 10),
          settlementTimeframe: normaliseText(processor?.settlementTimeframe, {
            max: 40,
            fallback: 'T+2'
          }),
          currencies: normalizeStringArray(processor?.currencies).slice(0, 10),
          supportContact: normaliseText(processor?.supportContact, { max: 180, fallback: '' })
        }))
        .filter((entry) => entry.provider)
    ).slice(0, 10);
  }

  if (rawSettings.payoutRules && typeof rawSettings.payoutRules === 'object') {
    const schedule = String(rawSettings.payoutRules.schedule ?? '').toLowerCase();
    const dayOfWeek = String(rawSettings.payoutRules.dayOfWeek ?? '').toLowerCase();
    result.payoutRules = {
      schedule: scheduleSet.has(schedule) ? schedule : result.payoutRules.schedule,
      dayOfWeek: daySet.has(dayOfWeek) ? dayOfWeek : result.payoutRules.dayOfWeek,
      minimumPayoutCents: clampInt(rawSettings.payoutRules.minimumPayoutCents, {
        min: 0,
        max: 1_000_000_000,
        fallback: result.payoutRules.minimumPayoutCents
      }),
      reservePercentage: clampInt(rawSettings.payoutRules.reservePercentage, {
        min: 0,
        max: 100,
        fallback: result.payoutRules.reservePercentage
      }),
      autoApproveRefunds: Boolean(
        rawSettings.payoutRules.autoApproveRefunds ?? result.payoutRules.autoApproveRefunds
      ),
      riskThreshold: normaliseText(rawSettings.payoutRules.riskThreshold, {
        max: 60,
        fallback: result.payoutRules.riskThreshold
      })
    };
  }

  if (Array.isArray(rawSettings.bankAccounts)) {
    result.bankAccounts = dedupeById(
      rawSettings.bankAccounts
        .map((account) => {
          const last4Digits = normaliseText(account?.last4, { max: 4, fallback: '' }).replace(/[^0-9]/g, '');
          return {
            id: createStableId('bank', account?.id),
            name: normaliseText(account?.name, { max: 160, fallback: 'Settlement account', allowEmpty: false }),
            bankName: normaliseText(account?.bankName, { max: 160, fallback: '' }),
            last4: last4Digits.slice(-4),
            currency: normaliseText(account?.currency, { max: 12, fallback: 'USD' }).toUpperCase(),
            primary: Boolean(account?.primary)
          };
        })
        .filter((entry) => entry.name)
    ).slice(0, 10);
    if (!result.bankAccounts.some((account) => account.primary) && result.bankAccounts.length) {
      result.bankAccounts[0].primary = true;
    }
  }

  if (Array.isArray(rawSettings.webhooks)) {
    result.webhooks = dedupeById(
      rawSettings.webhooks
        .map((webhook) => ({
          id: createStableId('payments-webhook', webhook?.id),
          event: normaliseText(webhook?.event, { max: 160, fallback: 'payment.succeeded', allowEmpty: false }),
          url: normaliseUrl(webhook?.url) || '',
          active: Boolean(webhook?.active ?? true)
        }))
        .filter((entry) => entry.url)
    ).slice(0, 20);
  }

  return result;
}

function normaliseEmailSettings(rawSettings = {}) {
  const result = deepMerge({}, DEFAULT_EMAIL_SETTINGS);

  if (rawSettings.branding && typeof rawSettings.branding === 'object') {
    result.branding = {
      fromName: normaliseText(rawSettings.branding.fromName, { max: 160, fallback: result.branding.fromName }),
      fromEmail: normaliseText(rawSettings.branding.fromEmail, { max: 180, fallback: result.branding.fromEmail }),
      replyTo: normaliseText(rawSettings.branding.replyTo, { max: 180, fallback: result.branding.replyTo })
    };
  }

  if (rawSettings.notifications && typeof rawSettings.notifications === 'object') {
    result.notifications = {
      onboarding: Boolean(rawSettings.notifications.onboarding ?? result.notifications.onboarding),
      weeklyDigest: Boolean(rawSettings.notifications.weeklyDigest ?? result.notifications.weeklyDigest),
      incidentAlerts: Boolean(rawSettings.notifications.incidentAlerts ?? result.notifications.incidentAlerts),
      marketingOptInDefault: Boolean(
        rawSettings.notifications.marketingOptInDefault ?? result.notifications.marketingOptInDefault
      )
    };
  }

  if (rawSettings.escalationRecipients !== undefined) {
    result.escalationRecipients = normalizeStringArray(rawSettings.escalationRecipients).slice(0, 20);
  }

  if (Array.isArray(rawSettings.domains)) {
    const allowedStatus = new Set(['verified', 'pending', 'failed']);
    const dnsStatus = new Set(['valid', 'pending', 'failed']);
    result.domains = dedupeById(
      rawSettings.domains
        .map((domain) => ({
          id: createStableId('email-domain', domain?.id),
          domain: normaliseText(domain?.domain, { max: 180, fallback: '', allowEmpty: false }).toLowerCase(),
          status: allowedStatus.has(String(domain?.status ?? '').toLowerCase())
            ? String(domain.status).toLowerCase()
            : 'pending',
          dkimStatus: dnsStatus.has(String(domain?.dkimStatus ?? '').toLowerCase())
            ? String(domain.dkimStatus).toLowerCase()
            : 'pending',
          spfStatus: dnsStatus.has(String(domain?.spfStatus ?? '').toLowerCase())
            ? String(domain.spfStatus).toLowerCase()
            : 'pending'
        }))
        .filter((entry) => entry.domain)
    ).slice(0, 10);
  }

  if (Array.isArray(rawSettings.templates)) {
    result.templates = dedupeById(
      rawSettings.templates
        .map((template) => ({
          id: createStableId('email-template', template?.id),
          name: normaliseText(template?.name, { max: 160, fallback: 'Template', allowEmpty: false }),
          category: normaliseText(template?.category, { max: 120, fallback: 'general' }),
          subject: normaliseText(template?.subject, { max: 200, fallback: '' }),
          lastUpdated: normaliseText(template?.lastUpdated, { max: 40, fallback: '' })
        }))
        .filter((entry) => entry.name)
    ).slice(0, 30);
  }

  return result;
}

function normaliseSecuritySettings(rawSettings = {}) {
  const result = deepMerge({}, DEFAULT_SECURITY_SETTINGS);
  const methodTypes = new Set(['totp', 'sms', 'webauthn', 'email']);

  if (rawSettings.enforcement && typeof rawSettings.enforcement === 'object') {
    result.enforcement = {
      requiredForAdmins: Boolean(
        rawSettings.enforcement.requiredForAdmins ?? result.enforcement.requiredForAdmins
      ),
      requiredForInstructors: Boolean(
        rawSettings.enforcement.requiredForInstructors ?? result.enforcement.requiredForInstructors
      ),
      requiredForFinance: Boolean(
        rawSettings.enforcement.requiredForFinance ?? result.enforcement.requiredForFinance
      ),
      rememberDeviceDays: clampInt(rawSettings.enforcement.rememberDeviceDays, {
        min: 0,
        max: 90,
        fallback: result.enforcement.rememberDeviceDays
      }),
      sessionTimeoutMinutes: clampInt(rawSettings.enforcement.sessionTimeoutMinutes, {
        min: 5,
        max: 600,
        fallback: result.enforcement.sessionTimeoutMinutes
      })
    };
  }

  if (Array.isArray(rawSettings.methods)) {
    result.methods = dedupeById(
      rawSettings.methods
        .map((method) => {
          const type = String(method?.type ?? '').toLowerCase();
          return {
            id: createStableId('mfa-method', method?.id),
            type: methodTypes.has(type) ? type : 'totp',
            enabled: Boolean(method?.enabled ?? true),
            description: normaliseText(method?.description, { max: 200, fallback: '' })
          };
        })
        .filter((entry) => entry.id && entry.type)
    ).slice(0, 10);
  }

  if (rawSettings.backup && typeof rawSettings.backup === 'object') {
    result.backup = {
      backupCodesEnabled: Boolean(
        rawSettings.backup.backupCodesEnabled ?? result.backup.backupCodesEnabled
      ),
      requireRegenerationOnUse: Boolean(
        rawSettings.backup.requireRegenerationOnUse ?? result.backup.requireRegenerationOnUse
      )
    };
  }

  if (Array.isArray(rawSettings.audits)) {
    result.audits = dedupeById(
      rawSettings.audits
        .map((audit) => ({
          id: createStableId('mfa-audit', audit?.id),
          label: normaliseText(audit?.label, { max: 200, fallback: 'Access review' }),
          completedAt: normaliseText(audit?.completedAt, { max: 40, fallback: '' })
        }))
        .filter((entry) => entry.label)
    ).slice(0, 20);
  }

  return result;
}

function normaliseFinanceSettings(rawSettings = {}) {
  const result = deepMerge({}, DEFAULT_FINANCE_SETTINGS);
  const adjustmentStatus = new Set(['draft', 'scheduled', 'processing', 'processed', 'cancelled']);

  if (rawSettings.policies && typeof rawSettings.policies === 'object') {
    result.policies = {
      billingContact: normaliseText(rawSettings.policies.billingContact, {
        max: 180,
        fallback: result.policies.billingContact
      }),
      invoiceGraceDays: clampInt(rawSettings.policies.invoiceGraceDays, {
        min: 0,
        max: 60,
        fallback: result.policies.invoiceGraceDays
      }),
      reconciliationCadence: normaliseText(rawSettings.policies.reconciliationCadence, {
        max: 120,
        fallback: result.policies.reconciliationCadence
      }),
      payoutScheduleDays: clampInt(rawSettings.policies.payoutScheduleDays, {
        min: 7,
        max: 120,
        fallback: result.policies.payoutScheduleDays
      }),
      defaultCommissionBps: clampInt(rawSettings.policies.defaultCommissionBps, {
        min: 0,
        max: 5000,
        fallback: result.policies.defaultCommissionBps
      }),
      minimumCommissionCents: clampInt(rawSettings.policies.minimumCommissionCents, {
        min: 0,
        max: 1_000_000_000,
        fallback: result.policies.minimumCommissionCents
      }),
      currency: normaliseText(rawSettings.policies.currency, { max: 12, fallback: result.policies.currency }).toUpperCase()
    };
  }

  if (Array.isArray(rawSettings.tiers)) {
    result.tiers = dedupeById(
      rawSettings.tiers
        .map((tier) => ({
          id: createStableId('finance-tier', tier?.id),
          name: normaliseText(tier?.name, { max: 160, fallback: 'Commission tier', allowEmpty: false }),
          appliesTo: normalizeStringArray(tier?.appliesTo).slice(0, 10),
          thresholdCents: clampInt(tier?.thresholdCents, { min: 0, max: 1_000_000_000, fallback: 0 }),
          rateBps: clampInt(tier?.rateBps, { min: 0, max: 5000, fallback: result.policies.defaultCommissionBps })
        }))
        .filter((entry) => entry.name)
    ).slice(0, 20);
  }

  if (Array.isArray(rawSettings.adjustments)) {
    result.adjustments = dedupeById(
      rawSettings.adjustments
        .map((adjustment) => ({
          id: createStableId('finance-adjustment', adjustment?.id),
          description: normaliseText(adjustment?.description, { max: 240, fallback: 'Adjustment' }),
          amountCents: clampInt(adjustment?.amountCents, { min: -1_000_000_000, max: 1_000_000_000, fallback: 0 }),
          status: adjustmentStatus.has(String(adjustment?.status ?? '').toLowerCase())
            ? String(adjustment.status).toLowerCase()
            : 'draft',
          createdAt: normaliseText(adjustment?.createdAt, { max: 40, fallback: '' })
        }))
        .filter((entry) => entry.description)
    ).slice(0, 20);
  }

  if (Array.isArray(rawSettings.revenueStreams)) {
    result.revenueStreams = dedupeById(
      rawSettings.revenueStreams
        .map((stream) => ({
          id: createStableId('finance-stream', stream?.id),
          name: normaliseText(stream?.name, { max: 160, fallback: 'Revenue stream', allowEmpty: false }),
          shareBps: clampInt(stream?.shareBps, { min: 0, max: 5000, fallback: 0 }),
          active: Boolean(stream?.active ?? true)
        }))
        .filter((entry) => entry.name)
    ).slice(0, 20);
  }

  if (rawSettings.approvals && typeof rawSettings.approvals === 'object') {
    result.approvals = {
      requireDualApproval: Boolean(
        rawSettings.approvals.requireDualApproval ?? result.approvals.requireDualApproval
      ),
      financeReviewer: normaliseText(rawSettings.approvals.financeReviewer, {
        max: 180,
        fallback: result.approvals.financeReviewer
      })
    };
  }

  return result;
}

function sanitizeAppearancePayload(payload = {}) {
  const sanitized = {};
  if (payload.branding !== undefined) {
    sanitized.branding = normaliseAppearance({ branding: payload.branding }).branding;
  }
  if (payload.theme !== undefined) {
    sanitized.theme = normaliseAppearance({ theme: payload.theme }).theme;
  }
  if (payload.hero !== undefined) {
    sanitized.hero = normaliseAppearance({ hero: payload.hero }).hero;
  }
  if (payload.mediaLibrary !== undefined) {
    sanitized.mediaLibrary = normaliseAppearance({ mediaLibrary: payload.mediaLibrary }).mediaLibrary;
  }
  return sanitized;
}

function sanitizePreferencesPayload(payload = {}) {
  const sanitized = {};
  if (payload.localisation !== undefined) {
    sanitized.localisation = normalisePreferences({ localisation: payload.localisation }).localisation;
  }
  if (payload.experience !== undefined) {
    sanitized.experience = normalisePreferences({ experience: payload.experience }).experience;
  }
  if (payload.communications !== undefined) {
    sanitized.communications = normalisePreferences({ communications: payload.communications }).communications;
  }
  return sanitized;
}

function sanitizeSystemPayload(payload = {}) {
  const sanitized = {};
  if (payload.maintenanceMode !== undefined) {
    sanitized.maintenanceMode = normaliseSystem({ maintenanceMode: payload.maintenanceMode }).maintenanceMode;
  }
  if (payload.operations !== undefined) {
    sanitized.operations = normaliseSystem({ operations: payload.operations }).operations;
  }
  if (payload.security !== undefined) {
    sanitized.security = normaliseSystem({ security: payload.security }).security;
  }
  if (payload.observability !== undefined) {
    sanitized.observability = normaliseSystem({ observability: payload.observability }).observability;
  }
  return sanitized;
}

function sanitizeIntegrationsPayload(payload = {}) {
  const sanitized = {};
  if (payload.webhooks !== undefined) {
    sanitized.webhooks = normaliseIntegrations({ webhooks: payload.webhooks }).webhooks;
  }
  if (payload.services !== undefined) {
    sanitized.services = normaliseIntegrations({ services: payload.services }).services;
  }
  return sanitized;
}

function sanitizeThirdPartyPayload(payload = {}) {
  const sanitized = {};
  if (payload.credentials !== undefined) {
    sanitized.credentials = normaliseThirdParty({ credentials: payload.credentials }).credentials;
  }
  return sanitized;
}

function sanitizeAdminProfilePayload(payload = {}) {
  const sanitized = {};
  if (payload.organisation !== undefined) {
    sanitized.organisation = normaliseAdminProfile({ organisation: payload.organisation }).organisation;
  }
  if (payload.leadership !== undefined) {
    sanitized.leadership = normaliseAdminProfile({ leadership: payload.leadership }).leadership;
  }
  if (payload.supportChannels !== undefined) {
    sanitized.supportChannels = normaliseAdminProfile({ supportChannels: payload.supportChannels }).supportChannels;
  }
  if (payload.runbooks !== undefined) {
    sanitized.runbooks = normaliseAdminProfile({ runbooks: payload.runbooks }).runbooks;
  }
  if (payload.media !== undefined) {
    sanitized.media = normaliseAdminProfile({ media: payload.media }).media;
  }
  if (payload.onCall !== undefined) {
    sanitized.onCall = normaliseAdminProfile({ onCall: payload.onCall }).onCall;
  }
  return sanitized;
}

function sanitizePaymentSettingsPayload(payload = {}) {
  const sanitized = {};
  if (payload.processors !== undefined) {
    sanitized.processors = normalisePaymentSettings({ processors: payload.processors }).processors;
  }
  if (payload.payoutRules !== undefined) {
    sanitized.payoutRules = normalisePaymentSettings({ payoutRules: payload.payoutRules }).payoutRules;
  }
  if (payload.bankAccounts !== undefined) {
    sanitized.bankAccounts = normalisePaymentSettings({ bankAccounts: payload.bankAccounts }).bankAccounts;
  }
  if (payload.webhooks !== undefined) {
    sanitized.webhooks = normalisePaymentSettings({ webhooks: payload.webhooks }).webhooks;
  }
  return sanitized;
}

function sanitizeEmailSettingsPayload(payload = {}) {
  const sanitized = {};
  if (payload.branding !== undefined) {
    sanitized.branding = normaliseEmailSettings({ branding: payload.branding }).branding;
  }
  if (payload.notifications !== undefined) {
    sanitized.notifications = normaliseEmailSettings({ notifications: payload.notifications }).notifications;
  }
  if (payload.escalationRecipients !== undefined) {
    sanitized.escalationRecipients = normaliseEmailSettings({
      escalationRecipients: payload.escalationRecipients
    }).escalationRecipients;
  }
  if (payload.domains !== undefined) {
    sanitized.domains = normaliseEmailSettings({ domains: payload.domains }).domains;
  }
  if (payload.templates !== undefined) {
    sanitized.templates = normaliseEmailSettings({ templates: payload.templates }).templates;
  }
  return sanitized;
}

function sanitizeSecuritySettingsPayload(payload = {}) {
  const sanitized = {};
  if (payload.enforcement !== undefined) {
    sanitized.enforcement = normaliseSecuritySettings({ enforcement: payload.enforcement }).enforcement;
  }
  if (payload.methods !== undefined) {
    sanitized.methods = normaliseSecuritySettings({ methods: payload.methods }).methods;
  }
  if (payload.backup !== undefined) {
    sanitized.backup = normaliseSecuritySettings({ backup: payload.backup }).backup;
  }
  if (payload.audits !== undefined) {
    sanitized.audits = normaliseSecuritySettings({ audits: payload.audits }).audits;
  }
  return sanitized;
}

function sanitizeFinanceSettingsPayload(payload = {}) {
  const sanitized = {};
  if (payload.policies !== undefined) {
    sanitized.policies = normaliseFinanceSettings({ policies: payload.policies }).policies;
  }
  if (payload.tiers !== undefined) {
    sanitized.tiers = normaliseFinanceSettings({ tiers: payload.tiers }).tiers;
  }
  if (payload.adjustments !== undefined) {
    sanitized.adjustments = normaliseFinanceSettings({ adjustments: payload.adjustments }).adjustments;
  }
  if (payload.revenueStreams !== undefined) {
    sanitized.revenueStreams = normaliseFinanceSettings({
      revenueStreams: payload.revenueStreams
    }).revenueStreams;
  }
  if (payload.approvals !== undefined) {
    sanitized.approvals = normaliseFinanceSettings({ approvals: payload.approvals }).approvals;
  }
  return sanitized;
}

function clampInt(value, { min = Number.MIN_SAFE_INTEGER, max = Number.MAX_SAFE_INTEGER, fallback = 0 } = {}) {
  if (value === undefined || value === null) {
    return fallback;
  }

  const numeric = Number.isFinite(value) ? value : Number(value);
  if (!Number.isFinite(numeric)) {
    return fallback;
  }

  const rounded = Math.round(numeric);
  return Math.min(Math.max(rounded, min), max);
}

function clampRatio(value, { min = 0, max = 1, fallback = 0 } = {}) {
  if (value === undefined || value === null) {
    return fallback;
  }

  const numeric = Number(value);
  if (!Number.isFinite(numeric)) {
    return fallback;
  }

  if (numeric < min) {
    return min;
  }
  if (numeric > max) {
    return max;
  }

  return numeric;
}

function normalizeStringArray(value) {
  if (!value) {
    return [];
  }

  const array = Array.isArray(value) ? value : String(value).split(/[\n,]/);
  const seen = new Set();
  const result = [];

  array.forEach((entry) => {
    const trimmed = typeof entry === 'string' ? entry.trim() : String(entry ?? '').trim();
    if (!trimmed) {
      return;
    }
    const normalized = trimmed.slice(0, 120);
    if (!seen.has(normalized.toLowerCase())) {
      seen.add(normalized.toLowerCase());
      result.push(normalized);
    }
  });

  return result;
}

function sanitizeCommissionTiers(value) {
  if (!Array.isArray(value)) {
    return null;
  }

  const tiers = value
    .map((tier) => {
      if (!tier || typeof tier !== 'object') {
        return null;
      }
      return {
        thresholdCents: clampInt(tier.thresholdCents, {
          min: 0,
          max: 1_000_000_000,
          fallback: 0
        }),
        rateBps: clampInt(tier.rateBps, { min: 0, max: 5000, fallback: 1000 })
      };
    })
    .filter(Boolean);

  return tiers.length ? tiers : null;
}

function normaliseCommissionTiers(tiers, fallbackTiers = []) {
  const source = Array.isArray(tiers) ? tiers : fallbackTiers;
  const entries = (Array.isArray(source) ? source : []).map((tier) => ({
    thresholdCents: clampInt(tier.thresholdCents, {
      min: 0,
      max: 1_000_000_000,
      fallback: 0
    }),
    rateBps: clampInt(tier.rateBps, { min: 0, max: 5000, fallback: 1000 })
  }));

  const deduped = [];
  const seenThresholds = new Set();
  entries
    .sort((a, b) => a.thresholdCents - b.thresholdCents)
    .forEach((tier) => {
      const key = tier.thresholdCents;
      if (seenThresholds.has(key)) {
        return;
      }
      seenThresholds.add(key);
      deduped.push(tier);
    });

  if (!deduped.some((tier) => tier.thresholdCents === 0)) {
    const fallbackRate =
      fallbackTiers?.find((tier) => tier?.thresholdCents === 0)?.rateBps ?? deduped[0]?.rateBps ?? 1000;
    deduped.unshift({ thresholdCents: 0, rateBps: clampInt(fallbackRate, { min: 0, max: 5000, fallback: 1000 }) });
  }

  return deduped.slice(0, 10);
}

function resolveDefaultMonetization() {
  const defaults = deepMerge({}, DEFAULT_MONETIZATION);
  const stripeConfigured = Boolean(env.payments?.stripe?.secretKey);
  const escrowConfigured = Boolean(env.payments?.escrow?.apiKey && env.payments?.escrow?.apiSecret);

  defaults.payments.stripeEnabled = stripeConfigured;
  defaults.payments.escrowEnabled = escrowConfigured;
  if (!stripeConfigured && escrowConfigured) {
    defaults.payments.defaultProvider = 'escrow';
  }

  return defaults;
}

function sanitizeMonetizationPayload(payload = {}) {
  const sanitized = {};

  if (payload.commissions && typeof payload.commissions === 'object') {
    const commission = {};
    if (payload.commissions.enabled !== undefined) {
      commission.enabled = Boolean(payload.commissions.enabled);
    }
    if (payload.commissions.rateBps !== undefined) {
      commission.rateBps = clampInt(payload.commissions.rateBps, { min: 0, max: 5000, fallback: 250 });
    }
    if (payload.commissions.minimumFeeCents !== undefined) {
      commission.minimumFeeCents = clampInt(payload.commissions.minimumFeeCents, { min: 0, max: 10_000_000, fallback: 0 });
    }
    if (payload.commissions.allowCommunityOverride !== undefined) {
      commission.allowCommunityOverride = Boolean(payload.commissions.allowCommunityOverride);
    }
    if (payload.commissions.default && typeof payload.commissions.default === 'object') {
      commission.default = {
        rateBps: clampInt(payload.commissions.default.rateBps, {
          min: 0,
          max: 5000,
          fallback: DEFAULT_MONETIZATION.commissions.default.rateBps
        }),
        minimumFeeCents: clampInt(payload.commissions.default.minimumFeeCents, {
          min: 0,
          max: 10_000_000,
          fallback: DEFAULT_MONETIZATION.commissions.default.minimumFeeCents
        }),
        affiliateShare: clampRatio(payload.commissions.default.affiliateShare, {
          min: 0,
          max: 1,
          fallback: DEFAULT_MONETIZATION.commissions.default.affiliateShare
        })
      };
    }
    if (payload.commissions.categories && typeof payload.commissions.categories === 'object') {
      const categories = {};
      Object.entries(payload.commissions.categories).forEach(([key, value]) => {
        if (!value || typeof value !== 'object') {
          return;
        }
        categories[String(key).trim()] = {
          rateBps: clampInt(value.rateBps, {
            min: 0,
            max: 5000,
            fallback: DEFAULT_MONETIZATION.commissions.categories[key]?.rateBps ??
              DEFAULT_MONETIZATION.commissions.default.rateBps
          }),
          minimumFeeCents: clampInt(value.minimumFeeCents, {
            min: 0,
            max: 10_000_000,
            fallback: DEFAULT_MONETIZATION.commissions.categories[key]?.minimumFeeCents ??
              DEFAULT_MONETIZATION.commissions.default.minimumFeeCents
          }),
          affiliateShare: clampRatio(value.affiliateShare, {
            min: 0,
            max: 1,
            fallback: DEFAULT_MONETIZATION.commissions.categories[key]?.affiliateShare ??
              DEFAULT_MONETIZATION.commissions.default.affiliateShare
          })
        };
      });
      commission.categories = categories;
    }
    if (Object.keys(commission).length) {
      sanitized.commissions = commission;
    }
  }

  if (payload.subscriptions && typeof payload.subscriptions === 'object') {
    const subscriptions = {};
    if (payload.subscriptions.enabled !== undefined) {
      subscriptions.enabled = Boolean(payload.subscriptions.enabled);
    }
    if (payload.subscriptions.restrictedFeatures !== undefined) {
      subscriptions.restrictedFeatures = normalizeStringArray(payload.subscriptions.restrictedFeatures);
    }
    if (payload.subscriptions.gracePeriodDays !== undefined) {
      subscriptions.gracePeriodDays = clampInt(payload.subscriptions.gracePeriodDays, { min: 0, max: 90, fallback: 3 });
    }
    if (payload.subscriptions.restrictOnFailure !== undefined) {
      subscriptions.restrictOnFailure = Boolean(payload.subscriptions.restrictOnFailure);
    }
    if (Object.keys(subscriptions).length) {
      sanitized.subscriptions = subscriptions;
    }
  }

  if (payload.payments && typeof payload.payments === 'object') {
    const payments = {};
    if (payload.payments.defaultProvider !== undefined) {
      const provider = String(payload.payments.defaultProvider).toLowerCase();
      if (['stripe', 'escrow'].includes(provider)) {
        payments.defaultProvider = provider;
      }
    }
    if (payload.payments.stripeEnabled !== undefined) {
      payments.stripeEnabled = Boolean(payload.payments.stripeEnabled);
    }
    if (payload.payments.escrowEnabled !== undefined) {
      payments.escrowEnabled = Boolean(payload.payments.escrowEnabled);
    }
    if (Object.keys(payments).length) {
      sanitized.payments = payments;
    }
  }

  if (payload.affiliate && typeof payload.affiliate === 'object') {
    const affiliate = {};
    if (payload.affiliate.enabled !== undefined) {
      affiliate.enabled = Boolean(payload.affiliate.enabled);
    }
    if (payload.affiliate.autoApprove !== undefined) {
      affiliate.autoApprove = Boolean(payload.affiliate.autoApprove);
    }
    if (payload.affiliate.cookieWindowDays !== undefined) {
      affiliate.cookieWindowDays = clampInt(payload.affiliate.cookieWindowDays, {
        min: 1,
        max: 365,
        fallback: 30
      });
    }
    if (payload.affiliate.payoutScheduleDays !== undefined) {
      affiliate.payoutScheduleDays = clampInt(payload.affiliate.payoutScheduleDays, {
        min: 7,
        max: 120,
        fallback: 30
      });
    }
    if (payload.affiliate.requireTaxInformation !== undefined) {
      affiliate.requireTaxInformation = Boolean(payload.affiliate.requireTaxInformation);
    }
    if (payload.affiliate.defaultCommission && typeof payload.affiliate.defaultCommission === 'object') {
      const commission = {};
      if (payload.affiliate.defaultCommission.recurrence !== undefined) {
        const recurrence = String(payload.affiliate.defaultCommission.recurrence).toLowerCase();
        if (['once', 'finite', 'infinite'].includes(recurrence)) {
          commission.recurrence = recurrence;
        }
      }
      if (payload.affiliate.defaultCommission.maxOccurrences !== undefined) {
        commission.maxOccurrences = clampInt(payload.affiliate.defaultCommission.maxOccurrences, {
          min: 1,
          max: 120,
          fallback: null
        });
      }
      const tiers = sanitizeCommissionTiers(payload.affiliate.defaultCommission.tiers);
      if (tiers) {
        commission.tiers = tiers;
      }
      if (Object.keys(commission).length) {
        affiliate.defaultCommission = commission;
      }
    }
    if (payload.affiliate.security && typeof payload.affiliate.security === 'object') {
      const security = {};
      if (payload.affiliate.security.blockSelfReferral !== undefined) {
        security.blockSelfReferral = Boolean(payload.affiliate.security.blockSelfReferral);
      }
      if (payload.affiliate.security.enforceTwoFactorForPayouts !== undefined) {
        security.enforceTwoFactorForPayouts = Boolean(
          payload.affiliate.security.enforceTwoFactorForPayouts
        );
      }
      if (Object.keys(security).length) {
        affiliate.security = security;
      }
    }
    if (Object.keys(affiliate).length) {
      sanitized.affiliate = affiliate;
    }
  }

  if (payload.workforce && typeof payload.workforce === 'object') {
    const workforce = {};
    if (payload.workforce.providerControlsCompensation !== undefined) {
      workforce.providerControlsCompensation = Boolean(
        payload.workforce.providerControlsCompensation
      );
    }
    if (payload.workforce.minimumServicemanShareBps !== undefined) {
      workforce.minimumServicemanShareBps = clampInt(
        payload.workforce.minimumServicemanShareBps,
        { min: 0, max: 10_000, fallback: 0 }
      );
    }
    if (payload.workforce.recommendedServicemanShareBps !== undefined) {
      workforce.recommendedServicemanShareBps = clampInt(
        payload.workforce.recommendedServicemanShareBps,
        { min: 0, max: 10_000, fallback: 7500 }
      );
    }
    if (payload.workforce.nonCustodialWallets !== undefined) {
      workforce.nonCustodialWallets = Boolean(payload.workforce.nonCustodialWallets);
    }
    if (payload.workforce.complianceNarrative !== undefined) {
      const narrative = String(payload.workforce.complianceNarrative ?? '').trim();
      workforce.complianceNarrative = narrative.slice(0, 2000);
    }
    if (Object.keys(workforce).length) {
      sanitized.workforce = workforce;
    }
  }

  return sanitized;
}

function normaliseMonetization(rawSettings = {}) {
  const defaults = resolveDefaultMonetization();
  const merged = deepMerge(defaults, rawSettings);

  merged.commissions.rateBps = clampInt(merged.commissions.rateBps, { min: 0, max: 5000, fallback: defaults.commissions.rateBps });
  merged.commissions.minimumFeeCents = clampInt(merged.commissions.minimumFeeCents, { min: 0, max: 10_000_000, fallback: defaults.commissions.minimumFeeCents });
  merged.commissions.enabled = Boolean(merged.commissions.enabled);
  merged.commissions.allowCommunityOverride = Boolean(merged.commissions.allowCommunityOverride);

  const commissionDefault = merged.commissions.default ?? {};
  commissionDefault.rateBps = clampInt(commissionDefault.rateBps ?? merged.commissions.rateBps, {
    min: 0,
    max: 5000,
    fallback: defaults.commissions.default.rateBps
  });
  commissionDefault.minimumFeeCents = clampInt(
    commissionDefault.minimumFeeCents ?? merged.commissions.minimumFeeCents,
    {
      min: 0,
      max: 10_000_000,
      fallback: defaults.commissions.default.minimumFeeCents
    }
  );
  commissionDefault.affiliateShare = clampRatio(
    commissionDefault.affiliateShare ?? defaults.commissions.default.affiliateShare,
    { fallback: defaults.commissions.default.affiliateShare }
  );
  merged.commissions.default = commissionDefault;
  merged.commissions.rateBps = commissionDefault.rateBps;
  merged.commissions.minimumFeeCents = commissionDefault.minimumFeeCents;

  const categoryDefaults = defaults.commissions.categories ?? {};
  const providedCategories = merged.commissions.categories ?? {};
  const categoryKeys = new Set([
    ...Object.keys(categoryDefaults),
    ...Object.keys(providedCategories)
  ]);
  const normalisedCategories = {};
  categoryKeys.forEach((key) => {
    const base = providedCategories[key] ?? {};
    const fallback = categoryDefaults[key] ?? commissionDefault;
    normalisedCategories[key] = {
      rateBps: clampInt(base.rateBps ?? fallback.rateBps ?? commissionDefault.rateBps, {
        min: 0,
        max: 5000,
        fallback: fallback.rateBps ?? commissionDefault.rateBps
      }),
      minimumFeeCents: clampInt(
        base.minimumFeeCents ?? fallback.minimumFeeCents ?? commissionDefault.minimumFeeCents,
        {
          min: 0,
          max: 10_000_000,
          fallback: fallback.minimumFeeCents ?? commissionDefault.minimumFeeCents
        }
      ),
      affiliateShare: clampRatio(
        base.affiliateShare ?? fallback.affiliateShare ?? commissionDefault.affiliateShare,
        { fallback: fallback.affiliateShare ?? commissionDefault.affiliateShare }
      )
    };
  });
  merged.commissions.categories = normalisedCategories;

  merged.subscriptions.enabled = Boolean(merged.subscriptions.enabled);
  merged.subscriptions.restrictOnFailure = Boolean(merged.subscriptions.restrictOnFailure);
  merged.subscriptions.gracePeriodDays = clampInt(merged.subscriptions.gracePeriodDays, {
    min: 0,
    max: 90,
    fallback: defaults.subscriptions.gracePeriodDays
  });
  merged.subscriptions.restrictedFeatures = normalizeStringArray(merged.subscriptions.restrictedFeatures);

  merged.payments.stripeEnabled = Boolean(merged.payments.stripeEnabled);
  merged.payments.escrowEnabled = Boolean(merged.payments.escrowEnabled);
  const requestedProvider = String(merged.payments.defaultProvider ?? defaults.payments.defaultProvider).toLowerCase();
  if (requestedProvider === 'escrow' && merged.payments.escrowEnabled) {
    merged.payments.defaultProvider = 'escrow';
  } else {
    merged.payments.defaultProvider = merged.payments.stripeEnabled ? 'stripe' : merged.payments.escrowEnabled ? 'escrow' : 'stripe';
  }

  merged.affiliate = merged.affiliate ?? {};
  const affiliateDefaults = defaults.affiliate;
  merged.affiliate.enabled = Boolean(merged.affiliate.enabled);
  merged.affiliate.autoApprove = Boolean(
    merged.affiliate.autoApprove ?? affiliateDefaults.autoApprove
  );
  merged.affiliate.cookieWindowDays = clampInt(merged.affiliate.cookieWindowDays, {
    min: 1,
    max: 365,
    fallback: affiliateDefaults.cookieWindowDays
  });
  merged.affiliate.payoutScheduleDays = clampInt(merged.affiliate.payoutScheduleDays, {
    min: 7,
    max: 120,
    fallback: affiliateDefaults.payoutScheduleDays
  });
  merged.affiliate.requireTaxInformation = Boolean(
    merged.affiliate.requireTaxInformation ?? affiliateDefaults.requireTaxInformation
  );

  const affiliateDefault = merged.affiliate.defaultCommission ?? {};
  const defaultRecurrence = String(
    affiliateDefault.recurrence ?? affiliateDefaults.defaultCommission.recurrence
  ).toLowerCase();
  const recurrence = ['once', 'finite', 'infinite'].includes(defaultRecurrence)
    ? defaultRecurrence
    : affiliateDefaults.defaultCommission.recurrence;
  let maxOccurrences = affiliateDefault.maxOccurrences;
  if (recurrence === 'finite') {
    maxOccurrences = clampInt(maxOccurrences, {
      min: 1,
      max: 120,
      fallback: affiliateDefaults.defaultCommission.maxOccurrences ?? 1
    });
  } else {
    maxOccurrences = null;
  }
  const tiers = normaliseCommissionTiers(
    affiliateDefault.tiers,
    affiliateDefaults.defaultCommission.tiers
  );
  merged.affiliate.defaultCommission = {
    recurrence,
    maxOccurrences,
    tiers
  };

  const security = merged.affiliate.security ?? {};
  merged.affiliate.security = {
    blockSelfReferral: Boolean(
      security.blockSelfReferral ?? affiliateDefaults.security.blockSelfReferral
    ),
    enforceTwoFactorForPayouts: Boolean(
      security.enforceTwoFactorForPayouts ?? affiliateDefaults.security.enforceTwoFactorForPayouts
    )
  };

  merged.workforce = merged.workforce ?? {};
  merged.workforce.providerControlsCompensation = Boolean(
    merged.workforce.providerControlsCompensation ?? defaults.workforce.providerControlsCompensation
  );
  merged.workforce.minimumServicemanShareBps = clampInt(
    merged.workforce.minimumServicemanShareBps,
    {
      min: 0,
      max: 10_000,
      fallback: defaults.workforce.minimumServicemanShareBps
    }
  );
  merged.workforce.recommendedServicemanShareBps = clampInt(
    merged.workforce.recommendedServicemanShareBps,
    {
      min: 0,
      max: 10_000,
      fallback: defaults.workforce.recommendedServicemanShareBps
    }
  );
  merged.workforce.nonCustodialWallets = Boolean(
    merged.workforce.nonCustodialWallets ?? defaults.workforce.nonCustodialWallets
  );
  merged.workforce.complianceNarrative = String(
    merged.workforce.complianceNarrative ?? defaults.workforce.complianceNarrative
  )
    .trim()
    .slice(0, 2000);

  return merged;
}

export default class PlatformSettingsService {
  static async getAdminProfileSettings(connection = db) {
    const record = await PlatformSettingModel.findByKey(SETTINGS_KEYS.ADMIN_PROFILE, connection);
    return normaliseAdminProfile(record?.value ?? {});
  }

  static async updateAdminProfileSettings(payload, connection = db) {
    const sanitized = sanitizeAdminProfilePayload(payload);
    if (!Object.keys(sanitized).length) {
      return this.getAdminProfileSettings(connection);
    }
    const current = await this.getAdminProfileSettings(connection);
    const merged = normaliseAdminProfile(deepMerge(current, sanitized));
    await PlatformSettingModel.upsert(SETTINGS_KEYS.ADMIN_PROFILE, merged, connection);
    return merged;
  }

  static async getPaymentSettings(connection = db) {
    const record = await PlatformSettingModel.findByKey(SETTINGS_KEYS.PAYMENT, connection);
    return normalisePaymentSettings(record?.value ?? {});
  }

  static async updatePaymentSettings(payload, connection = db) {
    const sanitized = sanitizePaymentSettingsPayload(payload);
    if (!Object.keys(sanitized).length) {
      return this.getPaymentSettings(connection);
    }
    const current = await this.getPaymentSettings(connection);
    const merged = normalisePaymentSettings(deepMerge(current, sanitized));
    await PlatformSettingModel.upsert(SETTINGS_KEYS.PAYMENT, merged, connection);
    return merged;
  }

  static async getEmailSettings(connection = db) {
    const record = await PlatformSettingModel.findByKey(SETTINGS_KEYS.EMAIL, connection);
    return normaliseEmailSettings(record?.value ?? {});
  }

  static async updateEmailSettings(payload, connection = db) {
    const sanitized = sanitizeEmailSettingsPayload(payload);
    if (!Object.keys(sanitized).length) {
      return this.getEmailSettings(connection);
    }
    const current = await this.getEmailSettings(connection);
    const merged = normaliseEmailSettings(deepMerge(current, sanitized));
    await PlatformSettingModel.upsert(SETTINGS_KEYS.EMAIL, merged, connection);
    return merged;
  }

  static async getSecuritySettings(connection = db) {
    const record = await PlatformSettingModel.findByKey(SETTINGS_KEYS.SECURITY, connection);
    return normaliseSecuritySettings(record?.value ?? {});
  }

  static async updateSecuritySettings(payload, connection = db) {
    const sanitized = sanitizeSecuritySettingsPayload(payload);
    if (!Object.keys(sanitized).length) {
      return this.getSecuritySettings(connection);
    }
    const current = await this.getSecuritySettings(connection);
    const merged = normaliseSecuritySettings(deepMerge(current, sanitized));
    await PlatformSettingModel.upsert(SETTINGS_KEYS.SECURITY, merged, connection);
    return merged;
  }

  static async getFinanceSettings(connection = db) {
    const record = await PlatformSettingModel.findByKey(SETTINGS_KEYS.FINANCE, connection);
    return normaliseFinanceSettings(record?.value ?? {});
  }

  static async updateFinanceSettings(payload, connection = db) {
    const sanitized = sanitizeFinanceSettingsPayload(payload);
    if (!Object.keys(sanitized).length) {
      return this.getFinanceSettings(connection);
    }
    const current = await this.getFinanceSettings(connection);
    const merged = normaliseFinanceSettings(deepMerge(current, sanitized));
    await PlatformSettingModel.upsert(SETTINGS_KEYS.FINANCE, merged, connection);
    return merged;
  }

  static async getAppearanceSettings(connection = db) {
    const record = await PlatformSettingModel.findByKey(SETTINGS_KEYS.APPEARANCE, connection);
    return normaliseAppearance(record?.value ?? {});
  }

  static async updateAppearanceSettings(payload, connection = db) {
    const sanitized = sanitizeAppearancePayload(payload);
    if (!Object.keys(sanitized).length) {
      return this.getAppearanceSettings(connection);
    }
    const current = await this.getAppearanceSettings(connection);
    const merged = normaliseAppearance(deepMerge(current, sanitized));
    await PlatformSettingModel.upsert(SETTINGS_KEYS.APPEARANCE, merged, connection);
    return merged;
  }

  static async getPreferenceSettings(connection = db) {
    const record = await PlatformSettingModel.findByKey(SETTINGS_KEYS.PREFERENCES, connection);
    return normalisePreferences(record?.value ?? {});
  }

  static async updatePreferenceSettings(payload, connection = db) {
    const sanitized = sanitizePreferencesPayload(payload);
    if (!Object.keys(sanitized).length) {
      return this.getPreferenceSettings(connection);
    }
    const current = await this.getPreferenceSettings(connection);
    const merged = normalisePreferences(deepMerge(current, sanitized));
    await PlatformSettingModel.upsert(SETTINGS_KEYS.PREFERENCES, merged, connection);
    return merged;
  }

  static async getSystemSettings(connection = db) {
    const record = await PlatformSettingModel.findByKey(SETTINGS_KEYS.SYSTEM, connection);
    return normaliseSystem(record?.value ?? {});
  }

  static async updateSystemSettings(payload, connection = db) {
    const sanitized = sanitizeSystemPayload(payload);
    if (!Object.keys(sanitized).length) {
      return this.getSystemSettings(connection);
    }
    const current = await this.getSystemSettings(connection);
    const merged = normaliseSystem(deepMerge(current, sanitized));
    await PlatformSettingModel.upsert(SETTINGS_KEYS.SYSTEM, merged, connection);
    return merged;
  }

  static async getIntegrationSettings(connection = db) {
    const record = await PlatformSettingModel.findByKey(SETTINGS_KEYS.INTEGRATIONS, connection);
    return normaliseIntegrations(record?.value ?? {});
  }

  static async updateIntegrationSettings(payload, connection = db) {
    const sanitized = sanitizeIntegrationsPayload(payload);
    if (!Object.keys(sanitized).length) {
      return this.getIntegrationSettings(connection);
    }
    const current = await this.getIntegrationSettings(connection);
    const merged = normaliseIntegrations(deepMerge(current, sanitized));
    await PlatformSettingModel.upsert(SETTINGS_KEYS.INTEGRATIONS, merged, connection);
    return merged;
  }

  static async getThirdPartySettings(connection = db) {
    const record = await PlatformSettingModel.findByKey(SETTINGS_KEYS.THIRD_PARTY, connection);
    return normaliseThirdParty(record?.value ?? {});
  }

  static async updateThirdPartySettings(payload, connection = db) {
    const sanitized = sanitizeThirdPartyPayload(payload);
    if (!Object.keys(sanitized).length) {
      return this.getThirdPartySettings(connection);
    }
    const current = await this.getThirdPartySettings(connection);
    const merged = normaliseThirdParty(deepMerge(current, sanitized));
    await PlatformSettingModel.upsert(SETTINGS_KEYS.THIRD_PARTY, merged, connection);
    return merged;
  }

  static async getMonetizationSettings(connection = db) {
    const record = await PlatformSettingModel.findByKey(SETTINGS_KEYS.MONETIZATION, connection);
    return normaliseMonetization(record?.value ?? {});
  }

  static async updateMonetizationSettings(payload, connection = db) {
    const sanitized = sanitizeMonetizationPayload(payload);
    const current = await this.getMonetizationSettings(connection);
    const merged = normaliseMonetization(deepMerge(current, sanitized));

    await PlatformSettingModel.upsert(SETTINGS_KEYS.MONETIZATION, {
      commissions: {
        enabled: merged.commissions.enabled,
        rateBps: merged.commissions.rateBps,
        minimumFeeCents: merged.commissions.minimumFeeCents,
        allowCommunityOverride: merged.commissions.allowCommunityOverride,
        default: merged.commissions.default,
        categories: merged.commissions.categories
      },
      subscriptions: {
        enabled: merged.subscriptions.enabled,
        restrictedFeatures: merged.subscriptions.restrictedFeatures,
        gracePeriodDays: merged.subscriptions.gracePeriodDays,
        restrictOnFailure: merged.subscriptions.restrictOnFailure
      },
      payments: {
        defaultProvider: merged.payments.defaultProvider,
        stripeEnabled: merged.payments.stripeEnabled,
        escrowEnabled: merged.payments.escrowEnabled
      },
      affiliate: {
        enabled: merged.affiliate.enabled,
        autoApprove: merged.affiliate.autoApprove,
        cookieWindowDays: merged.affiliate.cookieWindowDays,
        payoutScheduleDays: merged.affiliate.payoutScheduleDays,
        requireTaxInformation: merged.affiliate.requireTaxInformation,
        defaultCommission: merged.affiliate.defaultCommission,
        security: merged.affiliate.security
      },
      workforce: {
        providerControlsCompensation: merged.workforce.providerControlsCompensation,
        minimumServicemanShareBps: merged.workforce.minimumServicemanShareBps,
        recommendedServicemanShareBps: merged.workforce.recommendedServicemanShareBps,
        nonCustodialWallets: merged.workforce.nonCustodialWallets,
        complianceNarrative: merged.workforce.complianceNarrative
      }
    }, connection);

    return merged;
  }

  static async getOperationalSnapshot(connection = db) {
    const [profile, security, finance, monetization, integrations] = await Promise.all([
      this.getAdminProfileSettings(connection),
      this.getSecuritySettings(connection),
      this.getFinanceSettings(connection),
      this.getMonetizationSettings(connection),
      this.getIntegrationsSettings(connection)
    ]);

    return {
      profile: deepMerge(DEFAULT_ADMIN_PROFILE, profile ?? {}),
      security: deepMerge(DEFAULT_SYSTEM.security, security?.security ?? {}),
      finance: deepMerge(DEFAULT_SYSTEM.operations, finance ?? {}),
      monetization: deepMerge(DEFAULT_MONETIZATION, monetization ?? {}),
      integrations: deepMerge(DEFAULT_INTEGRATIONS, integrations ?? {}),
      generatedAt: new Date().toISOString()
    };
  }

  static calculateCommission(amountCents, commissionConfig, { category } = {}) {
    const fallback = {
      platformAmountCents: 0,
      affiliateAmountCents: 0,
      appliedRateBps: 0,
      affiliateShareRatio: 0,
      appliedMinimumFeeCents: 0,
      category: category ?? null
    };

    if (!commissionConfig || !commissionConfig.enabled) {
      return fallback;
    }

    const amount = clampInt(amountCents, { min: 0, fallback: 0 });
    const defaultCommission = commissionConfig.default ?? {};
    const categoryConfig = category && commissionConfig.categories
      ? commissionConfig.categories[category]
      : undefined;

    const rate = clampInt(
      categoryConfig?.rateBps ?? defaultCommission.rateBps ?? commissionConfig.rateBps,
      { min: 0, max: 5000, fallback: 0 }
    );
    const minimum = clampInt(
      categoryConfig?.minimumFeeCents ?? defaultCommission.minimumFeeCents ?? commissionConfig.minimumFeeCents,
      { min: 0, max: 10_000_000, fallback: 0 }
    );
    const affiliateShare = clampRatio(
      categoryConfig?.affiliateShare ?? defaultCommission.affiliateShare ?? 0,
      { fallback: 0 }
    );

    const calculated = Math.max(Math.floor((amount * rate) / 10_000), minimum);
    const affiliateAmount = Math.floor(calculated * affiliateShare);

    return {
      platformAmountCents: calculated,
      affiliateAmountCents: affiliateAmount,
      appliedRateBps: rate,
      affiliateShareRatio: affiliateShare,
      appliedMinimumFeeCents: minimum,
      category: categoryConfig ? category : null
    };
  }
}

export {
  resolveDefaultMonetization,
  normaliseMonetization,
  normaliseAppearance,
  normalisePreferences,
  normaliseSystem,
  normaliseIntegrations,
  normaliseThirdParty,
  normaliseAdminProfile,
  normalisePaymentSettings,
  normaliseEmailSettings,
  normaliseSecuritySettings,
  normaliseFinanceSettings
};<|MERGE_RESOLUTION|>--- conflicted
+++ resolved
@@ -106,32 +106,18 @@
 const ARRAY_MERGE_LIMIT = 20;
 
 function deepMerge(base, patch) {
-<<<<<<< HEAD
   const baseClone = Array.isArray(base) ? [...base] : { ...base };
 
   if (!patch || typeof patch !== 'object') {
     return baseClone;
   }
 
-=======
-  if (Array.isArray(patch)) {
-    return patch.slice(0, ARRAY_MERGE_LIMIT);
-  }
-
-  const result = Array.isArray(base) ? [...base] : { ...base };
-
-  if (!patch || typeof patch !== 'object') {
-    return result;
-  }
-
->>>>>>> a4a43d76
   for (const [key, value] of Object.entries(patch)) {
     if (value === undefined) {
       continue;
     }
 
     if (Array.isArray(value)) {
-<<<<<<< HEAD
       const clone = value.slice(0, 20).map((entry) => {
         if (entry && typeof entry === 'object') {
           return deepMerge(Array.isArray(entry) ? [] : {}, entry);
@@ -153,24 +139,6 @@
   }
 
   return baseClone;
-=======
-      result[key] = value.slice(0, ARRAY_MERGE_LIMIT);
-      continue;
-    }
-
-    if (value && typeof value === 'object') {
-      const baseValue = result[key];
-      const nextBase =
-        baseValue && typeof baseValue === 'object' && !Array.isArray(baseValue) ? baseValue : {};
-      result[key] = deepMerge(nextBase, value);
-      continue;
-    }
-
-    result[key] = value;
-  }
-
-  return result;
->>>>>>> a4a43d76
 }
 
 const DEFAULT_ADMIN_PROFILE = Object.freeze({
