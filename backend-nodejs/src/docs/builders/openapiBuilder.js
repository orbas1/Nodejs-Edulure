import { readFileSync, mkdirSync, writeFileSync } from 'fs';
import path from 'path';
import { fileURLToPath } from 'url';

import { apiRouteMetadata } from '../../routes/routeMetadata.js';

const __dirname = path.dirname(fileURLToPath(import.meta.url));
const ROOT_DIR = path.join(__dirname, '../../..');

function normaliseServiceName(name) {
  const slug = String(name ?? '')
    .toLowerCase()
    .replace(/[^a-z0-9]+/g, '-')
    .replace(/-+/g, '-')
    .replace(/^-|-$/g, '');
  return slug || 'service';
}

function deepClone(value) {
  if (value === undefined) {
    return undefined;
  }
  return JSON.parse(JSON.stringify(value));
}

function collectComponentRefs(node, accumulator = new Set()) {
  if (!node || typeof node !== 'object') {
    return accumulator;
  }

  if (Array.isArray(node)) {
    for (const item of node) {
      collectComponentRefs(item, accumulator);
    }
    return accumulator;
  }

  if (typeof node.$ref === 'string') {
    accumulator.add(node.$ref);
  }

  for (const value of Object.values(node)) {
    collectComponentRefs(value, accumulator);
  }

  return accumulator;
}

function expandComponentGraph(baseSpec, references) {
  const visited = new Set();
  const queue = [...references];

  while (queue.length > 0) {
    const ref = queue.pop();
    if (visited.has(ref)) {
      continue;
    }

    visited.add(ref);

    if (!ref.startsWith('#/components/')) {
      continue;
    }

    const [, , componentType, componentName] = ref.split('/');
    const componentGroup = baseSpec.components?.[componentType];
    if (!componentGroup) {
      continue;
    }

    const component = componentGroup[componentName];
    if (!component) {
      continue;
    }

    const nestedRefs = collectComponentRefs(component);
    for (const nestedRef of nestedRefs) {
      if (!visited.has(nestedRef)) {
        queue.push(nestedRef);
      }
    }
  }

  return visited;
}

function extractComponents(baseSpec, referencedRefs) {
  if (!baseSpec.components) {
    return undefined;
  }

  const componentMap = {};

  for (const ref of referencedRefs) {
    if (!ref.startsWith('#/components/')) {
      continue;
    }
    const [, , componentType, componentName] = ref.split('/');
    if (!componentMap[componentType]) {
      componentMap[componentType] = {};
    }

    const component = baseSpec.components?.[componentType]?.[componentName];
    if (component) {
      componentMap[componentType][componentName] = deepClone(component);
    }
  }

  return Object.keys(componentMap).length > 0 ? componentMap : undefined;
}

function collectTagsFromPaths(paths) {
  const tags = new Set();
  for (const pathItem of Object.values(paths)) {
    for (const operation of Object.values(pathItem)) {
      if (!operation || typeof operation !== 'object') {
        continue;
      }
      if (Array.isArray(operation.tags)) {
        for (const tag of operation.tags) {
          tags.add(tag);
        }
      }
    }
  }
  return Array.from(tags);
}

function extractServicePaths(paths = {}, basePath) {
  if (!basePath) {
    return {};
  }

  const entries = Object.entries(paths).filter(([pathKey]) => pathKey.startsWith(basePath));
  entries.sort(([pathA], [pathB]) => pathA.localeCompare(pathB));

  return entries.reduce((acc, [pathKey, pathValue]) => {
    acc[pathKey] = deepClone(pathValue);
    return acc;
  }, {});
}

export function generateServiceSpecs({
  baseSpecPath = path.join(ROOT_DIR, 'src/docs/openapi.json'),
  outputDir,
  version = 'v1',
  services: allowedServices
} = {}) {
  const specContents = readFileSync(baseSpecPath, 'utf8');
  const baseSpec = JSON.parse(specContents);

  const services = [];
  const normalisedFilters = Array.isArray(allowedServices)
    ? allowedServices
        .map((entry) => (typeof entry === 'string' ? entry.toLowerCase().trim() : ''))
        .filter((entry) => entry.length > 0)
    : [];

  for (const entry of apiRouteMetadata) {
    const serviceName = normaliseServiceName(entry.name);
<<<<<<< HEAD
    const servicePaths = extractServicePaths(baseSpec.paths, entry.basePath);
=======
    if (
      normalisedFilters.length > 0 &&
      !normalisedFilters.includes(serviceName.toLowerCase()) &&
      !normalisedFilters.includes(entry.name.toLowerCase())
    ) {
      continue;
    }
    const servicePaths = {};

    for (const [pathKey, pathValue] of Object.entries(baseSpec.paths ?? {})) {
      if (pathKey.startsWith(entry.basePath)) {
        servicePaths[pathKey] = deepClone(pathValue);
      }
    }
>>>>>>> b7b4a7a2

    if (Object.keys(servicePaths).length === 0) {
      continue;
    }

    const referencedRefs = collectComponentRefs(servicePaths);
    const expandedRefs = expandComponentGraph(baseSpec, referencedRefs);
    const components = extractComponents(baseSpec, expandedRefs);
    const tags = collectTagsFromPaths(servicePaths);

    const serviceSpec = {
      openapi: baseSpec.openapi,
      info: {
        ...deepClone(baseSpec.info),
        title: `${baseSpec.info.title} – ${entry.description}`,
        description: `${entry.description} (Capability: ${entry.capability}).`
      },
      servers: deepClone(baseSpec.servers ?? []),
      tags: tags.length > 0 ? deepClone(baseSpec.tags?.filter((tag) => tags.includes(tag.name)) ?? []) : undefined,
      paths: servicePaths,
      components
    };

    const descriptor = {
      service: serviceName,
      name: entry.name,
      capability: entry.capability,
      basePath: entry.basePath,
      version,
      description: entry.description,
      spec: serviceSpec
    };

    services.push(descriptor);
  }

  services.sort((a, b) => a.service.localeCompare(b.service));

  if (outputDir) {
    for (const descriptor of services) {
      const serviceDir = path.join(outputDir, descriptor.service, descriptor.version);
      mkdirSync(serviceDir, { recursive: true });
      writeFileSync(path.join(serviceDir, 'openapi.json'), JSON.stringify(descriptor.spec, null, 2));
    }

    const indexPayload = services.map((descriptor) => ({
      service: descriptor.service,
      name: descriptor.name,
      capability: descriptor.capability,
      version: descriptor.version,
      description: descriptor.description,
      basePath: descriptor.basePath,
      file: `./${descriptor.service}/${descriptor.version}/openapi.json`
    }));

    mkdirSync(outputDir, { recursive: true });
    writeFileSync(
      path.join(outputDir, 'index.json'),
      JSON.stringify(
        {
          generatedAt: new Date().toISOString(),
          baseSpec: path.relative(outputDir, baseSpecPath),
          services: indexPayload
        },
        null,
        2
      )
    );
  }

  return services;
}

export default generateServiceSpecs;<|MERGE_RESOLUTION|>--- conflicted
+++ resolved
@@ -158,24 +158,7 @@
 
   for (const entry of apiRouteMetadata) {
     const serviceName = normaliseServiceName(entry.name);
-<<<<<<< HEAD
     const servicePaths = extractServicePaths(baseSpec.paths, entry.basePath);
-=======
-    if (
-      normalisedFilters.length > 0 &&
-      !normalisedFilters.includes(serviceName.toLowerCase()) &&
-      !normalisedFilters.includes(entry.name.toLowerCase())
-    ) {
-      continue;
-    }
-    const servicePaths = {};
-
-    for (const [pathKey, pathValue] of Object.entries(baseSpec.paths ?? {})) {
-      if (pathKey.startsWith(entry.basePath)) {
-        servicePaths[pathKey] = deepClone(pathValue);
-      }
-    }
->>>>>>> b7b4a7a2
 
     if (Object.keys(servicePaths).length === 0) {
       continue;
