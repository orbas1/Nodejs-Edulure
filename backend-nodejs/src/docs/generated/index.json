{
<<<<<<< HEAD
  "generatedAt": "2025-10-21T00:14:24.826Z",
=======
  "generatedAt": "2025-10-20T23:52:56.000Z",
>>>>>>> b7b4a7a2
  "baseSpec": "../openapi.json",
  "services": [
    {
      "service": "admin",
      "name": "admin",
      "capability": "administration-tools",
      "version": "v1",
      "description": "Administrative controls, policy enforcement, and guardrail APIs.",
      "basePath": "/admin",
      "file": "./admin/v1/openapi.json"
    },
    {
      "service": "ads",
      "name": "ads",
      "capability": "ads-manager",
      "version": "v1",
      "description": "Advertising campaign management and insights APIs.",
      "basePath": "/ads",
      "file": "./ads/v1/openapi.json"
    },
    {
      "service": "analytics",
      "name": "analytics",
      "capability": "analytics-insights",
      "version": "v1",
      "description": "Reporting, dashboards, and analytics export APIs including executive BI overviews.",
      "basePath": "/analytics",
      "file": "./analytics/v1/openapi.json"
    },
    {
      "service": "auth",
      "name": "auth",
      "capability": "identity-authentication",
      "version": "v1",
      "description": "User registration, login, session lifecycle, and verification endpoints.",
      "basePath": "/auth",
      "file": "./auth/v1/openapi.json",
      "lastUpdated": "2025-10-20T23:52:56.000Z",
      "documentationUrl": "https://docs.edulure.com/apis/auth/v1",
      "checksum": "fc7778c0ef6ce01e13509fb934a38164d5f8633d10972fe702277dda65900ff6"
    },
    {
      "service": "chat",
      "name": "chat",
      "capability": "realtime-chat",
      "version": "v1",
<<<<<<< HEAD
      "description": "Realtime chat messaging, channel presence, and DM APIs.",
      "basePath": "/chat",
      "file": "./chat/v1/openapi.json"
=======
      "description": "Account profile, preferences, and administrative management endpoints.",
      "basePath": "/users",
      "file": "./users/v1/openapi.json",
      "lastUpdated": "2025-10-20T23:52:56.000Z",
      "documentationUrl": "https://docs.edulure.com/apis/users/v1",
      "checksum": "655cfc3840b2bbade378fb3e26b098b48f56f8bc68036a7cd5de8ac819824881"
>>>>>>> b7b4a7a2
    },
    {
      "service": "communities",
      "name": "communities",
      "capability": "community-collaboration",
      "version": "v1",
      "description": "Community creation, membership, and scheduling APIs.",
      "basePath": "/communities",
      "file": "./communities/v1/openapi.json",
      "lastUpdated": "2025-10-20T23:52:56.000Z",
      "documentationUrl": "https://docs.edulure.com/apis/communities/v1",
      "checksum": "d863070076fc2bf6deea578e3c7cb82664e03933d20f5168f95589cc891baa6c"
    },
    {
      "service": "content",
      "name": "content",
      "capability": "content-library",
      "version": "v1",
      "description": "Content ingestion, cataloguing, and lifecycle management endpoints.",
      "basePath": "/content",
      "file": "./content/v1/openapi.json",
      "lastUpdated": "2025-10-20T23:52:56.000Z",
      "documentationUrl": "https://docs.edulure.com/apis/content/v1",
      "checksum": "8c967e2ece6bb2a3fd2b8430c3a4a0750562a3796627909b4280e0894a5fc1c3"
    },
    {
      "service": "creation",
      "name": "creation",
      "capability": "creation-studio",
      "version": "v1",
<<<<<<< HEAD
      "description": "Creation studio projects, templates, collaboration, and campaign promotion endpoints.",
      "basePath": "/creation",
      "file": "./creation/v1/openapi.json"
=======
      "description": "Runtime configuration and capability manifest endpoints consumed by clients.",
      "basePath": "/runtime",
      "file": "./runtime-config/v1/openapi.json",
      "lastUpdated": "2025-10-20T23:52:56.000Z",
      "documentationUrl": "https://docs.edulure.com/apis/runtime-config/v1",
      "checksum": "edc5048b18e8ef3f25197b4235b37ea839d6cf39cf8e7adc3f60a85d49225d5e"
>>>>>>> b7b4a7a2
    },
    {
      "service": "dashboard",
      "name": "dashboard",
      "capability": "operator-dashboard",
      "version": "v1",
<<<<<<< HEAD
      "description": "Operational dashboards, incident insights, and governance endpoints.",
      "basePath": "/dashboard",
      "file": "./dashboard/v1/openapi.json"
=======
      "description": "Payments, escrow, and billing orchestration endpoints.",
      "basePath": "/payments",
      "file": "./payments/v1/openapi.json",
      "lastUpdated": "2025-10-20T23:52:56.000Z",
      "documentationUrl": "https://docs.edulure.com/apis/payments/v1",
      "checksum": "87f792ffc8ff0312b0d17c7a896224c67e6b763ef0133310ddcb08b5971b8425"
>>>>>>> b7b4a7a2
    },
    {
      "service": "ebooks",
      "name": "ebooks",
      "capability": "digital-asset-delivery",
      "version": "v1",
<<<<<<< HEAD
      "description": "E-book catalogue and DRM-controlled delivery endpoints.",
      "basePath": "/ebooks",
      "file": "./ebooks/v1/openapi.json"
=======
      "description": "Realtime chat messaging, channel presence, and DM APIs.",
      "basePath": "/chat",
      "file": "./chat/v1/openapi.json",
      "lastUpdated": "2025-10-20T23:52:56.000Z",
      "documentationUrl": "https://docs.edulure.com/apis/chat/v1",
      "checksum": "0b42306d6e4cfcac09ee40d1a34d40dbf54a12f01dd036d226a6da0c8e6b6b63"
>>>>>>> b7b4a7a2
    },
    {
      "service": "enablement",
      "name": "enablement",
      "capability": "enablement-documentation",
      "version": "v1",
<<<<<<< HEAD
      "description": "Knowledge base, training curriculum, and stakeholder communications APIs for operators and go-to-market teams.",
      "basePath": "/enablement",
      "file": "./enablement/v1/openapi.json"
=======
      "description": "Follows, recommendations, and user engagement APIs.",
      "basePath": "/social",
      "file": "./social/v1/openapi.json",
      "lastUpdated": "2025-10-20T23:52:56.000Z",
      "documentationUrl": "https://docs.edulure.com/apis/social/v1",
      "checksum": "3cb1a54588f48fbbb274c490643adce070ff64d2753a2c3c4bd9e9d8b9bdf1db"
>>>>>>> b7b4a7a2
    },
    {
      "service": "environment",
      "name": "environment",
      "capability": "environment-parity",
      "version": "v1",
<<<<<<< HEAD
      "description": "Environment health, parity, and drift detection endpoints for infrastructure operators.",
      "basePath": "/environment",
      "file": "./environment/v1/openapi.json"
=======
      "description": "Live feed aggregation, ad placements, and analytics query endpoints.",
      "basePath": "/feed",
      "file": "./feed/v1/openapi.json",
      "lastUpdated": "2025-10-20T23:52:56.000Z",
      "documentationUrl": "https://docs.edulure.com/apis/feed/v1",
      "checksum": "e0d94b981cd63973d2cebc62a68d33963751b5bce3fd2fb7f1e89f7bddef4a67"
>>>>>>> b7b4a7a2
    },
    {
      "service": "explorer",
      "name": "explorer",
      "capability": "search-and-discovery",
      "version": "v1",
      "description": "Explorer search, browse, and recommendation endpoints.",
      "basePath": "/explorer",
      "file": "./explorer/v1/openapi.json",
      "lastUpdated": "2025-10-20T23:52:56.000Z",
      "documentationUrl": "https://docs.edulure.com/apis/explorer/v1",
      "checksum": "29c6b2d524b58c2f74199b437a30d4572dfbe1391d4c9e3653dd1e1c67369840"
    },
    {
      "service": "feed",
      "name": "feed",
      "capability": "experience-feed",
      "version": "v1",
<<<<<<< HEAD
      "description": "Live feed aggregation, ad placements, and analytics query endpoints.",
      "basePath": "/feed",
      "file": "./feed/v1/openapi.json"
=======
      "description": "Advertising campaign management and insights APIs.",
      "basePath": "/ads",
      "file": "./ads/v1/openapi.json",
      "lastUpdated": "2025-10-20T23:52:56.000Z",
      "documentationUrl": "https://docs.edulure.com/apis/ads/v1",
      "checksum": "26d74cf4256209b0e35c58bc4bd235bb127295c8e8f1ec8d9b38169442cdbc98"
>>>>>>> b7b4a7a2
    },
    {
      "service": "governance",
      "name": "governance",
      "capability": "stakeholder-governance",
      "version": "v1",
<<<<<<< HEAD
      "description": "Contract lifecycle, vendor risk assessments, cross-functional review cadences, and roadmap communication APIs for programme owners.",
      "basePath": "/governance",
      "file": "./governance/v1/openapi.json"
=======
      "description": "Reporting, dashboards, and analytics export APIs.",
      "basePath": "/analytics",
      "file": "./analytics/v1/openapi.json",
      "lastUpdated": "2025-10-20T23:52:56.000Z",
      "documentationUrl": "https://docs.edulure.com/apis/analytics/v1",
      "checksum": "718be8281eee6da80adbee470a3c4f65dc41f76f1da762fea76dda123ae53fb4"
>>>>>>> b7b4a7a2
    },
    {
      "service": "observability",
      "name": "observability",
      "capability": "operational-observability",
      "version": "v1",
<<<<<<< HEAD
      "description": "SLO snapshots, telemetry guardrails, and alert governance endpoints for platform operators.",
      "basePath": "/observability",
      "file": "./observability/v1/openapi.json"
    },
    {
      "service": "payments",
      "name": "payments",
      "capability": "payments-and-payouts",
      "version": "v1",
      "description": "Payments, escrow, and billing orchestration endpoints.",
      "basePath": "/payments",
      "file": "./payments/v1/openapi.json"
    },
    {
      "service": "release",
      "name": "release",
      "capability": "release-management-automation",
      "version": "v1",
      "description": "Release readiness checklists, gate evaluations, and deployment dashboard APIs for platform operators.",
      "basePath": "/release",
      "file": "./release/v1/openapi.json"
    },
    {
      "service": "runtime-config",
      "name": "runtime-config",
      "capability": "platform-runtime-config",
      "version": "v1",
      "description": "Runtime configuration and capability manifest endpoints consumed by clients.",
      "basePath": "/runtime",
      "file": "./runtime-config/v1/openapi.json"
    },
    {
      "service": "security",
      "name": "security",
      "capability": "security-compliance-operations",
      "version": "v1",
      "description": "Risk register, audit evidence, continuity planning, and security assessment governance endpoints.",
      "basePath": "/security",
      "file": "./security/v1/openapi.json"
    },
    {
      "service": "social",
      "name": "social",
      "capability": "social-graph",
      "version": "v1",
      "description": "Follows, recommendations, and user engagement APIs.",
      "basePath": "/social",
      "file": "./social/v1/openapi.json"
    },
    {
      "service": "telemetry",
      "name": "telemetry",
      "capability": "telemetry-pipeline",
      "version": "v1",
      "description": "Telemetry ingestion, consent governance, and warehouse export endpoints for platform services.",
      "basePath": "/telemetry",
      "file": "./telemetry/v1/openapi.json"
    },
    {
      "service": "users",
      "name": "users",
      "capability": "user-profile-management",
      "version": "v1",
      "description": "Account profile, preferences, and administrative management endpoints.",
      "basePath": "/users",
      "file": "./users/v1/openapi.json"
=======
      "description": "Operational dashboards, incident insights, and governance endpoints.",
      "basePath": "/dashboard",
      "file": "./dashboard/v1/openapi.json",
      "lastUpdated": "2025-10-20T23:52:56.000Z",
      "documentationUrl": "https://docs.edulure.com/apis/dashboard/v1",
      "checksum": "c541f5e07f2f46cf6c2a5462fcb708bb4c0c370771189576537f5b38b36c39e0"
>>>>>>> b7b4a7a2
    },
    {
      "service": "verification",
      "name": "verification",
      "capability": "identity-verification",
      "version": "v1",
      "description": "Identity verification, KYC, and trust signals APIs.",
      "basePath": "/verification",
<<<<<<< HEAD
      "file": "./verification/v1/openapi.json"
=======
      "file": "./verification/v1/openapi.json",
      "lastUpdated": "2025-10-20T23:52:56.000Z",
      "documentationUrl": "https://docs.edulure.com/apis/verification/v1",
      "checksum": "d6f6e303030c0f5166b7b6715b8e383d18e352f494e028bf7a0ee4ef2d6edf05"
    },
    {
      "service": "ebooks",
      "name": "ebooks",
      "capability": "digital-asset-delivery",
      "version": "v1",
      "description": "E-book catalogue and DRM-controlled delivery endpoints.",
      "basePath": "/ebooks",
      "file": "./ebooks/v1/openapi.json",
      "lastUpdated": "2025-10-20T23:52:56.000Z",
      "documentationUrl": "https://docs.edulure.com/apis/ebooks/v1",
      "checksum": "8127cc5559d57078e8079ba9574a70d3100008307c02c6645f558da2f753d051"
>>>>>>> b7b4a7a2
    }
  ]
}<|MERGE_RESOLUTION|>--- conflicted
+++ resolved
@@ -1,9 +1,5 @@
 {
-<<<<<<< HEAD
   "generatedAt": "2025-10-21T00:14:24.826Z",
-=======
-  "generatedAt": "2025-10-20T23:52:56.000Z",
->>>>>>> b7b4a7a2
   "baseSpec": "../openapi.json",
   "services": [
     {
@@ -50,18 +46,9 @@
       "name": "chat",
       "capability": "realtime-chat",
       "version": "v1",
-<<<<<<< HEAD
       "description": "Realtime chat messaging, channel presence, and DM APIs.",
       "basePath": "/chat",
       "file": "./chat/v1/openapi.json"
-=======
-      "description": "Account profile, preferences, and administrative management endpoints.",
-      "basePath": "/users",
-      "file": "./users/v1/openapi.json",
-      "lastUpdated": "2025-10-20T23:52:56.000Z",
-      "documentationUrl": "https://docs.edulure.com/apis/users/v1",
-      "checksum": "655cfc3840b2bbade378fb3e26b098b48f56f8bc68036a7cd5de8ac819824881"
->>>>>>> b7b4a7a2
     },
     {
       "service": "communities",
@@ -92,90 +79,45 @@
       "name": "creation",
       "capability": "creation-studio",
       "version": "v1",
-<<<<<<< HEAD
       "description": "Creation studio projects, templates, collaboration, and campaign promotion endpoints.",
       "basePath": "/creation",
       "file": "./creation/v1/openapi.json"
-=======
-      "description": "Runtime configuration and capability manifest endpoints consumed by clients.",
-      "basePath": "/runtime",
-      "file": "./runtime-config/v1/openapi.json",
-      "lastUpdated": "2025-10-20T23:52:56.000Z",
-      "documentationUrl": "https://docs.edulure.com/apis/runtime-config/v1",
-      "checksum": "edc5048b18e8ef3f25197b4235b37ea839d6cf39cf8e7adc3f60a85d49225d5e"
->>>>>>> b7b4a7a2
     },
     {
       "service": "dashboard",
       "name": "dashboard",
       "capability": "operator-dashboard",
       "version": "v1",
-<<<<<<< HEAD
       "description": "Operational dashboards, incident insights, and governance endpoints.",
       "basePath": "/dashboard",
       "file": "./dashboard/v1/openapi.json"
-=======
-      "description": "Payments, escrow, and billing orchestration endpoints.",
-      "basePath": "/payments",
-      "file": "./payments/v1/openapi.json",
-      "lastUpdated": "2025-10-20T23:52:56.000Z",
-      "documentationUrl": "https://docs.edulure.com/apis/payments/v1",
-      "checksum": "87f792ffc8ff0312b0d17c7a896224c67e6b763ef0133310ddcb08b5971b8425"
->>>>>>> b7b4a7a2
     },
     {
       "service": "ebooks",
       "name": "ebooks",
       "capability": "digital-asset-delivery",
       "version": "v1",
-<<<<<<< HEAD
       "description": "E-book catalogue and DRM-controlled delivery endpoints.",
       "basePath": "/ebooks",
       "file": "./ebooks/v1/openapi.json"
-=======
-      "description": "Realtime chat messaging, channel presence, and DM APIs.",
-      "basePath": "/chat",
-      "file": "./chat/v1/openapi.json",
-      "lastUpdated": "2025-10-20T23:52:56.000Z",
-      "documentationUrl": "https://docs.edulure.com/apis/chat/v1",
-      "checksum": "0b42306d6e4cfcac09ee40d1a34d40dbf54a12f01dd036d226a6da0c8e6b6b63"
->>>>>>> b7b4a7a2
     },
     {
       "service": "enablement",
       "name": "enablement",
       "capability": "enablement-documentation",
       "version": "v1",
-<<<<<<< HEAD
       "description": "Knowledge base, training curriculum, and stakeholder communications APIs for operators and go-to-market teams.",
       "basePath": "/enablement",
       "file": "./enablement/v1/openapi.json"
-=======
-      "description": "Follows, recommendations, and user engagement APIs.",
-      "basePath": "/social",
-      "file": "./social/v1/openapi.json",
-      "lastUpdated": "2025-10-20T23:52:56.000Z",
-      "documentationUrl": "https://docs.edulure.com/apis/social/v1",
-      "checksum": "3cb1a54588f48fbbb274c490643adce070ff64d2753a2c3c4bd9e9d8b9bdf1db"
->>>>>>> b7b4a7a2
     },
     {
       "service": "environment",
       "name": "environment",
       "capability": "environment-parity",
       "version": "v1",
-<<<<<<< HEAD
       "description": "Environment health, parity, and drift detection endpoints for infrastructure operators.",
       "basePath": "/environment",
       "file": "./environment/v1/openapi.json"
-=======
-      "description": "Live feed aggregation, ad placements, and analytics query endpoints.",
-      "basePath": "/feed",
-      "file": "./feed/v1/openapi.json",
-      "lastUpdated": "2025-10-20T23:52:56.000Z",
-      "documentationUrl": "https://docs.edulure.com/apis/feed/v1",
-      "checksum": "e0d94b981cd63973d2cebc62a68d33963751b5bce3fd2fb7f1e89f7bddef4a67"
->>>>>>> b7b4a7a2
     },
     {
       "service": "explorer",
@@ -194,43 +136,24 @@
       "name": "feed",
       "capability": "experience-feed",
       "version": "v1",
-<<<<<<< HEAD
       "description": "Live feed aggregation, ad placements, and analytics query endpoints.",
       "basePath": "/feed",
       "file": "./feed/v1/openapi.json"
-=======
-      "description": "Advertising campaign management and insights APIs.",
-      "basePath": "/ads",
-      "file": "./ads/v1/openapi.json",
-      "lastUpdated": "2025-10-20T23:52:56.000Z",
-      "documentationUrl": "https://docs.edulure.com/apis/ads/v1",
-      "checksum": "26d74cf4256209b0e35c58bc4bd235bb127295c8e8f1ec8d9b38169442cdbc98"
->>>>>>> b7b4a7a2
     },
     {
       "service": "governance",
       "name": "governance",
       "capability": "stakeholder-governance",
       "version": "v1",
-<<<<<<< HEAD
       "description": "Contract lifecycle, vendor risk assessments, cross-functional review cadences, and roadmap communication APIs for programme owners.",
       "basePath": "/governance",
       "file": "./governance/v1/openapi.json"
-=======
-      "description": "Reporting, dashboards, and analytics export APIs.",
-      "basePath": "/analytics",
-      "file": "./analytics/v1/openapi.json",
-      "lastUpdated": "2025-10-20T23:52:56.000Z",
-      "documentationUrl": "https://docs.edulure.com/apis/analytics/v1",
-      "checksum": "718be8281eee6da80adbee470a3c4f65dc41f76f1da762fea76dda123ae53fb4"
->>>>>>> b7b4a7a2
     },
     {
       "service": "observability",
       "name": "observability",
       "capability": "operational-observability",
       "version": "v1",
-<<<<<<< HEAD
       "description": "SLO snapshots, telemetry guardrails, and alert governance endpoints for platform operators.",
       "basePath": "/observability",
       "file": "./observability/v1/openapi.json"
@@ -297,14 +220,6 @@
       "description": "Account profile, preferences, and administrative management endpoints.",
       "basePath": "/users",
       "file": "./users/v1/openapi.json"
-=======
-      "description": "Operational dashboards, incident insights, and governance endpoints.",
-      "basePath": "/dashboard",
-      "file": "./dashboard/v1/openapi.json",
-      "lastUpdated": "2025-10-20T23:52:56.000Z",
-      "documentationUrl": "https://docs.edulure.com/apis/dashboard/v1",
-      "checksum": "c541f5e07f2f46cf6c2a5462fcb708bb4c0c370771189576537f5b38b36c39e0"
->>>>>>> b7b4a7a2
     },
     {
       "service": "verification",
@@ -313,26 +228,7 @@
       "version": "v1",
       "description": "Identity verification, KYC, and trust signals APIs.",
       "basePath": "/verification",
-<<<<<<< HEAD
       "file": "./verification/v1/openapi.json"
-=======
-      "file": "./verification/v1/openapi.json",
-      "lastUpdated": "2025-10-20T23:52:56.000Z",
-      "documentationUrl": "https://docs.edulure.com/apis/verification/v1",
-      "checksum": "d6f6e303030c0f5166b7b6715b8e383d18e352f494e028bf7a0ee4ef2d6edf05"
-    },
-    {
-      "service": "ebooks",
-      "name": "ebooks",
-      "capability": "digital-asset-delivery",
-      "version": "v1",
-      "description": "E-book catalogue and DRM-controlled delivery endpoints.",
-      "basePath": "/ebooks",
-      "file": "./ebooks/v1/openapi.json",
-      "lastUpdated": "2025-10-20T23:52:56.000Z",
-      "documentationUrl": "https://docs.edulure.com/apis/ebooks/v1",
-      "checksum": "8127cc5559d57078e8079ba9574a70d3100008307c02c6645f558da2f753d051"
->>>>>>> b7b4a7a2
     }
   ]
 }