import { readFileSync } from 'fs';
import path from 'path';
import { fileURLToPath } from 'url';
import { z } from 'zod';

const __dirname = path.dirname(fileURLToPath(import.meta.url));
const GENERATED_ROOT = path.join(__dirname, 'generated');
const INDEX_FILE_PATH = path.join(GENERATED_ROOT, 'index.json');

const SERVICE_IDENTIFIER_PATTERN = /^[a-z0-9-]+$/i;
const ISO_INSTANT_PATTERN = /\d{4}-\d{2}-\d{2}T\d{2}:\d{2}:\d{2}(?:\.\d{3})?Z/;
const HEX_CHECKSUM_PATTERN = /^[a-f0-9]{64}$/i;

const SERVICE_DESCRIPTOR_SCHEMA = z
  .object({
    service: z.string().min(1),
    name: z.string().min(1),
    capability: z.string().min(1),
    version: z.string().min(1),
    description: z.string().min(1),
    basePath: z
      .string()
      .min(1)
      .transform((value) => value.trim())
      .refine((value) => value.startsWith('/'), {
        message: 'OpenAPI base paths must be absolute.'
      }),
    file: z.string().optional(),
    documentationUrl: z.string().url().optional(),
    checksum: z
      .string()
      .trim()
      .regex(HEX_CHECKSUM_PATTERN, 'OpenAPI checksum must be a SHA-256 hex digest.')
      .optional(),
    lastUpdated: z
      .string()
      .trim()
      .refine((value) => {
        if (!value) {
          return true;
        }

        const parsed = Date.parse(value);
        return Number.isFinite(parsed) && ISO_INSTANT_PATTERN.test(new Date(parsed).toISOString());
      }, 'lastUpdated must be an ISO-8601 instant string.')
      .optional()
  })
  .transform((descriptor) => {
    const normalisedService = descriptor.service.trim();
    if (!SERVICE_IDENTIFIER_PATTERN.test(normalisedService)) {
      throw new Error(`Invalid service identifier '${descriptor.service}'.`);
    }

    const normalisedVersion = descriptor.version.trim().toLowerCase();
    if (!/^v\d+(?:\.\d+)?$/.test(normalisedVersion)) {
      throw new Error(`Unsupported OpenAPI version tag '${descriptor.version}'.`);
    }

    const sanitisedBasePath = descriptor.basePath.replace(/\/$/, '') || '/';

    const normalisedDocumentationUrl = descriptor.documentationUrl?.trim();
    const normalisedChecksum = descriptor.checksum?.toLowerCase();
    const trimmedFile = descriptor.file?.trim();
    const lastUpdatedIso = descriptor.lastUpdated
      ? new Date(descriptor.lastUpdated).toISOString()
      : undefined;

    return {
      service: normalisedService.toLowerCase(),
      name: descriptor.name.trim(),
      capability: descriptor.capability.trim(),
      version: normalisedVersion,
      description: descriptor.description.trim(),
      basePath: sanitisedBasePath,
      file: trimmedFile,
      documentationUrl: normalisedDocumentationUrl,
      checksum: normalisedChecksum,
      lastUpdated: lastUpdatedIso
    };
  });

const SPEC_INDEX_SCHEMA = z.object({
  generatedAt: z.string().optional(),
  baseSpec: z.string().optional(),
  services: z.array(SERVICE_DESCRIPTOR_SCHEMA).min(1)
});

let cachedRegistry;
const specCache = new Map();

<<<<<<< HEAD
const REQUIRED_DESCRIPTOR_FIELDS = ['service', 'capability', 'description', 'version'];

function normalizeServiceKey(value) {
  if (value === undefined || value === null) {
    return '';
  }

  return String(value).trim().toLowerCase();
}

function ensureLeadingSlash(value, fallback) {
  const trimmed = String(value ?? '').trim();
  if (!trimmed) {
    return `/${fallback}`;
  }

  if (/\s/u.test(trimmed)) {
    throw new Error(`Base path for service '${fallback}' must not contain whitespace.`);
  }

  const withoutPrefix = trimmed.replace(/^\/+/u, '');
  return `/${withoutPrefix}`;
}

function readJsonFile(filePath, contextLabel) {
  let content;
  try {
    content = readFileSync(filePath, 'utf8');
  } catch (error) {
    const wrapped = new Error(`${contextLabel} not found at ${filePath}`);
    wrapped.cause = error;
    wrapped.code = error.code;
    throw wrapped;
  }

  try {
    return JSON.parse(content);
  } catch (error) {
    const wrapped = new Error(`Unable to parse ${contextLabel} at ${filePath}: ${error.message}`);
    wrapped.cause = error;
    throw wrapped;
  }
}

function resolveDocumentPath(rawFile, serviceId, version) {
  const defaultPath = path.join(serviceId, version, 'openapi.json');
  const candidate = String(rawFile ?? defaultPath).trim().replace(/^\.\//u, '');
  const resolvedPath = path.resolve(GENERATED_ROOT, candidate);

  if (!resolvedPath.startsWith(GENERATED_ROOT)) {
    throw new Error(
      `OpenAPI document for service '${serviceId}' resolved outside of generated spec directory`
    );
  }

  return resolvedPath;
}

function sanitizeDescriptor(rawDescriptor, indexPath, descriptorIndex) {
  if (!rawDescriptor || typeof rawDescriptor !== 'object') {
    throw new Error(
      `OpenAPI index at ${indexPath} contains an invalid descriptor at position ${descriptorIndex}`
    );
  }

  for (const field of REQUIRED_DESCRIPTOR_FIELDS) {
    if (!rawDescriptor[field]) {
      throw new Error(
        `OpenAPI index at ${indexPath} is missing required field '${field}' for descriptor ${descriptorIndex}`
      );
    }
  }

  const serviceId = String(rawDescriptor.service).trim();
  if (!serviceId) {
    throw new Error(
      `OpenAPI index at ${indexPath} declares an empty service identifier for descriptor ${descriptorIndex}`
    );
  }

  const name = rawDescriptor.name ? String(rawDescriptor.name).trim() : serviceId;
  const capability = String(rawDescriptor.capability).trim();
  const version = String(rawDescriptor.version).trim();
  const description = String(rawDescriptor.description).trim();

  if (!capability || !version || !description) {
    throw new Error(
      `OpenAPI index at ${indexPath} is missing required metadata for service '${serviceId}'.`
    );
  }
  const basePath = ensureLeadingSlash(rawDescriptor.basePath, serviceId);
  const documentPath = resolveDocumentPath(rawDescriptor.file, serviceId, version);

  return {
    service: serviceId,
    name,
    capability,
    version,
    description,
    basePath,
    documentPath
  };
}

function cloneValue(value) {
  if (typeof globalThis.structuredClone === 'function') {
    return globalThis.structuredClone(value);
  }

  return JSON.parse(JSON.stringify(value));
}

function loadRegistry() {
  if (cachedRegistry) {
    return cachedRegistry;
  }

  const indexPath = path.join(GENERATED_ROOT, 'index.json');
  const indexJson = readJsonFile(indexPath, 'OpenAPI service index');

  if (!Array.isArray(indexJson?.services)) {
    throw new Error(`OpenAPI index at ${indexPath} must contain a 'services' array.`);
  }

  const descriptors = indexJson.services.map((descriptor, idx) =>
    sanitizeDescriptor(descriptor, indexPath, idx)
  );

  const lookup = new Map();
  for (const descriptor of descriptors) {
    const aliases = new Set([descriptor.service, descriptor.name]);
    for (const alias of aliases) {
      const normalized = normalizeServiceKey(alias);
      if (!normalized) {
        continue;
      }
      lookup.set(normalized, descriptor);
    }
  }

  cachedRegistry = {
    descriptors,
    lookup,
    indexPath,
    generatedAt: indexJson.generatedAt ?? null,
    baseSpec: indexJson.baseSpec ?? null
  };

  return cachedRegistry;
}

export function getServiceSpecIndex() {
  const { descriptors } = loadRegistry();
  return descriptors.map(({ documentPath, ...publicDescriptor }) => ({ ...publicDescriptor }));
}

function validateSpecAgainstDescriptor(document, descriptor) {
  const openApiVersion = String(document?.openapi ?? '').trim();
  if (!/^3\.\d+\.\d+/u.test(openApiVersion)) {
    throw new Error(
      `OpenAPI document for service '${descriptor.service}' must declare an OpenAPI 3.x version`
    );
  }

  const paths = document?.paths;
  if (!paths || typeof paths !== 'object') {
    throw new Error(
      `OpenAPI document for service '${descriptor.service}' must expose a paths object`
    );
  }

  const invalidPaths = Object.keys(paths).filter(
    (pathKey) => !pathKey.startsWith(descriptor.basePath)
  );

  if (invalidPaths.length > 0) {
    throw new Error(
      `OpenAPI document for service '${descriptor.service}' declares paths outside its base path '${descriptor.basePath}': ${invalidPaths.join(', ')}`
    );
  }
}

function getDescriptorForService(service) {
  if (!service && service !== 0) {
    return null;
  }

  const { lookup } = loadRegistry();
  const normalized = normalizeServiceKey(service);
  return lookup.get(normalized) ?? null;
}

function createCacheKey(descriptor) {
  return `${descriptor.service}@${descriptor.version}`;
}

export function getServiceSpecDocument(service) {
  const descriptor = getDescriptorForService(service);
=======
function clone(value) {
  if (value == null) {
    return value;
  }

  if (typeof globalThis.structuredClone === 'function') {
    return globalThis.structuredClone(value);
  }

  return JSON.parse(JSON.stringify(value));
}

function readJsonFile(filePath) {
  try {
    const raw = readFileSync(filePath, 'utf8');
    return raw;
  } catch (error) {
    throw new Error(`Failed to read OpenAPI artefact at '${filePath}': ${error.message}`);
  }
}

function parseJson(filePath, contents) {
  try {
    return JSON.parse(contents);
  } catch (error) {
    throw new Error(`Malformed JSON in OpenAPI artefact '${filePath}': ${error.message}`);
  }
}

function loadIndex() {
  if (cachedIndex) {
    return cachedIndex;
  }

  try {
    const contents = readJsonFile(INDEX_FILE_PATH);
    const parsed = parseJson(INDEX_FILE_PATH, contents);
    const { services, ...metadata } = SPEC_INDEX_SCHEMA.parse(parsed);
    const preparedServices = services.map((serviceDescriptor) => ({
      ...serviceDescriptor,
      basePath: serviceDescriptor.basePath === '' ? '/' : serviceDescriptor.basePath
    }));

    const serviceLookup = new Map();
    for (const descriptor of preparedServices) {
      const key = descriptor.service;
      if (serviceLookup.has(key)) {
        throw new Error(`Duplicate OpenAPI descriptor registered for service '${key}'.`);
      }
      serviceLookup.set(key, descriptor);
    }

    cachedIndex = {
      metadata,
      services: preparedServices,
      serviceLookup
    };

    return cachedIndex;
  } catch (error) {
    throw new Error(`Failed to load service spec index: ${error.message}`, { cause: error });
  }
}

function resolveDescriptor(service) {
  if (typeof service !== 'string' || service.trim() === '') {
    return null;
  }

  const normalisedLookupKey = service.trim().toLowerCase();
  const index = loadIndex();
  const { serviceLookup, services } = index;

  if (serviceLookup.has(normalisedLookupKey)) {
    return serviceLookup.get(normalisedLookupKey);
  }

  return services.find((descriptor) => descriptor.name.toLowerCase() === normalisedLookupKey) ?? null;
}

function resolveSpecPath(descriptor) {
  const candidatePath = path.resolve(GENERATED_ROOT, descriptor.service, descriptor.version, 'openapi.json');
  const relative = path.relative(GENERATED_ROOT, candidatePath);
  if (relative.startsWith('..') || path.isAbsolute(relative)) {
    throw new Error(`Refusing to resolve OpenAPI document outside registry root for service '${descriptor.service}'.`);
  }
  return candidatePath;
}

function parseSpecDocument(descriptor) {
  const specPath = resolveSpecPath(descriptor);
  const contents = readJsonFile(specPath);
  const spec = parseJson(specPath, contents);

  if (typeof spec.openapi !== 'string' || !/^3\.\d+\.\d+/.test(spec.openapi)) {
    throw new Error(`OpenAPI document for service '${descriptor.service}' does not declare a supported OpenAPI version.`);
  }

  if (!spec.info || typeof spec.info.title !== 'string') {
    throw new Error(`OpenAPI document for service '${descriptor.service}' is missing an info.title field.`);
  }

  if (!spec.paths || typeof spec.paths !== 'object') {
    throw new Error(`OpenAPI document for service '${descriptor.service}' is missing a paths object.`);
  }

  return spec;
}

export function getServiceSpecIndex() {
  const { services } = loadIndex();
  return services.map(
    ({ service, name, capability, version, description, basePath, documentationUrl, checksum, lastUpdated }) => {
      const payload = { service, name, capability, version, description, basePath };

      if (documentationUrl) {
        payload.documentationUrl = documentationUrl;
      }

      if (checksum) {
        payload.checksum = checksum;
      }

      if (lastUpdated) {
        payload.lastUpdated = lastUpdated;
      }

      return clone(payload);
    }
  );
}

export function getServiceSpecDocument(service) {
  const descriptor = resolveDescriptor(service);
>>>>>>> b7b4a7a2
  if (!descriptor) {
    return null;
  }

<<<<<<< HEAD
  const cacheKey = createCacheKey(descriptor);
  if (!specCache.has(cacheKey)) {
    const document = readJsonFile(descriptor.documentPath, `OpenAPI document for ${descriptor.service}`);
    validateSpecAgainstDescriptor(document, descriptor);
    specCache.set(cacheKey, document);
  }

  return cloneValue(specCache.get(cacheKey));
=======
  if (specCache.has(descriptor.service)) {
    return clone(specCache.get(descriptor.service));
  }

  const parsed = parseSpecDocument(descriptor);
  specCache.set(descriptor.service, parsed);
  return clone(parsed);
>>>>>>> b7b4a7a2
}

export function clearServiceSpecCache() {
  cachedRegistry = undefined;
  specCache.clear();
}

export default {
  getServiceSpecIndex,
  getServiceSpecDocument,
  clearServiceSpecCache
};<|MERGE_RESOLUTION|>--- conflicted
+++ resolved
@@ -88,7 +88,6 @@
 let cachedRegistry;
 const specCache = new Map();
 
-<<<<<<< HEAD
 const REQUIRED_DESCRIPTOR_FIELDS = ['service', 'capability', 'description', 'version'];
 
 function normalizeServiceKey(value) {
@@ -287,147 +286,10 @@
 
 export function getServiceSpecDocument(service) {
   const descriptor = getDescriptorForService(service);
-=======
-function clone(value) {
-  if (value == null) {
-    return value;
-  }
-
-  if (typeof globalThis.structuredClone === 'function') {
-    return globalThis.structuredClone(value);
-  }
-
-  return JSON.parse(JSON.stringify(value));
-}
-
-function readJsonFile(filePath) {
-  try {
-    const raw = readFileSync(filePath, 'utf8');
-    return raw;
-  } catch (error) {
-    throw new Error(`Failed to read OpenAPI artefact at '${filePath}': ${error.message}`);
-  }
-}
-
-function parseJson(filePath, contents) {
-  try {
-    return JSON.parse(contents);
-  } catch (error) {
-    throw new Error(`Malformed JSON in OpenAPI artefact '${filePath}': ${error.message}`);
-  }
-}
-
-function loadIndex() {
-  if (cachedIndex) {
-    return cachedIndex;
-  }
-
-  try {
-    const contents = readJsonFile(INDEX_FILE_PATH);
-    const parsed = parseJson(INDEX_FILE_PATH, contents);
-    const { services, ...metadata } = SPEC_INDEX_SCHEMA.parse(parsed);
-    const preparedServices = services.map((serviceDescriptor) => ({
-      ...serviceDescriptor,
-      basePath: serviceDescriptor.basePath === '' ? '/' : serviceDescriptor.basePath
-    }));
-
-    const serviceLookup = new Map();
-    for (const descriptor of preparedServices) {
-      const key = descriptor.service;
-      if (serviceLookup.has(key)) {
-        throw new Error(`Duplicate OpenAPI descriptor registered for service '${key}'.`);
-      }
-      serviceLookup.set(key, descriptor);
-    }
-
-    cachedIndex = {
-      metadata,
-      services: preparedServices,
-      serviceLookup
-    };
-
-    return cachedIndex;
-  } catch (error) {
-    throw new Error(`Failed to load service spec index: ${error.message}`, { cause: error });
-  }
-}
-
-function resolveDescriptor(service) {
-  if (typeof service !== 'string' || service.trim() === '') {
-    return null;
-  }
-
-  const normalisedLookupKey = service.trim().toLowerCase();
-  const index = loadIndex();
-  const { serviceLookup, services } = index;
-
-  if (serviceLookup.has(normalisedLookupKey)) {
-    return serviceLookup.get(normalisedLookupKey);
-  }
-
-  return services.find((descriptor) => descriptor.name.toLowerCase() === normalisedLookupKey) ?? null;
-}
-
-function resolveSpecPath(descriptor) {
-  const candidatePath = path.resolve(GENERATED_ROOT, descriptor.service, descriptor.version, 'openapi.json');
-  const relative = path.relative(GENERATED_ROOT, candidatePath);
-  if (relative.startsWith('..') || path.isAbsolute(relative)) {
-    throw new Error(`Refusing to resolve OpenAPI document outside registry root for service '${descriptor.service}'.`);
-  }
-  return candidatePath;
-}
-
-function parseSpecDocument(descriptor) {
-  const specPath = resolveSpecPath(descriptor);
-  const contents = readJsonFile(specPath);
-  const spec = parseJson(specPath, contents);
-
-  if (typeof spec.openapi !== 'string' || !/^3\.\d+\.\d+/.test(spec.openapi)) {
-    throw new Error(`OpenAPI document for service '${descriptor.service}' does not declare a supported OpenAPI version.`);
-  }
-
-  if (!spec.info || typeof spec.info.title !== 'string') {
-    throw new Error(`OpenAPI document for service '${descriptor.service}' is missing an info.title field.`);
-  }
-
-  if (!spec.paths || typeof spec.paths !== 'object') {
-    throw new Error(`OpenAPI document for service '${descriptor.service}' is missing a paths object.`);
-  }
-
-  return spec;
-}
-
-export function getServiceSpecIndex() {
-  const { services } = loadIndex();
-  return services.map(
-    ({ service, name, capability, version, description, basePath, documentationUrl, checksum, lastUpdated }) => {
-      const payload = { service, name, capability, version, description, basePath };
-
-      if (documentationUrl) {
-        payload.documentationUrl = documentationUrl;
-      }
-
-      if (checksum) {
-        payload.checksum = checksum;
-      }
-
-      if (lastUpdated) {
-        payload.lastUpdated = lastUpdated;
-      }
-
-      return clone(payload);
-    }
-  );
-}
-
-export function getServiceSpecDocument(service) {
-  const descriptor = resolveDescriptor(service);
->>>>>>> b7b4a7a2
   if (!descriptor) {
     return null;
   }
 
-<<<<<<< HEAD
   const cacheKey = createCacheKey(descriptor);
   if (!specCache.has(cacheKey)) {
     const document = readJsonFile(descriptor.documentPath, `OpenAPI document for ${descriptor.service}`);
@@ -436,15 +298,6 @@
   }
 
   return cloneValue(specCache.get(cacheKey));
-=======
-  if (specCache.has(descriptor.service)) {
-    return clone(specCache.get(descriptor.service));
-  }
-
-  const parsed = parseSpecDocument(descriptor);
-  specCache.set(descriptor.service, parsed);
-  return clone(parsed);
->>>>>>> b7b4a7a2
 }
 
 export function clearServiceSpecCache() {
