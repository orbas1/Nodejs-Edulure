1. Part 1 — Logic Flows & End-to-End Analysis
      - ✅ 1.A Identity, Sessions & Profile Security (`controllers/AuthController.js`, `controllers/UserController.js`, `controllers/SecurityOperationsController.js`, `controllers/VerificationController.js`, `services/AuthService.js`, `services/TwoFactorService.js`, `services/EmailVerificationService.js`, `services/SessionRegistry.js`, `models/UserModel.js`, `models/UserSessionModel.js`, `models/TwoFactorChallengeModel.js`)
        1. **Appraisal.** The identity surface spans registration through impersonation safeguards, combining `AuthController.js`, `UserController.js`, and verification flows so a single pipeline enforces password, email, and device hygiene across web and mobile entry points.
        2. **Functionality.** Login, refresh, and logout endpoints mint JWT/refresh tokens, enforce throttling, and hydrate sessions through `SessionRegistry.js` while verification APIs call `EmailVerificationService.js` to issue signed URLs with audit trails in `DomainEventModel.js`. SQL migrations (`001_create_users_table.sql`, `007_identity_onboarding_dashboard.sql`) now provision aligned identity, session, and challenge tables so seeds and runtime models share the same structure across environments.
        3. **Logic Usefulness.** `AuthService.js` centralises hashing, session minting, and event emission so higher-level controllers stay declarative, and `SecurityOperationsController.js` gives responders consistent risk context for escalations.
        4. **Redundancies.** Historical duplication between controller responses and `AuthService` sanitisation is resolved by the shared serializer in `services/serializers/userSerializer.js`, keeping profile, dashboard preferences, and session metadata aligned across identity entry points.
        5. **Placeholders or Stubs.** Security posture exports still stub SIEM adapters; when wiring `DomainEventDispatcherService.js`, ensure downstream connectors enforce encryption-at-rest guarantees.
        6. **Duplicate Functions.** The new serializer removes parallel implementations in `UserService.js` and `AuthService.js`; remaining overlaps like legacy `utils/sessionHelpers.js` should be retired once downstream tests migrate.
        7. **Improvements Needed.** Introduce WebAuthn registration, breached password checks, and device binding so high-risk actions can trigger step-up verification via `TwoFactorService.js`.
        8. **Styling Improvements.** Align notification templates invoked by `MailService.js` with colour tokens in `docs/design-system/tokens.md` and ensure verification states mirror the onboarding UI palette.
        9. **Efficiency Analysis.** Cache password and policy lookups plus role aggregations by pushing them through `DistributedRuntimeCache.js`, reducing repeated reads during sign-in bursts.
        10. **Strengths to Keep.** Role-aware two-factor enforcement, domain events for every sensitive transition, and structured throttling keep the security posture observable and auditable.
        11. **Weaknesses to Remove.** Manual toggles for policy enforcement and cookie flag divergence between REST and GraphQL contexts should be normalised through governance-backed settings.
        12. **Styling & Colour Review.** Refresh verification email gradients and inline badges to meet AA contrast ratios while matching web onboarding states.
        13. **CSS, Orientation & Placement.** Provide JSON layout hints for transactional emails so spacing and iconography stay consistent with the React login forms.
        14. **Text Analysis.** Audit password and MFA copy for clarity, reduce redundant warnings, and link to escalation playbooks maintained by support.
        15. **Change Checklist Tracker.** Extend `qa/security-readiness-checklist.md` with MFA expiry, impersonation audit, and serializer regression tests before each release.
        16. **Full Upgrade Plan & Release Steps.** Stage serializer rollout behind flags, canary new auth flows with secondary JWT keys, run penetration tests, coordinate support comms, and monitor analytics for anomalies before full deploy.
      - ✅ 1.B Learner Onboarding, Dashboard & Feedback (`controllers/DashboardController.js`, `controllers/LearnerDashboardController.js`, `controllers/LearnerFeedbackController.js`, `controllers/SetupController.js`, `services/LearnerDashboardService.js`, `services/LearnerProgressService.js`, `services/SetupOrchestratorService.js`, `models/LearnerOnboardingResponseModel.js`, `models/DashboardWidgetModel.js`)
        1. **Appraisal.** Onboarding forms, setup orchestration, and dashboard APIs collaborate to personalise journeys, merge invite flows, and surface telemetry-backed insights for every learner persona.
        2. **Functionality.** `LearnerDashboardController.js` validates complex payloads, invokes `LearnerDashboardService.js` for wallet, finance, and tutoring operations, while `LearnerProgressService.js` aggregates enrolment progress snapshots consumed by dashboards. The shared SQL migration `007_identity_onboarding_dashboard.sql` seeds aligned course, module, lesson, enrollment, and onboarding tables so progress serializers, seeds, and API payloads stay in lockstep across deployments.
        3. **Logic Usefulness.** Services normalise metadata, merge invite ledgers, and emit acknowledgement references so frontend clients and success teams share consistent state.
        4. **Redundancies.** Layout hints now originate from `buildCourseCardLayoutMetadata` inside `LearnerProgressService.js`, removing the need for React and Flutter clients to maintain diverging grid constants.
        5. **Placeholders or Stubs.** Some onboarding tasks still defer to TODO integrations (billing, HRIS); annotate backlog IDs and enforce deterministic responses until connectors arrive.
        6. **Duplicate Functions.** Layout metadata is centralised in `buildDashboardLayoutFromSummaries`, preventing each widget hydrator from reimplementing card sizing and padding rules.
        7. **Improvements Needed.** Layer cohort benchmarking, persona-driven onboarding paths, and partial form persistence to reduce abandonment.
        8. **Styling Improvements.** API responses now include card padding, aspect ratios, and accent colours so downstream clients can map to design tokens without guesswork.
        9. **Efficiency Analysis.** Continue batching progress queries and prefetching upcoming lessons; reuse the new layout metadata to enable memoised rendering on the client side.
        10. **Strengths to Keep.** Strong Joi validation, audit events for onboarding transitions, and explicit acknowledgement references keep operations reliable and observable.
        11. **Weaknesses to Remove.** Manual CSV feedback exports and static widget registries should be replaced with telemetry warehouse syncs and canonical definitions to avoid drift.
        12. **Styling & Colour Review.** Align sentiment and streak badges with `docs/design-system/components/dashboard.md` to guarantee parity across surfaces.
        13. **CSS, Orientation & Placement.** Grid hints returned alongside course summaries specify column spans and breakpoints, ensuring responsive layouts remain consistent on tablets and phones.
        14. **Text Analysis.** Keep onboarding tooltips under 140 characters, remove jargon, and localise critical copy surfaced through `LearnerOnboardingResponseModel.js`.
        15. **Change Checklist Tracker.** Add onboarding smoke tests, dashboard analytics validation, and layout snapshot checks to the release checklist.
        16. **Full Upgrade Plan & Release Steps.** Ship new widgets behind feature flags, seed staging with anonymised telemetry, conduct usability studies, brief CSMs, and roll out once KPI uplifts are validated.
      - 1.C Courses, Catalogue & Creation Studio (`controllers/CourseController.js`, `controllers/CatalogueController.js`, `controllers/ContentController.js`, `controllers/CreationStudioController.js`, `controllers/ExplorerController.js`, `services/CourseAccessService.js`, `services/CreationStudioService.js`, `services/CreationAnalyticsService.js`, `services/CreationRecommendationService.js`, `models/CourseModel.js`, `models/LessonModel.js`, `models/AssessmentModel.js`)
      - 1.D Community, Events & Programming (`controllers/CommunityController.js`, `controllers/CommunityEngagementController.js`, `controllers/CommunityProgrammingController.js`, `controllers/CommunityOperationsController.js`, `controllers/CommunityMonetizationController.js`, `controllers/CommunityMemberAdminController.js`, `controllers/CommunityModerationController.js`, `controllers/CommunityChatController.js`, `services/CommunityService.js`, `services/CommunityEngagementService.js`, `services/CommunityProgrammingService.js`, `services/CommunityModerationService.js`, `services/CommunityDonationLifecycle.js`, `services/CommunityAffiliateCommissionService.js`, `services/CommunityOperationsService.js`, `models/CommunityModel.js`, `models/CommunityEventModel.js`, `models/CommunityMembershipModel.js`)
      - 1.E Feed, Social Graph & Direct Messaging (`controllers/FeedController.js`, `controllers/SocialGraphController.js`, `controllers/DirectMessageController.js`, `services/LiveFeedService.js`, `services/SocialGraphService.js`, `services/DirectMessageService.js`, `services/SavedSearchService.js`, `models/PostModel.js`, `models/FeedItemModel.js`, `models/SocialGraphModel.js`, `models/DirectMessageThreadModel.js`)
      - 1.F Explorer, Search & Discovery (`controllers/ExplorerController.js`, `controllers/CatalogueController.js`, `controllers/BusinessIntelligenceController.js`, `services/ExplorerSearchService.js`, `services/SearchIngestionService.js`, `services/SearchSuggestionService.js`, `services/ExplorerAnalyticsService.js`, `models/SearchQueryModel.js`)
      - 1.G Commerce, Billing & Monetisation (`controllers/PaymentController.js`, `controllers/AdminMonetizationController.js`, `controllers/AdminRevenueManagementController.js`, `controllers/CommunityMonetizationController.js`, `controllers/EscrowController.js`, `services/PaymentService.js`, `services/MonetizationFinanceService.js`, `services/CommunityDonationLifecycle.js`, `services/EscrowService.js`, `jobs/monetizationReconciliationJob.js`, `models/InvoiceModel.js`, `models/SubscriptionModel.js`, `models/CommunityDonationModel.js`)
      - 1.H Ads, Growth & Content Marketing (`controllers/AdsController.js`, `controllers/AdminAdsController.js`, `controllers/BlogController.js`, `controllers/AdminBlogController.js`, `controllers/EbookController.js`, `controllers/AdminGrowthController.js`, `services/AdsService.js`, `services/AdsPlacementService.js`, `services/MarketingContentService.js`, `models/AdsCampaignModel.js`, `models/BlogPostModel.js`, `models/EbookModel.js`)
      - 1.I Analytics, Intelligence & Telemetry (`controllers/AnalyticsController.js`, `controllers/BusinessIntelligenceController.js`, `controllers/ObservabilityController.js`, `controllers/TelemetryController.js`, `services/TelemetryIngestionService.js`, `services/TelemetryWarehouseService.js`, `services/ExplorerAnalyticsService.js`, `jobs/telemetryWarehouseJob.js`, `models/AnalyticsAlertModel.js`, `models/TelemetryExportModel.js`)
      - 1.J Governance, Compliance & Runtime Control (`controllers/GovernanceController.js`, `controllers/ComplianceController.js`, `controllers/RuntimeConfigController.js`, `controllers/AdminFeatureFlagController.js`, `controllers/AdminControlController.js`, `controllers/AdminAuditLogController.js`, `services/FeatureFlagGovernanceService.js`, `services/GovernanceStakeholderService.js`, `services/ComplianceService.js`, `jobs/dataRetentionJob.js`, `jobs/dataPartitionJob.js`, `models/RuntimeConfigModel.js`, `models/AuditEventModel.js`, `models/PlatformSettingModel.js`)
      - 1.K Integrations, Enablement & Environment Parity (`controllers/AdminIntegrationsController.js`, `controllers/EnablementController.js`, `controllers/IntegrationKeyInviteController.js`, `controllers/EnvironmentParityController.js`, `services/IntegrationOrchestratorService.js`, `services/IntegrationProviderService.js`, `services/EnablementContentService.js`, `services/EnvironmentParityService.js`, `services/IntegrationApiKeyService.js`, `models/IntegrationProviderModel.js`, `models/EnablementGuideModel.js`)
      - 1.L Media, Storage & Asset Pipeline (`controllers/MediaUploadController.js`, `services/AssetIngestionService.js`, `services/AssetService.js`, `services/StorageService.js`, `services/AntivirusService.js`, `models/AssetModel.js`, `models/AssetIngestionJobModel.js`, `models/AssetConversionOutputModel.js`)
      - ✅ 1.M Release, Provider Transition & Platform Settings (`controllers/ReleaseManagementController.js`, `controllers/ProviderTransitionController.js`, `controllers/AdminSettingsController.js`, `services/ReleaseOrchestrationService.js`, `services/ProviderTransitionService.js`, `services/PlatformSettingsService.js`, `models/ReleaseChecklistModel.js`, `models/ProviderTransitionModel.js`, `models/PlatformSettingModel.js`)
      - ✅ 1.N GraphQL Gateway & HTTP Bootstrapping (`graphql/schema.js`, `graphql/router.js`, `server.js`, `servers/websocket.server.js`, `bootstrap/`, `app.js`)
      - ✅ 1.O Repositories, Data Access & Domain Events (`repositories/`, `services/DomainEventDispatcherService.js`, `services/ChangeDataCaptureService.js`, `models/DomainEventModel.js`, `models/JobStateModel.js`)
      - 2.A Marketing, Storytelling & Acquisition (`src/pages/Home.jsx`, `src/pages/About.jsx`, `src/pages/Blog.jsx`, `src/pages/BlogPost.jsx`, `src/pages/Ebooks.jsx`, `src/pages/Terms.jsx`, `src/pages/Privacy.jsx`, `src/components/marketing/`, `src/data/marketing/`)
      - 2.B Authentication, Registration & Setup (`src/pages/Login.jsx`, `src/pages/Register.jsx`, `src/pages/InstructorRegister.jsx`, `src/pages/Setup.jsx`, `src/features/auth/`, `src/components/forms/`)
      - 2.C Learner Dashboard & Insights (`src/pages/dashboard/index.jsx`, `src/pages/dashboard/widgets/*`, `src/components/dashboard/`, `src/hooks/useLearnerDashboard.js`)
      - 2.D Courses, Library & Live Sessions (`src/pages/Courses.jsx`, `src/pages/ContentLibrary.jsx`, `src/pages/LiveClassrooms.jsx`, `src/components/learning/`, `src/components/video/`, `src/hooks/useCoursePlayer.js`)
      - 2.E Community, Events & Messaging (`src/pages/Communities.jsx`, `src/pages/Feed.jsx`, `src/components/community/`, `src/components/chat/`, `src/hooks/useCommunityRealtime.js`)
      - 2.F Analytics, Admin & Operations Dashboards (`src/pages/Analytics.jsx`, `src/pages/admin/index.jsx`, `src/pages/admin/sections/*`, `src/components/admin/`, `src/hooks/useAdminAnalytics.js`)
      - 2.G Commerce, Billing & Profile Management (`src/pages/Profile.jsx`, `src/pages/TutorProfile.jsx`, `src/components/billing/`, `src/hooks/useBillingPortal.js`)
      - 2.H Integrations, Enablement & Invitations (`src/pages/IntegrationCredentialInvite.jsx`, `src/components/integrations/`, `src/hooks/useIntegrationInvite.js`)
      - 2.I Support, Knowledge & Feedback (`src/features/support/`, `src/components/support/`, `src/pages/support/*`, `src/hooks/useSupportLauncher.js`)
      - 2.J Shared Layout, Theming & Component Infrastructure (`src/App.jsx`, `src/layouts/`, `src/styles/`, `src/components/common/`, `src/providers/ThemeProvider.jsx`)
      - 3.A Authentication & Identity Management (`lib/features/auth/`, `lib/services/authentication_service.dart`, `lib/services/secure_storage_service.dart`)
      - 3.B Community Feed & Engagement (`lib/features/feed/`, `lib/features/community_spaces/`, `lib/services/feed_service.dart`, `lib/services/community_service.dart`)
      - 3.C Lessons, Assessments & Offline Learning (`lib/features/lessons/`, `lib/features/assessments/`, `lib/services/lesson_download_service.dart`, `lib/services/progress_service.dart`)
      - 3.D Instructor Quick Actions & Operations (`lib/features/instructor/`, `lib/services/instructor_service.dart`, `lib/services/scheduling_service.dart`)
      - 3.E Billing & Subscription Management (`lib/integrations/billing.dart`, `lib/features/billing/`, `lib/services/billing_service.dart`)
      - 3.F Notifications, Messaging & Support (`lib/features/notifications/`, `lib/features/support/`, `lib/services/push_service.dart`, `lib/services/inbox_service.dart`)
      - 4.A Community Reminder Job (`communityReminderJob.js`)
      - 4.B Data Partition Job (`dataPartitionJob.js`)
      - 4.C Data Retention Job (`dataRetentionJob.js`)
      - 4.D Moderation Follow-Up Job (`moderationFollowUpJob.js`)
      - 4.E Monetization Reconciliation Job (`monetizationReconciliationJob.js`)
      - 4.F Telemetry Warehouse Job (`telemetryWarehouseJob.js`)
      - 5.A Identity & Access Schema (`models/UserModel.js`, `models/UserSessionModel.js`, `models/TwoFactorChallengeModel.js`, `models/UserRoleAssignmentModel.js`, `migrations/*user*`)
      - 5.B Learning Content Schema (`models/CourseModel.js`, `models/LessonModel.js`, `models/ModuleModel.js`, `models/AssessmentModel.js`, `models/CertificateModel.js`, `migrations/*course*`)
      - 5.C Community, Social & Messaging Schema (`models/CommunityModel.js`, `models/CommunityEventModel.js`, `models/PostModel.js`, `models/ReactionModel.js`, `models/DirectMessageThreadModel.js`, `models/SocialGraphModel.js`, `migrations/*community*`, `migrations/*social*`)
      - 5.D Commerce & Finance Schema (`models/InvoiceModel.js`, `models/SubscriptionModel.js`, `models/PaymentAttemptModel.js`, `models/EscrowPayoutModel.js`, `models/CommunityDonationModel.js`, `migrations/*billing*`, `migrations/*finance*`)
      - 5.E Analytics, Governance & Observability Schema (`models/AnalyticsAlertModel.js`, `models/TelemetryExportModel.js`, `models/RuntimeConfigModel.js`, `models/AuditEventModel.js`, `models/PlatformSettingModel.js`, `migrations/*analytics*`, `migrations/*governance*`)
      - 5.F Marketing, Content & Enablement Schema (`models/BlogPostModel.js`, `models/BlogCategoryModel.js`, `models/EbookModel.js`, `models/AdsCampaignModel.js`, `models/EnablementGuideModel.js`, `models/IntegrationProviderModel.js`, `migrations/*marketing*`, `migrations/*integration*`)
      - 6.A Generated API Client & Runtime Configuration (`src/generated/`, `src/index.ts`, `src/runtime/configure.ts`, `src/runtime/base.ts`)
      - 6.B Authentication & Session Utilities (`src/runtime/auth.ts`, `src/runtime/tokenStore.ts`, `src/runtime/configure.ts`)
      - 7.A Environment Provisioning & Infrastructure as Code (`infrastructure/terraform/`, `docker-compose.yml`, `infrastructure/environments/`)
      - 7.B CI/CD Automation & Release Tooling (`scripts/`, `backend-nodejs/scripts/`, `update_template/`, `qa/`)
      - 7.C Observability Stack & Runtime Telemetry (`infrastructure/observability/`, `backend-nodejs/src/observability/`, `docs/operations/observability.md`)
      - 7.D Local Tooling & Developer Enablement (`file_list.md`, `EDULURE_GUIDE.md`, `backend-nodejs/README.md`, `frontend-reactjs/README.md`, `valuation/`, `scripts/setup-*`)
      - 8.A Automated Test Suites & Coverage
      - 8.B Manual QA & Release Governance (`qa/`, `update_template/`, `docs/operations/qa.md`)
      - 8.C Test Data, Fixtures & Sandboxes (`backend-nodejs/seeds/`, `frontend-reactjs/src/testUtils/`, `Edulure-Flutter/test/fixtures/`)
      - 9.A Product & Technical Guides (`EDULURE_GUIDE.md`, `README.md`, `user experience.md`, `docs/design-system/`)
      - 9.B Operational Playbooks & Incident Response (`docs/operations/`, `qa/operations/`, `scripts/incident-*`)
      - 9.C Design System Assets & UX Research (`docs/design-system/`, `user experience.md`, `frontend-reactjs/src/styles/`, `Edulure-Flutter/lib/theme/`)
      - 9.D Strategy, Valuation & Stakeholder Communication (`valuation/`, `docs/operations/strategy.md`, `user experience.md`)
   - Annex A: Expanded Analysis Narratives
      - ✅ A1. Identity, Sessions & Profile Security (1.A)
        *See Part 1.A for the 16-point breakdown covering auth flows, shared serializers, and release governance updates.*
      - ✅ A2. Learner Onboarding, Dashboard & Feedback (1.B)
        *See Part 1.B for the end-to-end dashboard narrative including layout metadata exports and onboarding orchestration.*
      - A3. Courses, Catalogue & Creation Studio (1.C)
      - A4. Community, Events & Programming (1.D)
      - [x] A5. Feed, Social Graph & Direct Messaging (1.E)
      - [x] A6. Explorer, Search & Discovery (1.F)
      - A7. Commerce, Billing & Monetisation (1.G)
      - A8. Ads, Growth & Content Marketing (1.H)
      - ✅ A9. Analytics, Intelligence & Telemetry (1.I)
      - ✅ A10. Governance, Compliance & Runtime Control (1.J)
      - A11. Integrations, Enablement & Environment Parity (1.K) ✓
      - A12. Media, Storage & Asset Pipeline (1.L) ✓
      - ✅ A13. Release, Provider Transition & Platform Settings (1.M)
      - ✅ A14. GraphQL Gateway & HTTP Bootstrapping (1.N)
      - ✅ A15. Repositories, Data Access & Domain Events (1.O)
      - ✓ A16. Marketing, Storytelling & Acquisition (2.A)
      - ✓ A17. Authentication, Registration & Setup (2.B)
      - A18. Learner Dashboard & Insights (2.C)
      - A19. Courses, Library & Live Sessions (2.D)
      - A20. Community, Events & Messaging (2.E)
      - A21. Analytics, Admin & Operations Dashboards (2.F)
      - A22. Commerce, Billing & Profile Management (2.G) ✓
      - A23. Integrations, Enablement & Invitations (2.H) ✓
      - A24. Support, Knowledge & Feedback (2.I)
      - A25. Shared Layout, Theming & Component Infrastructure (2.J)
      - A26. Flutter Authentication & Identity (3.A)
      - A27. Flutter Community Feed & Engagement (3.B)
      - A28. Flutter Lessons, Assessments & Offline Learning (3.C)
      - A29. Flutter Instructor Quick Actions & Operations (3.D)
      - A30. Flutter Billing & Subscription Management (3.E)
      - A31. Flutter Notifications, Messaging & Support (3.F)
      - A32. Community Reminder Job (4.A)
      - A33. Data Partition Job (4.B)
      - A34. Data Retention Job (4.C)
      - A35. Moderation Follow-Up Job (4.D)
      - A36. Monetization Reconciliation Job (4.E)
      - A37. Telemetry Warehouse Job (4.F)
      - A38. Identity & Access Schema (5.A)
      - A39. Learning Content Schema (5.B)
      - A40. Community, Social & Messaging Schema (5.C)
      - A41. Commerce & Finance Schema (5.D)
      - A42. Analytics, Governance & Observability Schema (5.E)
      - A43. Marketing, Content & Enablement Schema (5.F)
      - A44. SDK Generated Client & Runtime Configuration (6.A)
      - A45. SDK Authentication & Session Utilities (6.B)
      - A46. Environment Provisioning & Infrastructure as Code (7.A)
      - A47. CI/CD Automation & Release Tooling (7.B)
      - A48. Observability Stack & Runtime Telemetry (7.C)
      - A49. Local Tooling & Developer Enablement (7.D)
      - A50. Automated Test Suites & Coverage (8.A)
      - A51. Manual QA & Release Governance (8.B)
      - A52. Test Data, Fixtures & Sandboxes (8.C)
      - A53. Product & Technical Guides (9.A)
      - A54. Operational Playbooks & Incident Response (9.B)
      - A55. Design System Assets & UX Research (9.C)
      - A56. Strategy, Valuation & Stakeholder Communication (9.D)
      - B1. Backend Identity & Security Cluster
         - B1.A. Authentication & Session Flow (`backend-nodejs/src/controllers/auth`, `services/auth`, `middleware/sessionGuard.js`)
         - B1.B. Authorization & Role Management (`backend-nodejs/src/services/authorization`, `database/migrations/*roles*`)
      - B2. Backend Learning Delivery Cluster
         - B2.A. Course Authoring & Lesson Orchestration (`backend-nodejs/src/controllers/lessons`, `services/lessons`, `models/Lesson.ts`)
         - B2.B. Assessment Engine (`backend-nodejs/src/services/assessments`, `routes/assessments.js`, `frontend-reactjs/src/pages/assessments`)
      - B3. Backend Community & Engagement Cluster
         - B3.A. Community Feed & Posts (`backend-nodejs/src/controllers/feed`, `services/feed`, `frontend-reactjs/src/pages/community/Feed.jsx`)
         - B3.B. Leaderboards & Recognition (`backend-nodejs/src/services/leaderboard`, `frontend-reactjs/src/pages/community/Leaderboard.jsx`)
      - B4. Backend Monetisation & Commerce Cluster
         - B4.A. Subscription Billing (`backend-nodejs/src/services/billing`, `integrations/stripe`, `frontend-reactjs/src/pages/billing`)
      - B5. Frontend Web Experience Deep Dive
         - B5.A. Learner Dashboard (`frontend-reactjs/src/pages/dashboard/LearnerDashboard.jsx`, `components/dashboard`) ✅
         - B5.B. Course Player (`frontend-reactjs/src/pages/player/CoursePlayer.jsx`, `components/player`) ✅
      - B6. Flutter Mobile App Deep Dive (`Edulure-Flutter`)
         - B6.A. Mobile Learning Experience (`lib/modules/learning`, `lib/widgets/player`)
      - B7. Data & Analytics Platform
         - ✅ B7.A. Warehouse & ETL (`infrastructure/data/warehouse`, `scripts/etl`)
      - B8. Infrastructure & DevOps
         - B8.A. Deployment Pipeline (`infrastructure/pipeline`, `github/workflows`)
      - B9. Quality Assurance & Observability (`qa`, `backend-nodejs/observability`)
         - B9.A. Automated Testing Coverage
      - B10. Documentation & Knowledge Management (`docs`, `EDULURE_GUIDE.md`, `logic_flows.md`)
         - B10.A. Comprehensive Documentation Programme
      - C1. Learner Support Workspace (`frontend-reactjs/src/pages/dashboard/LearnerSupport.jsx`, `frontend-reactjs/src/hooks/useLearnerSupportCases.js`, `frontend-reactjs/src/api/learnerDashboardApi.js`, `backend-nodejs/src/controllers/LearnerDashboardController.js`, `backend-nodejs/src/services/LearnerDashboardService.js`, `backend-nodejs/src/services/SupportKnowledgeBaseService.js`, `backend-nodejs/src/repositories/LearnerSupportRepository.js`) ✅
      - C2. Admin Support Hub & Trust-Safety Command Centre (`frontend-reactjs/src/pages/dashboard/admin/AdminSupportHub.jsx`, `frontend-reactjs/src/pages/dashboard/admin/AdminTrustSafety.jsx`, `frontend-reactjs/src/hooks/useSupportDashboard.js`, `frontend-reactjs/src/components/dashboard/DashboardStateMessage.jsx`, `backend-nodejs/src/services/DashboardService.js`, `backend-nodejs/src/controllers/AdminSettingsController.js`, `backend-nodejs/src/models/SupportTicketModel.js`)
      - C3. Field Services & Onsite Delivery Coordination (`frontend-reactjs/src/pages/dashboard/FieldServices.jsx`, `frontend-reactjs/src/components/dashboard/FieldServiceConflictModal.jsx`, `frontend-reactjs/src/api/learnerDashboardApi.js`, `backend-nodejs/src/services/LearnerDashboardService.js`, `backend-nodejs/src/models/FieldServiceAssignmentModel.js`)
      - C4. Live Classes & Tutoring Operations (`frontend-reactjs/src/pages/dashboard/InstructorLiveClasses.jsx`, `frontend-reactjs/src/pages/dashboard/LearnerLiveClasses.jsx`, `frontend-reactjs/src/pages/dashboard/InstructorTutorBookings.jsx`, `backend-nodejs/src/controllers/InstructorBookingController.js`, `backend-nodejs/src/controllers/AdminBookingController.js`, `backend-nodejs/src/services/LearnerDashboardService.js`, `backend-nodejs/src/services/InstructorSchedulingService.js`, `backend-nodejs/src/models/TutorBookingModel.js`) ✅
      - C5. Integration Credential Invitations & API Key Governance (`frontend-reactjs/src/pages/IntegrationCredentialInvite.jsx`, `frontend-reactjs/src/api/integrationInviteApi.js`, `frontend-reactjs/src/hooks/usePageMetadata.js`, `backend-nodejs/src/controllers/AdminIntegrationsController.js`, `backend-nodejs/src/services/IntegrationApiKeyService.js`, `backend-nodejs/src/services/IntegrationApiKeyInviteService.js`, `backend-nodejs/src/services/IntegrationDashboardService.js`)
      - C6. Admin Approvals, Operations & Setup Governance (`frontend-reactjs/src/pages/admin/sections/AdminApprovalsSection.jsx`, `frontend-reactjs/src/pages/admin/sections/AdminOperationsSection.jsx`, `frontend-reactjs/src/hooks/useSetupProgress.js`, `frontend-reactjs/src/pages/Admin.jsx`, `backend-nodejs/src/controllers/AdminSettingsController.js`, `backend-nodejs/src/services/PlatformSettingsService.js`, `backend-nodejs/src/services/ReleaseOrchestrationService.js`)
      - ✅ C7. Legal, Privacy & Compliance Centre (`frontend-reactjs/src/pages/Terms.jsx`, `frontend-reactjs/src/pages/Privacy.jsx`, `frontend-reactjs/src/pages/LegalContact.jsx`, `backend-nodejs/src/controllers/ComplianceController.js`, `backend-nodejs/src/models/DataSubjectRequestModel.js`, `docs/compliance/policies/*`, `docs/legal/content`)
2. Part 2 — User Experience Audit & Component Breakdown
      - 1.A Entrypoints & Layout Containers
         - 1.A.1 AdminShell (frontend-reactjs/src/layouts/AdminShell.jsx)
         - 1.A.2 DashboardLayout (frontend-reactjs/src/layouts/DashboardLayout.jsx)
         - 1.A.3 MainLayout (frontend-reactjs/src/layouts/MainLayout.jsx)
         - 1.A.4 styles (frontend-reactjs/src/styles.css)
      - 1.B Global Navigation & Shell Chrome
         - 1.B.1 TopBar (frontend-reactjs/src/components/TopBar.jsx)
         - 1.B.2 AppNotificationPanel (frontend-reactjs/src/components/navigation/AppNotificationPanel.jsx)
         - 1.B.3 AppSidebar (frontend-reactjs/src/components/navigation/AppSidebar.jsx)
         - 1.B.4 AppTopBar (frontend-reactjs/src/components/navigation/AppTopBar.jsx)
         - 1.B.5 HeaderMegaMenu (frontend-reactjs/src/components/navigation/HeaderMegaMenu.jsx)
         - 1.B.6 LanguageSelector (frontend-reactjs/src/components/navigation/LanguageSelector.jsx)
         - 1.B.7 MobileMegaMenu (frontend-reactjs/src/components/navigation/MobileMegaMenu.jsx)
         - 1.B.8 UserMenu (frontend-reactjs/src/components/navigation/UserMenu.jsx)
         - 1.B.9 routes (frontend-reactjs/src/navigation/routes.js)
         - 1.B.10 utils (frontend-reactjs/src/navigation/utils.js)
      - 1.C Runtime Context Providers & Config
         - 1.C.1 AuthContext (frontend-reactjs/src/context/AuthContext.jsx)
         - 1.C.2 DashboardContext (frontend-reactjs/src/context/DashboardContext.jsx)
         - 1.C.3 LanguageContext (frontend-reactjs/src/context/LanguageContext.jsx)
         - 1.C.4 RealtimeContext (frontend-reactjs/src/context/RealtimeContext.jsx)
         - 1.C.5 RuntimeConfigContext (frontend-reactjs/src/context/RuntimeConfigContext.jsx)
         - 1.C.6 ServiceHealthContext (frontend-reactjs/src/context/ServiceHealthContext.jsx)
      - 1.D Hooks & Composable Logic
         - 1.D.1 useAuthorization (frontend-reactjs/src/hooks/useAuthorization.js)
         - 1.D.2 useAutoDismissMessage (frontend-reactjs/src/hooks/useAutoDismissMessage.js)
         - 1.D.3 useConsentRecords (frontend-reactjs/src/hooks/useConsentRecords.js)
         - 1.D.4 useDataSaverPreference (frontend-reactjs/src/hooks/useDataSaverPreference.js)
         - 1.D.5 useExecutiveDashboard (frontend-reactjs/src/hooks/useExecutiveDashboard.js)
         - 1.D.6 useExplorerEntitySearch (frontend-reactjs/src/hooks/useExplorerEntitySearch.js)
         - 1.D.7 useFeedInteractions (frontend-reactjs/src/hooks/useFeedInteractions.js)
         - 1.D.8 useFinanceDashboard (frontend-reactjs/src/hooks/useFinanceDashboard.js)
         - 1.D.9 useLearnerDashboard (frontend-reactjs/src/hooks/useLearnerDashboard.js)
         - 1.D.10 useLearnerProgress (frontend-reactjs/src/hooks/useLearnerProgress.js)
         - 1.D.11 useLearnerStudyPlan (frontend-reactjs/src/hooks/useLearnerStudyPlan.js)
         - 1.D.12 useLearnerSupportCases (frontend-reactjs/src/hooks/useLearnerSupportCases.js)
         - 1.D.13 useMarketingContent (frontend-reactjs/src/hooks/useMarketingContent.js)
         - 1.D.14 useMediaUpload (frontend-reactjs/src/hooks/useMediaUpload.js)
         - 1.D.15 useOnboardingForm (frontend-reactjs/src/hooks/useOnboardingForm.js)
         - 1.D.16 useRoleGuard (frontend-reactjs/src/hooks/useRoleGuard.js)
         - 1.D.17 useSearchProvider (frontend-reactjs/src/hooks/useSearchProvider.js)
         - 1.D.18 useSetupProgress (frontend-reactjs/src/hooks/useSetupProgress.js)
         - 1.D.19 useSupportDashboard (frontend-reactjs/src/hooks/useSupportDashboard.js)
         - 1.D.20 useSystemPreferencesForm (frontend-reactjs/src/hooks/useSystemPreferencesForm.js)
         - 1.D.21 useTrustSafetyDashboard (frontend-reactjs/src/hooks/useTrustSafetyDashboard.js)
      - 1.E API Clients & Data Contracts
         - 1.E.1 adminAdsApi (frontend-reactjs/src/api/adminAdsApi.js)
         - 1.E.2 adminApi (frontend-reactjs/src/api/adminApi.js)
         - 1.E.3 adminGrowthApi (frontend-reactjs/src/api/adminGrowthApi.js)
         - 1.E.4 adminRevenueApi (frontend-reactjs/src/api/adminRevenueApi.js)
         - 1.E.5 adsApi (frontend-reactjs/src/api/adsApi.js)
         - 1.E.6 analyticsApi (frontend-reactjs/src/api/analyticsApi.js)
         - 1.E.7 authApi (frontend-reactjs/src/api/authApi.js)
         - 1.E.8 blogApi (frontend-reactjs/src/api/blogApi.js)
         - 1.E.9 communityApi (frontend-reactjs/src/api/communityApi.js)
         - 1.E.10 communityChatApi (frontend-reactjs/src/api/communityChatApi.js)
         - 1.E.11 complianceApi (frontend-reactjs/src/api/complianceApi.js)
         - 1.E.12 courseApi (frontend-reactjs/src/api/courseApi.js)
         - 1.E.13 creationStudioApi (frontend-reactjs/src/api/creationStudioApi.js)
         - 1.E.14 dashboardApi (frontend-reactjs/src/api/dashboardApi.js)
         - 1.E.15 ebookApi (frontend-reactjs/src/api/ebookApi.js)
         - 1.E.16 explorerApi (frontend-reactjs/src/api/explorerApi.js)
         - 1.E.17 feedApi (frontend-reactjs/src/api/feedApi.js)
         - 1.E.18 instructorOrchestrationApi (frontend-reactjs/src/api/instructorOrchestrationApi.js)
         - 1.E.19 instructorRosterApi (frontend-reactjs/src/api/instructorRosterApi.js)
         - 1.E.20 integrationAdminApi (frontend-reactjs/src/api/integrationAdminApi.js)
         - 1.E.21 integrationInviteApi (frontend-reactjs/src/api/integrationInviteApi.js)
         - 1.E.22 learnerDashboardApi (frontend-reactjs/src/api/learnerDashboardApi.js)
         - 1.E.23 marketingApi (frontend-reactjs/src/api/marketingApi.js)
         - 1.E.24 mediaApi (frontend-reactjs/src/api/mediaApi.js)
         - 1.E.25 moderationApi (frontend-reactjs/src/api/moderationApi.js)
         - 1.E.26 operatorDashboardApi (frontend-reactjs/src/api/operatorDashboardApi.js)
         - 1.E.27 paymentsApi (frontend-reactjs/src/api/paymentsApi.js)
         - 1.E.28 securityOperationsApi (frontend-reactjs/src/api/securityOperationsApi.js)
         - 1.E.29 setupApi (frontend-reactjs/src/api/setupApi.js)
         - 1.E.30 socialGraphApi (frontend-reactjs/src/api/socialGraphApi.js)
         - 1.E.31 userApi (frontend-reactjs/src/api/userApi.js)
         - 1.E.32 verificationApi (frontend-reactjs/src/api/verificationApi.js)
      - 1.F Utilities, Data Fixtures & Libs
         - 1.F.1 marketingAltText (frontend-reactjs/src/data/marketingAltText.js)
         - 1.F.2 mockData (frontend-reactjs/src/data/mockData.js)
         - 1.F.3 liveSessionQueue (frontend-reactjs/src/utils/liveSessionQueue.js)
         - 1.F.4 mediaCache (frontend-reactjs/src/utils/mediaCache.js)
         - 1.F.5 persistentCache (frontend-reactjs/src/utils/persistentCache.js)
         - 1.F.6 persistentState (frontend-reactjs/src/utils/persistentState.js)
         - 1.F.7 socialGraph (frontend-reactjs/src/utils/socialGraph.js)
         - 1.F.8 uploads (frontend-reactjs/src/utils/uploads.js)
         - 1.F.9 auth (frontend-reactjs/src/utils/validation/auth.js)
         - 1.F.10 onboarding (frontend-reactjs/src/utils/validation/onboarding.js)
      - 2.A Landing & Value Proposition Surfaces
         - 2.A.1 FeatureGrid (frontend-reactjs/src/components/FeatureGrid.jsx)
         - 2.A.2 PageHero (frontend-reactjs/src/components/PageHero.jsx)
         - 2.A.3 StatsBar (frontend-reactjs/src/components/StatsBar.jsx)
         - 2.A.4 Testimonials (frontend-reactjs/src/components/Testimonials.jsx)
         - 2.A.5 ClosingCtaBanner (frontend-reactjs/src/components/home/ClosingCtaBanner.jsx)
         - 2.A.6 CommunitySpotlight (frontend-reactjs/src/components/home/CommunitySpotlight.jsx)
         - 2.A.7 CoursesAdventure (frontend-reactjs/src/components/home/CoursesAdventure.jsx)
         - 2.A.8 EbookShowcase (frontend-reactjs/src/components/home/EbookShowcase.jsx)
         - 2.A.9 HomeFaq (frontend-reactjs/src/components/home/HomeFaq.jsx)
         - 2.A.10 HomeSection (frontend-reactjs/src/components/home/HomeSection.jsx)
         - 2.A.11 PerksGrid (frontend-reactjs/src/components/home/PerksGrid.jsx)
         - 2.A.12 TutorArcade (frontend-reactjs/src/components/home/TutorArcade.jsx)
         - 2.A.13 CaseStudyGrid (frontend-reactjs/src/components/marketing/CaseStudyGrid.jsx)
         - 2.A.14 ConversionPanel (frontend-reactjs/src/components/marketing/ConversionPanel.jsx)
         - 2.A.15 HeroMediaPanel (frontend-reactjs/src/components/marketing/HeroMediaPanel.jsx)
         - 2.A.16 MarketingHero (frontend-reactjs/src/components/marketing/MarketingHero.jsx)
         - 2.A.17 MonetizationRibbon (frontend-reactjs/src/components/marketing/MonetizationRibbon.jsx)
         - 2.A.18 PlanHighlights (frontend-reactjs/src/components/marketing/PlanHighlights.jsx)
         - 2.A.19 PrimaryHero (frontend-reactjs/src/components/marketing/PrimaryHero.jsx)
         - 2.A.20 ProductPreviewTabs (frontend-reactjs/src/components/marketing/ProductPreviewTabs.jsx)
         - 2.A.21 Home (frontend-reactjs/src/pages/Home.jsx)
      - 2.B Content Marketing & Media Publishing
         - 2.B.1 EbookReader (frontend-reactjs/src/components/content/EbookReader.jsx)
         - 2.B.2 MaterialMetadataEditor (frontend-reactjs/src/components/content/MaterialMetadataEditor.jsx)
         - 2.B.3 AvatarCropper (frontend-reactjs/src/components/media/AvatarCropper.jsx)
         - 2.B.4 Blog (frontend-reactjs/src/pages/Blog.jsx)
         - 2.B.5 BlogPost (frontend-reactjs/src/pages/BlogPost.jsx)
         - 2.B.6 Ebooks (frontend-reactjs/src/pages/Ebooks.jsx)
      - 2.C Company, Careers & Legal Transparency
         - 2.C.1 About (frontend-reactjs/src/pages/About.jsx)
         - 2.C.2 Privacy (frontend-reactjs/src/pages/Privacy.jsx)
         - 2.C.3 Terms (frontend-reactjs/src/pages/Terms.jsx)
      - 3.A Authentication & Invitation Pages
         - 3.A.1 InstructorRegister (frontend-reactjs/src/pages/InstructorRegister.jsx)
         - 3.A.2 IntegrationCredentialInvite (frontend-reactjs/src/pages/IntegrationCredentialInvite.jsx)
         - 3.A.3 Login (frontend-reactjs/src/pages/Login.jsx)
         - 3.A.4 Register (frontend-reactjs/src/pages/Register.jsx)
      - 3.B Setup & Pre-launch Handoffs
         - 3.B.1 Setup (frontend-reactjs/src/pages/Setup.jsx)
      - 3.C Identity Forms & Auth Components
         - 3.C.1 AuthCard (frontend-reactjs/src/components/AuthCard.jsx)
         - 3.C.2 SocialSignOn (frontend-reactjs/src/components/SocialSignOn.jsx)
         - 3.C.3 AuthForm (frontend-reactjs/src/components/auth/AuthForm.jsx)
         - 3.C.4 FormStepper (frontend-reactjs/src/components/forms/FormStepper.jsx)
      - 4.A Dashboard Overview & Switcher Pages
         - 4.A.1 CourseViewer (frontend-reactjs/src/pages/dashboard/CourseViewer.jsx)
         - 4.A.2 DashboardAffiliate (frontend-reactjs/src/pages/dashboard/DashboardAffiliate.jsx)
         - 4.A.3 DashboardAssessments (frontend-reactjs/src/pages/dashboard/DashboardAssessments.jsx)
         - 4.A.4 DashboardBookingsSwitch (frontend-reactjs/src/pages/dashboard/DashboardBookingsSwitch.jsx)
         - 4.A.5 DashboardEbooksSwitch (frontend-reactjs/src/pages/dashboard/DashboardEbooksSwitch.jsx)
         - 4.A.6 DashboardInbox (frontend-reactjs/src/pages/dashboard/DashboardInbox.jsx)
      - 4.B Dashboard Shared Components & Feedback
         - 4.B.1 AnalyticsSummaryCard (frontend-reactjs/src/components/dashboard/AnalyticsSummaryCard.jsx)
         - 4.B.2 DashboardActionFeedback (frontend-reactjs/src/components/dashboard/DashboardActionFeedback.jsx)
         - 4.B.3 DashboardNavigation (frontend-reactjs/src/components/dashboard/DashboardNavigation.jsx)
         - 4.B.4 DashboardStateMessage (frontend-reactjs/src/components/dashboard/DashboardStateMessage.jsx)
         - 4.B.5 FieldServiceConflictModal (frontend-reactjs/src/components/dashboard/FieldServiceConflictModal.jsx)
         - 4.B.6 LearnerProgressCard (frontend-reactjs/src/components/dashboard/LearnerProgressCard.jsx)
         - 4.B.7 MetricCard (frontend-reactjs/src/components/dashboard/MetricCard.jsx)
         - 4.B.8 VerificationStatusCard (frontend-reactjs/src/components/dashboard/VerificationStatusCard.jsx)
         - 4.B.9 SkeletonPanel (frontend-reactjs/src/components/loaders/SkeletonPanel.jsx)
         - 4.B.10 ServiceHealthBanner (frontend-reactjs/src/components/status/ServiceHealthBanner.jsx)
      - 5.A Learner Dashboard Pages
         - 5.A.1 LearnerBookings (frontend-reactjs/src/pages/dashboard/LearnerBookings.jsx)
         - 5.A.2 LearnerCommunities (frontend-reactjs/src/pages/dashboard/LearnerCommunities.jsx)
         - 5.A.3 LearnerCommunityChats (frontend-reactjs/src/pages/dashboard/LearnerCommunityChats.jsx)
         - 5.A.4 LearnerCourses (frontend-reactjs/src/pages/dashboard/LearnerCourses.jsx)
         - 5.A.5 LearnerEbooks (frontend-reactjs/src/pages/dashboard/LearnerEbooks.jsx)
         - 5.A.6 LearnerFinancial (frontend-reactjs/src/pages/dashboard/LearnerFinancial.jsx)
         - 5.A.7 LearnerLiveClasses (frontend-reactjs/src/pages/dashboard/LearnerLiveClasses.jsx)
         - 5.A.8 LearnerSettings (frontend-reactjs/src/pages/dashboard/LearnerSettings.jsx)
         - 5.A.9 LearnerSocial (frontend-reactjs/src/pages/dashboard/LearnerSocial.jsx)
         - 5.A.10 LearnerSupport (frontend-reactjs/src/pages/dashboard/LearnerSupport.jsx)
      - 5.B Learner Deep-dive Modules
         - 5.B.1 LearnerUpcomingSection (frontend-reactjs/src/pages/dashboard/learner/sections/LearnerUpcomingSection.jsx)
      - 6.A Instructor Dashboard Pages
         - 6.A.1 InstructorCommunityChats (frontend-reactjs/src/pages/dashboard/InstructorCommunityChats.jsx)
         - 6.A.2 InstructorCommunityCreate (frontend-reactjs/src/pages/dashboard/InstructorCommunityCreate.jsx)
         - 6.A.3 InstructorCommunityManage (frontend-reactjs/src/pages/dashboard/InstructorCommunityManage.jsx)
         - 6.A.4 InstructorCommunityOperations (frontend-reactjs/src/pages/dashboard/InstructorCommunityOperations.jsx)
         - 6.A.5 InstructorCommunityPodcasts (frontend-reactjs/src/pages/dashboard/InstructorCommunityPodcasts.jsx)
         - 6.A.6 InstructorCommunityWebinars (frontend-reactjs/src/pages/dashboard/InstructorCommunityWebinars.jsx)
         - 6.A.7 InstructorEbooks (frontend-reactjs/src/pages/dashboard/InstructorEbooks.jsx)
         - 6.A.8 InstructorGrowth (frontend-reactjs/src/pages/dashboard/InstructorGrowth.jsx)
         - 6.A.9 InstructorLiveClasses (frontend-reactjs/src/pages/dashboard/InstructorLiveClasses.jsx)
         - 6.A.10 InstructorPricing (frontend-reactjs/src/pages/dashboard/InstructorPricing.jsx)
         - 6.A.11 InstructorProjects (frontend-reactjs/src/pages/dashboard/InstructorProjects.jsx)
         - 6.A.12 InstructorServiceSuite (frontend-reactjs/src/pages/dashboard/InstructorServiceSuite.jsx)
         - 6.A.13 InstructorTutorBookings (frontend-reactjs/src/pages/dashboard/InstructorTutorBookings.jsx)
         - 6.A.14 InstructorTutorManagement (frontend-reactjs/src/pages/dashboard/InstructorTutorManagement.jsx)
         - 6.A.15 InstructorTutorSchedule (frontend-reactjs/src/pages/dashboard/InstructorTutorSchedule.jsx)
      - 6.B Instructor Deep-dive Modules
         - 6.B.1 CourseLifecyclePlanner (frontend-reactjs/src/pages/dashboard/instructor/courseCreation/CourseLifecyclePlanner.jsx)
         - 6.B.2 CourseLibraryTable (frontend-reactjs/src/pages/dashboard/instructor/courseLibrary/CourseLibraryTable.jsx)
         - 6.B.3 CourseManagementHeader (frontend-reactjs/src/pages/dashboard/instructor/courseManagement/CourseManagementHeader.jsx)
         - 6.B.4 CreationStudioSummary (frontend-reactjs/src/pages/dashboard/instructor/creationStudio/CreationStudioSummary.jsx)
         - 6.B.5 PricingRevenueMix (frontend-reactjs/src/pages/dashboard/instructor/pricing/PricingRevenueMix.jsx)
         - 6.B.6 InstructorMetricsSection (frontend-reactjs/src/pages/dashboard/instructor/sections/InstructorMetricsSection.jsx)
      - 6.C Creation Studio & Course Tooling
         - 6.C.1 AssessmentQuickView (frontend-reactjs/src/components/course/AssessmentQuickView.jsx)
         - 6.C.2 CourseCard (frontend-reactjs/src/components/course/CourseCard.jsx)
         - 6.C.3 CourseModuleNavigator (frontend-reactjs/src/components/course/CourseModuleNavigator.jsx)
         - 6.C.4 CourseProgressBar (frontend-reactjs/src/components/course/CourseProgressBar.jsx)
         - 6.C.5 BlockEditor (frontend-reactjs/src/components/creation/BlockEditor.jsx)
      - 7.A Admin & Operator Experience Pages
         - 7.A.1 Admin (frontend-reactjs/src/pages/Admin.jsx)
         - 7.A.2 Analytics (frontend-reactjs/src/pages/Analytics.jsx)
         - 7.A.3 AdminPolicyHubSection (frontend-reactjs/src/pages/admin/sections/AdminPolicyHubSection.jsx)
         - 7.A.4 AdminControl (frontend-reactjs/src/pages/dashboard/AdminControl.jsx)
         - 7.A.5 AdminGovernance (frontend-reactjs/src/pages/dashboard/AdminGovernance.jsx)
         - 7.A.6 AdminIntegrations (frontend-reactjs/src/pages/dashboard/AdminIntegrations.jsx)
         - 7.A.7 AdminOperator (frontend-reactjs/src/pages/dashboard/AdminOperator.jsx)
      - 7.B Administration & Moderation Components
         - 7.B.1 AdminStats (frontend-reactjs/src/components/AdminStats.jsx)
         - 7.B.2 AdminSummaryCard (frontend-reactjs/src/components/admin/AdminSummaryCard.jsx)
         - 7.B.3 ModerationChecklistForm (frontend-reactjs/src/components/moderation/ModerationChecklistForm.jsx)
         - 7.B.4 ModerationMediaPreview (frontend-reactjs/src/components/moderation/ModerationMediaPreview.jsx)
         - 7.B.5 ModerationQueue (frontend-reactjs/src/components/moderation/ModerationQueue.jsx)
      - 8.A Public Community & Social Pages
         - 8.A.1 Communities (frontend-reactjs/src/pages/Communities.jsx)
         - 8.A.2 Feed (frontend-reactjs/src/pages/Feed.jsx)
      - 8.B Dashboard Community & Messaging Suites
         - 8.B.1 CommunitySafety (frontend-reactjs/src/pages/dashboard/community/CommunitySafety.jsx)
         - 8.B.2 ChannelSidebar (frontend-reactjs/src/pages/dashboard/community/instructorChats/ChannelSidebar.jsx)
         - 8.B.3 EventPlanner (frontend-reactjs/src/pages/dashboard/community/instructorChats/EventPlanner.jsx)
         - 8.B.4 MessageComposer (frontend-reactjs/src/pages/dashboard/community/instructorChats/MessageComposer.jsx)
         - 8.B.5 MessageTimeline (frontend-reactjs/src/pages/dashboard/community/instructorChats/MessageTimeline.jsx)
         - 8.B.6 PresencePanel (frontend-reactjs/src/pages/dashboard/community/instructorChats/PresencePanel.jsx)
         - 8.B.7 ResourceLibraryPanel (frontend-reactjs/src/pages/dashboard/community/instructorChats/ResourceLibraryPanel.jsx)
         - 8.B.8 RoleManagementPanel (frontend-reactjs/src/pages/dashboard/community/instructorChats/RoleManagementPanel.jsx)
         - 8.B.9 channelMetadata (frontend-reactjs/src/pages/dashboard/community/instructorChats/channelMetadata.js)
         - 8.B.10 useCommunityChatWorkspace (frontend-reactjs/src/pages/dashboard/community/instructorChats/useCommunityChatWorkspace.js)
      - 8.C Community, Feed & Social Components
         - 8.C.1 CommunityAboutPanel (frontend-reactjs/src/components/community/CommunityAboutPanel.jsx)
         - 8.C.2 CommunityChatModule (frontend-reactjs/src/components/community/CommunityChatModule.jsx)
         - 8.C.3 CommunityCrudManager (frontend-reactjs/src/components/community/CommunityCrudManager.jsx)
         - 8.C.4 CommunityEventSchedule (frontend-reactjs/src/components/community/CommunityEventSchedule.jsx)
         - 8.C.5 CommunityInteractiveSuite (frontend-reactjs/src/components/community/CommunityInteractiveSuite.jsx)
         - 8.C.6 CommunityMap (frontend-reactjs/src/components/community/CommunityMap.jsx)
         - 8.C.7 CommunityMemberDirectory (frontend-reactjs/src/components/community/CommunityMemberDirectory.jsx)
         - 8.C.8 CommunityMembersManager (frontend-reactjs/src/components/community/CommunityMembersManager.jsx)
         - 8.C.9 CommunityResourceEditor (frontend-reactjs/src/components/community/CommunityResourceEditor.jsx)
         - 8.C.10 CommunityResourceLibrary (frontend-reactjs/src/components/community/CommunityResourceLibrary.jsx)
         - 8.C.11 Composer (frontend-reactjs/src/components/feed/Composer.jsx)
         - 8.C.12 FeedItemCard (frontend-reactjs/src/components/feed/FeedItemCard.jsx)
         - 8.C.13 FeedList (frontend-reactjs/src/components/feed/FeedList.jsx)
         - 8.C.14 SponsoredCard (frontend-reactjs/src/components/feed/SponsoredCard.jsx)
      - 9.A Course, Library & Discovery Pages
         - 9.A.1 ContentLibrary (frontend-reactjs/src/pages/ContentLibrary.jsx)
         - 9.A.2 Courses (frontend-reactjs/src/pages/Courses.jsx)
         - 9.A.3 Explorer (frontend-reactjs/src/pages/Explorer.jsx)
         - 9.A.4 LiveClassrooms (frontend-reactjs/src/pages/LiveClassrooms.jsx)
      - 9.D Scheduling, Calendar & Classroom Utilities
         - 9.D.1 CalendarEventDialog (frontend-reactjs/src/components/calendar/CalendarEventDialog.jsx)
         - 9.D.2 ScheduleGrid (frontend-reactjs/src/components/scheduling/ScheduleGrid.jsx)
      - 9.E Search & Discovery Components
         - 9.E.1 BlogSearchSection (frontend-reactjs/src/components/search/BlogSearchSection.jsx)
         - 9.E.2 ExplorerPreviewDrawer (frontend-reactjs/src/components/search/ExplorerPreviewDrawer.jsx)
         - 9.E.3 ExplorerSearchSection (frontend-reactjs/src/components/search/ExplorerSearchSection.jsx)
         - 9.E.4 FilterChips (frontend-reactjs/src/components/search/FilterChips.jsx)
         - 9.E.5 GlobalSearchBar (frontend-reactjs/src/components/search/GlobalSearchBar.jsx)
         - 9.E.6 SearchResultCard (frontend-reactjs/src/components/search/SearchResultCard.jsx)
      - 10.A Commerce, Checkout & Pricing Components
         - 10.A.1 CampaignEditor (frontend-reactjs/src/components/ads/CampaignEditor.jsx)
         - 10.A.2 CampaignPreview (frontend-reactjs/src/components/ads/CampaignPreview.jsx)
         - 10.A.3 CheckoutDialog (frontend-reactjs/src/components/commerce/CheckoutDialog.jsx)
         - 10.A.4 CheckoutPriceSummary (frontend-reactjs/src/components/commerce/CheckoutPriceSummary.jsx)
         - 10.A.5 EdulureAds (frontend-reactjs/src/pages/dashboard/EdulureAds.jsx)
      - 11.A Profile & Account Surfaces
         - 11.A.1 Profile (frontend-reactjs/src/pages/Profile.jsx)
      - 11.B Support & Success Workflows
         - 11.B.1 TicketForm (frontend-reactjs/src/components/support/TicketForm.jsx)
      - 11.C Settings, Preferences & Profile Components
         - 11.C.1 ProfileIdentityEditor (frontend-reactjs/src/components/profile/ProfileIdentityEditor.jsx)
         - 11.C.2 SettingsAccordion (frontend-reactjs/src/components/settings/SettingsAccordion.jsx)
         - 11.C.3 SettingsLayout (frontend-reactjs/src/components/settings/SettingsLayout.jsx)
         - 11.C.4 SettingsToggleField (frontend-reactjs/src/components/settings/SettingsToggleField.jsx)
         - 11.C.5 SystemPreferencesPanel (frontend-reactjs/src/components/settings/SystemPreferencesPanel.jsx)
<<<<<<< HEAD
      - ✓ 12.A Bootstrap & Runtime Wiring (`backend-nodejs/src/bootstrap/bootstrap.js`, `backend-nodejs/src/config/env.js`, `backend-nodejs/src/graphql/gatewayBootstrap.js`, `backend-nodejs/src/graphql/persistedQueryStore.js`, `backend-nodejs/src/graphql/router.js`, `backend-nodejs/src/servers/webServer.js`, `backend-nodejs/src/servers/workerService.js`)
        1. **Appraisal.** GraphQL readiness is now part of the default bootstrap contract: `bootstrap/bootstrap.js` wires `warmGraphQLGateway` alongside database, feature flag, and search cluster lifecycles while `env.graphql` formalises persisted query locations, refresh cadence, and depth/operation limits for every runtime.
        2. **Functionality.** `graphql/gatewayBootstrap.js` warms schema introspection, hydrates JSON and `.graphql` manifests into the shared in-memory store, and schedules safe refreshes via `persistedQueryStore.replaceAll`; readiness emitters in `webServer.js`/`workerService.js` treat the gateway as a first-class dependency and stop handles clear timers deterministically. Vitest coverage in `test/graphql/gatewayBootstrap.test.js` and `test/graphql/persistedQueryStore.test.js` locks in manifest parsing, TTL behaviour, and cache hydration.
        3. **Logic Usefulness.** The bootstrapper downgrades readiness rather than crashing when manifests are missing, emits snapshots with entry counts plus refresh intervals, and feeds env-sourced guard rails straight into `graphql/router.js`, keeping persisted-query policy centralised and reproducible across nodes.
        4. **Redundancies.** Prior duplicated stop semantics in `startCoreInfrastructure` remain eliminated by funnelling descriptors through a single `stopHandler`, ensuring bootstrap helpers (including GraphQL cache timers) tear down without bespoke wiring.
        5. **Placeholders or Stubs.** Persisted query manifests remain optional; when absent, the gateway marks itself degraded so operations can stage manifests independently of code deploys while still exposing meaningful readiness context.
        6. **Duplicate Functions.** The `persistedQueryStore` centralises TTL-aware cache mutation via `set`, `clear`, and `replaceAll`, removing bespoke map resets and allowing manifest refreshes/tests to share the same primitives.
        7. **Improvements Needed.** Surface refresh metrics (success/failure counters, last refresh timestamp) through Prometheus once the observability stack exposes GraphQL-specific gauges, and consider wiring `env.graphql.persistedQueriesPath` into configuration management for environment overrides.
        8. **Styling Improvements.** N/A for runtime wiring; logging already uses structured payloads—ensure follow-up stories keep the `graphql-gateway` logger child consistent with existing naming conventions.
        9. **Efficiency Analysis.** Cached manifests prevent recomputation on every GraphQL call, while readiness retries reuse the generic exponential backoff in `executeWithRetry`; the store prunes expired entries on access so manifests and runtime traffic remain lightweight.
        10. **Strengths to Keep.** Centralised bootstrap orchestration, bounded retry logic, readiness snapshots with manifest health, and dedicated documentation in `backend-nodejs/README.md` give SRE and platform operations a predictable control plane for GraphQL availability.
        11. **Weaknesses to Remove.** Future iterations should prune stale persisted queries by reconciling manifest hashes against live traffic; at present, `replaceAll` overwrites the in-memory cache but lacks differential metrics for removed entries.
        12. **Styling & Colour Review.** Not applicable—ensure Grafana dashboards adopt the new readiness component name when visualising GraphQL status.
        13. **CSS, Orientation & Placement.** Not applicable to backend bootstrapping; document the new readiness component placement in service topology diagrams instead.
        14. **Text Analysis.** Bootstrap log messages highlight manifest paths and entry counts; maintain concise, action-oriented phrasing for on-call operators when extending messaging.
        15. **Change Checklist Tracker.** Add GraphQL manifest validation, readiness probe assertions, and env regression checks (including README GraphQL gateway section) to the release checklist before promoting stacks that rely on persisted queries.
        16. **Full Upgrade Plan & Release Steps.** Roll out by enabling GraphQL readiness in staging, publishing manifests to storage, monitoring readiness degradation signals, and toggling refresh intervals per environment before enabling the feature in production.
      - ✓ 12.B Routing, Middleware & Entry Points (`backend-nodejs/src/middleware/auth.js`, `backend-nodejs/src/middleware/runtimeConfig.js`, `backend-nodejs/src/routes/creation.routes.js`)
        1. **Appraisal.** Middleware now shapes request actors, permissions, runtime config, and domain event lifecycles end-to-end—`auth.js` emits a canonical actor object, `runtimeConfig.js` exposes domain event helpers, and `creation.routes.js` registers contextual defaults for studio endpoints.
        2. **Functionality.** Access tokens hydrate `req.actor`, `req.permissions`, and `req.session`, while runtime middleware adds `req.recordDomainEvent`/`req.registerDomainEventDefaults` for controllers to emit enriched domain events backed by `DomainEventModel.record`. Creation routes seed defaults for project/template entities so downstream handlers inherit entity metadata automatically, and the queue plumbing stays aligned with `migrations/20250301100000_domain_event_dispatch_queue.js`, the governance snapshot (`database/schema/mysql-governance-baseline.json`), and bootstrap seed fixtures in `seeds/001_bootstrap.js`.
        3. **Logic Usefulness.** Feature flag evaluation now leverages actor-aware context, and domain event defaults merge request metadata (trace IDs, correlation IDs, actor roles) with route-specific descriptors, dramatically reducing boilerplate when recording events while ensuring dispatch rows conform to the seeded schema.
        4. **Redundancies.** Permissions derived from JWT scope/claims replace ad-hoc role checks spread across controllers, consolidating permission resolution in `auth.js` while `runtimeConfig` centralises request context enrichment for both REST and GraphQL flows.
        5. **Placeholders or Stubs.** Event emission helpers currently target `DomainEventModel.record`; integrate dispatcher shortcuts in future if controllers require async fire-and-forget semantics beyond the model layer.
        6. **Duplicate Functions.** By funnelling domain-event payload merging into `mergePayload`/`mergeDescriptors`, repeated deep merge logic across controllers can be removed as they adopt the middleware helpers.
        7. **Improvements Needed.** Implement controller-level utilities to automatically invoke `req.recordDomainEvent` after mutating operations (e.g., project creation) and expand permission maps when additional roles (moderator, partner) come online.
        8. **Styling Improvements.** N/A for backend middleware; ensure accompanying documentation references the new request properties so SDK consumers remain aligned.
        9. **Efficiency Analysis.** Actor/permission derivation occurs once per request, and domain event defaults reuse the same array for merged descriptors; additional allocations are minimal compared with controller-level duplication they replace.
        10. **Strengths to Keep.** Strong separation between authentication, runtime configuration, and routing metadata ensures consistent observability, while route-level defaults keep domain event payloads cohesive across REST and future GraphQL layers.
        11. **Weaknesses to Remove.** Introduce graceful fallbacks when `req.recordDomainEvent` fails (e.g., emit logs without throwing) and continue auditing controllers so they rely on middleware-provided actor metadata instead of direct JWT parsing.
        12. **Styling & Colour Review.** Not relevant to backend entry points; keep request-context logging fields stable for dashboard theming parity.
        13. **CSS, Orientation & Placement.** Not applicable; ensure updated middleware ordering is documented in service flow diagrams to prevent regressions when composing Express routers.
        14. **Text Analysis.** Error messages remain concise (“Invalid or expired token”, “Insufficient permissions”) and event helper exceptions clearly describe missing keys to streamline debugging.
        15. **Change Checklist Tracker.** Expand QA sign-off to include domain-event smoke tests, permission-matrix validation for JWT claims, and route metadata assertions before releasing entry-point changes.
        16. **Full Upgrade Plan & Release Steps.** Deploy middleware updates to staging, verify domain event emission via telemetry, audit permission-driven routes for regressions, and coordinate documentation updates before promoting to production.
      - 12.C Controllers & GraphQL Gateways
=======
      - 12.A Bootstrap & Runtime Wiring
         - 12.A.1 bootstrap (backend-nodejs/src/bootstrap/bootstrap.js)
         - 12.A.2 database (backend-nodejs/src/config/database.js)
         - 12.A.3 workerService (backend-nodejs/src/servers/workerService.js)
      - 12.B Routing, Middleware & Entry Points
         - 12.B.1 auth (backend-nodejs/src/middleware/auth.js)
         - 12.B.2 runtimeConfig (backend-nodejs/src/middleware/runtimeConfig.js)
         - 12.B.3 creation.routes (backend-nodejs/src/routes/creation.routes.js)
      - ✅ 12.C Controllers & GraphQL Gateways
>>>>>>> ead34957
         - 12.C.1 EbookController (backend-nodejs/src/controllers/EbookController.js)
         - 12.C.2 schema (backend-nodejs/src/graphql/schema.js)
        1. **Appraisal.** `EbookController.js` now deduplicates and sanitises author, tag, category, and language collections while the GraphQL schema clamps pagination and trims search parameters, aligning back-office payload hygiene with the curated catalogue expectations captured in `user_experience.md`.
        2. **Functionality.** Normalisers convert mixed string/array payloads into trimmed sets, metadata is deep-cloned before persistence, and GraphQL exposes a `prefetch` JSON field so dashboard surfaces can hydrate hero modules alongside feed entries without ad-hoc REST calls. The sanitised collections now match the JSON columns enforced by `EbookModel.js`, keeping catalogue seeds and future content imports schema-valid.
        3. **Logic Usefulness.** Languages are uppercased to keep locale badges consistent across marketing and learner storefronts, while keyword filtering on placements guarantees ad targeting terms mirror the UX taxonomy shared across web, React Native, and Flutter.
        4. **Redundancies.** Centralising pagination parsing removes bespoke limit handling from downstream services and lets React and Flutter clients rely on a single rule-set rather than duplicating array dedupe logic per platform.
        5. **Placeholders or Stubs.** GraphQL still delegates feature-flag awareness to `LiveFeedService`; wiring the new sanitised metadata through gateway-level analytics toggles remains on the backlog before exposing experimental feed variants.
        6. **Duplicate Functions.** Shared helpers (`trimText`, `normalisePaginationInput`, `normaliseArray`) replace one-off string munging that previously lived in controllers, GraphQL resolvers, and client utilities.
        7. **Improvements Needed.** Next iteration should surface currency validation errors from `EbookService` with localized copy so the UX writing guidelines in `user_experience.md` are enforced server-side.
        8. **Styling Improvements.** Sanitised `metadata` payloads give design systems reliable hooks for cover gradients and content warnings, preventing mismatched accent colours across the ebook shelf, dashboard cards, and marketing pages.
        9. **Efficiency Analysis.** Pagination and keyword clamps cap list sizes, guarding the GraphQL gateway and marketplace endpoints against oversized queries while keeping response payloads within telemetry budgets.
        10. **Strengths to Keep.** Consistent Joi validation, shared normalisers, and the new GraphQL `prefetch` surface maintain observability and keep timeline hydration deterministic across channels.
        11. **Weaknesses to Remove.** Ebooks still accept arbitrary metadata structures; a typed contract should eventually govern marketing highlights versus purchase funnels so analytics dashboards remain comparable.
        12. **Styling & Colour Review.** With metadata sanitised, align ebook accent tokens with the brand palette documented in `user_experience.md` to avoid divergent gradients between marketing pages and instructor consoles.
        13. **CSS, Orientation & Placement.** GraphQL prefetch data should feed layout engines so featured posts and placements reserve space before hydration, matching responsive breakpoints encoded in the UX specification.
        14. **Text Analysis.** Normalised pricing errors and Joi feedback should inherit the concise tone-of-voice guidelines (≤120 characters, action-first) referenced in the support copy tables.
        15. **Change Checklist Tracker.** Extend backend QA to cover pagination clamps, keyword trimming, and metadata sanitisation before promoting new feed or marketplace filters to production.
        16. **Full Upgrade Plan & Release Steps.** Roll out the sanitisation helpers, observe API analytics for pagination shifts, stage GraphQL schema changes behind gateway versioning, update client SDKs, and publish the new payload contract to the platform changelog.
      - ✅ 12.D Domain Models & Persistence
         - 12.D.1 ReportingPaymentsRevenueDailyView (backend-nodejs/src/models/ReportingPaymentsRevenueDailyView.js)
         - 12.D.2 LearnerSupportRepository (backend-nodejs/src/repositories/LearnerSupportRepository.js)
        1. **Appraisal.** Daily revenue summaries now support currency scoping and hole-filling for timeline charts, while learner support persistence emits domain events for ticket creation, updates, messaging, and closure.
        2. **Functionality.** Currency filters flow through SQL builders, date windows are generated server-side, repository list views respect status/limit options, and close/add operations refresh breadcrumbs and return mapped artefacts. The base `006_create_learner_support_tables.sql` migration now provisions breadcrumbs, AI summary, follow-up, and knowledge suggestion columns up-front so seeds and runtime models stay aligned without relying on ad-hoc alter statements.
        3. **Logic Usefulness.** Domain events encode ticket state transitions so support analytics, CRM syncs, and notification workers can respond without scraping tables, fulfilling Annex A15 expectations.
        4. **Redundancies.** Centralised limit/currency normalisers prevent controllers and services from reimplementing filter parsing for every dashboard or export routine.
        5. **Placeholders or Stubs.** Event dispatchers still await downstream subscribers for satisfaction surveys and escalation routing; wire those handlers before exposing support telemetry to leadership dashboards.
        6. **Duplicate Functions.** The new helpers replace bespoke pagination parsing scattered across repositories and services, keeping learner support and reporting consistent with the shared toolkit in Annex C1.
        7. **Improvements Needed.** Add currency conversion hooks so finance summaries can express both native and platform base currencies without duplicating reporting SQL.
        8. **Styling Improvements.** Filled date gaps give UX designers stable line charts and card gradients that match the reporting layouts catalogued in `user_experience.md`.
        9. **Efficiency Analysis.** `whereIn` filters and capped case listings reduce redundant message hydration, cutting latency for learners scrolling large support histories.
        10. **Strengths to Keep.** Breadcrumb updates, automatic follow-up recalculation, and serialised attachments maintain the thorough audit trail expected in support experiences.
        11. **Weaknesses to Remove.** Satisfaction updates still rely on caller-provided scores; consider enforcing allowed ranges and storing the rater identity for governance checks.
        12. **Styling & Colour Review.** Domain events should drive consistent badge states (open, pending, closed) so the support timeline palette mirrors the gradients specified in the UX audit.
        13. **CSS, Orientation & Placement.** Filled reporting series align with dashboard spacing assumptions, preventing the empty-day collapse observed in previous user testing.
        14. **Text Analysis.** Event payloads use verb-first labels (“case_created”, “case_closed”) that map cleanly to support copywriting guidelines and notification templates.
        15. **Change Checklist Tracker.** Add coverage for `fillGaps` timelines and list option normalisation to regression suites before each release.
        16. **Full Upgrade Plan & Release Steps.** Deploy reporting changes alongside analytics schema docs, broadcast the new domain events to downstream consumers, backfill historic gaps for SLA dashboards, and validate support timelines with CX before GA.
      - 12.E Services & Integrations
         - 12.E.1 HubSpotClient (backend-nodejs/src/integrations/HubSpotClient.js)
         - 12.E.2 CourseLiveService (backend-nodejs/src/services/CourseLiveService.js)
      - 12.F Async Jobs & Observability
         - 12.F.1 communityReminderJob (backend-nodejs/src/jobs/communityReminderJob.js)
         - 12.F.2 probes (backend-nodejs/src/observability/probes.js)
         - 12.F.3 backend-nodejs/src/jobs (found at backend-nodejs/src/jobs)
      - ✅ 12.G Database Seeds & Migrations
         - 12.G.1 20250213143000_creation_studio (backend-nodejs/migrations/20250213143000_creation_studio.js)
         - 12.G.2 002_search_documents (backend-nodejs/seeds/002_search_documents.js)
         - 12.G.3 backend-nodejs/database/migrations (found at backend-nodejs/database/migrations)
        1. **Appraisal.** Creation Studio schemas now share enumerations through `src/constants/creationStudio.js`, letting migrations, services, and models consume one source of truth while Annex A38–A43 is mirrored by `008_creation_studio_tables.sql` so MySQL blueprints stay in lockstep with Knex DSL defaults.
        2. **Functionality.** `creation_projects`, `creation_templates`, collaboration tables, and version history all validate type/status/role inputs, normalise JSON payloads, and dedupe permissions before writes, while the search seed continues to rebuild documents inside the transaction to keep bootstrap atomic.
        3. **Logic Usefulness.** Shared normalisers and governance-tag handling keep models aligned with database defaults; enumerations now flow into `CreationStudioService` to reject unsupported transitions ahead of persistence, preventing Annex drift between docs and runtime rules.
        4. **Redundancies.** Centralised constants and helpers replaced ad-hoc enum arrays and JSON sanitisation previously scattered across services, models, and migrations, reducing duplicate validation paths.
        5. **Placeholders or Stubs.** Seeds still short-circuit when `search_documents` or its refresh queue are absent; plan representative creation-project fixtures once catalogue samples are approved so rebuild metrics remain meaningful during QA.
        6. **Duplicate Functions.** Inline UUID/status definitions and collaborator permission parsing have been consolidated into shared utilities—ensure future migrations import the same constants to avoid divergence.
        7. **Improvements Needed.** Add CI coverage for MySQL/Postgres migrate+rollback cycles, backfill regression tests around the new validation guards, and extend ERD exports sourced from `008_creation_studio_tables.sql` for governance reviews.
        8. **Styling Improvements.** Column naming now mirrors camelCase accessors (e.g. `publicId`, `contentOutline`) with JSON defaults enforced at the database; keep Annex A42 naming guidance in play for upcoming schema additions.
        9. **Efficiency Analysis.** Indexed ownership/status fields and deduped collaborator permissions preserve fast analytics queries, while transaction-scoped search rebuilds avoid queue fragmentation during bootstrap.
        10. **Strengths to Keep.** Enum-driven workflow states, cascade rules, and version history remain a strength—now backed by mirrored SQL blueprints and runtime validators that guarantee lineage without extra app logic.
        11. **Weaknesses to Remove.** Annex SQL still needs automated ERD generation and dialect-specific acceptance tests—schedule documentation automation and schema checks to close the feedback loop.
        12. **Styling & Colour Review.** Not applicable to the data layer; continue investing in descriptive constraint aliases and comment fields so BI tooling surfaces friendly labels during governance audits.
        13. **CSS, Orientation & Placement.** Maintain migration ordering that applies creation studio artefacts before downstream enrolment tables to keep FK relationships stable throughout bootstrap sequences.
        14. **Text Analysis.** Normalised summaries, compliance notes, and governance tags now default to localisation-ready JSON; extend Annex A43 copy guidance for new template schemas to avoid truncation.
        15. **Change Checklist Tracker.** Run `npm --prefix backend-nodejs run migrate:latest`, `seed`, and `db:schema:check` after each change; capture diffs for `008_creation_studio_tables.sql` alongside ERD snapshots for QA sign-off.
        16. **Full Upgrade Plan & Release Steps.** Dry-run migrations across staging clusters, validate the new guard rails with regression suites, package rollback scripts, and broadcast schema change notes to curriculum, analytics, and platform squads before release.
      - 13.A Infrastructure Blueprints
         - 13.A.1 infrastructure/observability (found at infrastructure/observability)
         - 13.A.2 infrastructure/terraform/modules (found at infrastructure/terraform/modules)
         - 13.A.3 nginx (infrastructure/docker/nginx.conf)
      - 13.B Security & Automation Scripts
         - 13.B.1 generate-license-report (scripts/security/generate-license-report.mjs)
      - 14.A TypeScript SDK & Tooling
         - 14.A.1 sdk-typescript/scripts (found at sdk-typescript/scripts)
      - 14.B Update Templates & Release Guides
         - 14.B.1 update_template/backend_updates (found at update_template/backend_updates)
      - 15.A Docs & unresolved mappings
         - 15.A.1 Documentation Coverage Gap (unresolved path)<|MERGE_RESOLUTION|>--- conflicted
+++ resolved
@@ -446,7 +446,6 @@
          - 11.C.3 SettingsLayout (frontend-reactjs/src/components/settings/SettingsLayout.jsx)
          - 11.C.4 SettingsToggleField (frontend-reactjs/src/components/settings/SettingsToggleField.jsx)
          - 11.C.5 SystemPreferencesPanel (frontend-reactjs/src/components/settings/SystemPreferencesPanel.jsx)
-<<<<<<< HEAD
       - ✓ 12.A Bootstrap & Runtime Wiring (`backend-nodejs/src/bootstrap/bootstrap.js`, `backend-nodejs/src/config/env.js`, `backend-nodejs/src/graphql/gatewayBootstrap.js`, `backend-nodejs/src/graphql/persistedQueryStore.js`, `backend-nodejs/src/graphql/router.js`, `backend-nodejs/src/servers/webServer.js`, `backend-nodejs/src/servers/workerService.js`)
         1. **Appraisal.** GraphQL readiness is now part of the default bootstrap contract: `bootstrap/bootstrap.js` wires `warmGraphQLGateway` alongside database, feature flag, and search cluster lifecycles while `env.graphql` formalises persisted query locations, refresh cadence, and depth/operation limits for every runtime.
         2. **Functionality.** `graphql/gatewayBootstrap.js` warms schema introspection, hydrates JSON and `.graphql` manifests into the shared in-memory store, and schedules safe refreshes via `persistedQueryStore.replaceAll`; readiness emitters in `webServer.js`/`workerService.js` treat the gateway as a first-class dependency and stop handles clear timers deterministically. Vitest coverage in `test/graphql/gatewayBootstrap.test.js` and `test/graphql/persistedQueryStore.test.js` locks in manifest parsing, TTL behaviour, and cache hydration.
@@ -482,7 +481,6 @@
         15. **Change Checklist Tracker.** Expand QA sign-off to include domain-event smoke tests, permission-matrix validation for JWT claims, and route metadata assertions before releasing entry-point changes.
         16. **Full Upgrade Plan & Release Steps.** Deploy middleware updates to staging, verify domain event emission via telemetry, audit permission-driven routes for regressions, and coordinate documentation updates before promoting to production.
       - 12.C Controllers & GraphQL Gateways
-=======
       - 12.A Bootstrap & Runtime Wiring
          - 12.A.1 bootstrap (backend-nodejs/src/bootstrap/bootstrap.js)
          - 12.A.2 database (backend-nodejs/src/config/database.js)
@@ -492,7 +490,6 @@
          - 12.B.2 runtimeConfig (backend-nodejs/src/middleware/runtimeConfig.js)
          - 12.B.3 creation.routes (backend-nodejs/src/routes/creation.routes.js)
       - ✅ 12.C Controllers & GraphQL Gateways
->>>>>>> ead34957
          - 12.C.1 EbookController (backend-nodejs/src/controllers/EbookController.js)
          - 12.C.2 schema (backend-nodejs/src/graphql/schema.js)
         1. **Appraisal.** `EbookController.js` now deduplicates and sanitises author, tag, category, and language collections while the GraphQL schema clamps pagination and trims search parameters, aligning back-office payload hygiene with the curated catalogue expectations captured in `user_experience.md`.
