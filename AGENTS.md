--- conflicted
+++ resolved
@@ -155,14 +155,6 @@
       - A29. Flutter Instructor Quick Actions & Operations (3.D)
       - A30. Flutter Billing & Subscription Management (3.E)
       - A31. Flutter Notifications, Messaging & Support (3.F)
-<<<<<<< HEAD
-      - A32. Community Reminder Job (4.A)
-      - A33. Data Partition Job (4.B)
-      - A34. Data Retention Job (4.C)
-      - A35. Moderation Follow-Up Job (4.D)
-      - ✓ A36. Monetization Reconciliation Job (4.E)
-      - ✓ A37. Telemetry Warehouse Job (4.F)
-=======
       - ✓ A32. Community Reminder Job (4.A)
       - ✓ A33. Data Partition Job (4.B)
       - A34. Data Retention Job (4.C) ✓
@@ -203,9 +195,8 @@
          - A35.2 backend-nodejs/src/config/env.js
             1. **Schema updates.** Zod parsing now validates follow-up thresholds, escalation roles, and analytics toggles, giving deployment pipelines deterministic config validation.
             2. **Workspace defaults.** Sensible defaults (120-minute escalation, moderator/compliance roles, “notice” audit severity) map directly to tabletop exercises outlined under “Change Management.”
-      - A36. Monetization Reconciliation Job (4.E)
-      - A37. Telemetry Warehouse Job (4.F)
->>>>>>> e7dc2206
+      - ✓ A36. Monetization Reconciliation Job (4.E)
+      - ✓ A37. Telemetry Warehouse Job (4.F)
       - A38. Identity & Access Schema (5.A)
       - A39. Learning Content Schema (5.B)
       - A40. Community, Social & Messaging Schema (5.C)
