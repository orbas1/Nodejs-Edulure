1. Part 1 — Logic Flows & End-to-End Analysis
      - ✅ 1.A Identity, Sessions & Profile Security (`controllers/AuthController.js`, `controllers/UserController.js`, `controllers/SecurityOperationsController.js`, `controllers/VerificationController.js`, `services/AuthService.js`, `services/TwoFactorService.js`, `services/EmailVerificationService.js`, `services/SessionRegistry.js`, `models/UserModel.js`, `models/UserSessionModel.js`, `models/TwoFactorChallengeModel.js`)
        1. **Appraisal.** The identity surface spans registration through impersonation safeguards, combining `AuthController.js`, `UserController.js`, and verification flows so a single pipeline enforces password, email, and device hygiene across web and mobile entry points.
        2. **Functionality.** Login, refresh, and logout endpoints mint JWT/refresh tokens, enforce throttling, and hydrate sessions through `SessionRegistry.js` while verification APIs call `EmailVerificationService.js` to issue signed URLs with audit trails in `DomainEventModel.js`. SQL migrations (`001_create_users_table.sql`, `007_identity_onboarding_dashboard.sql`) now provision aligned identity, session, and challenge tables so seeds and runtime models share the same structure across environments.
        3. **Logic Usefulness.** `AuthService.js` centralises hashing, session minting, and event emission so higher-level controllers stay declarative, and `SecurityOperationsController.js` gives responders consistent risk context for escalations.
        4. **Redundancies.** Historical duplication between controller responses and `AuthService` sanitisation is resolved by the shared serializer in `services/serializers/userSerializer.js`, keeping profile, dashboard preferences, and session metadata aligned across identity entry points.
        5. **Placeholders or Stubs.** Security posture exports still stub SIEM adapters; when wiring `DomainEventDispatcherService.js`, ensure downstream connectors enforce encryption-at-rest guarantees.
        6. **Duplicate Functions.** The new serializer removes parallel implementations in `UserService.js` and `AuthService.js`; remaining overlaps like legacy `utils/sessionHelpers.js` should be retired once downstream tests migrate.
        7. **Improvements Needed.** Introduce WebAuthn registration, breached password checks, and device binding so high-risk actions can trigger step-up verification via `TwoFactorService.js`.
        8. **Styling Improvements.** Align notification templates invoked by `MailService.js` with colour tokens in `docs/design-system/tokens.md` and ensure verification states mirror the onboarding UI palette.
        9. **Efficiency Analysis.** Cache password and policy lookups plus role aggregations by pushing them through `DistributedRuntimeCache.js`, reducing repeated reads during sign-in bursts.
        10. **Strengths to Keep.** Role-aware two-factor enforcement, domain events for every sensitive transition, and structured throttling keep the security posture observable and auditable.
        11. **Weaknesses to Remove.** Manual toggles for policy enforcement and cookie flag divergence between REST and GraphQL contexts should be normalised through governance-backed settings.
        12. **Styling & Colour Review.** Refresh verification email gradients and inline badges to meet AA contrast ratios while matching web onboarding states.
        13. **CSS, Orientation & Placement.** Provide JSON layout hints for transactional emails so spacing and iconography stay consistent with the React login forms.
        14. **Text Analysis.** Audit password and MFA copy for clarity, reduce redundant warnings, and link to escalation playbooks maintained by support.
        15. **Change Checklist Tracker.** Extend `qa/security-readiness-checklist.md` with MFA expiry, impersonation audit, and serializer regression tests before each release.
        16. **Full Upgrade Plan & Release Steps.** Stage serializer rollout behind flags, canary new auth flows with secondary JWT keys, run penetration tests, coordinate support comms, and monitor analytics for anomalies before full deploy.
      - ✅ 1.B Learner Onboarding, Dashboard & Feedback (`controllers/DashboardController.js`, `controllers/LearnerDashboardController.js`, `controllers/LearnerFeedbackController.js`, `controllers/SetupController.js`, `services/LearnerDashboardService.js`, `services/LearnerProgressService.js`, `services/SetupOrchestratorService.js`, `models/LearnerOnboardingResponseModel.js`, `models/DashboardWidgetModel.js`)
        1. **Appraisal.** Onboarding forms, setup orchestration, and dashboard APIs collaborate to personalise journeys, merge invite flows, and surface telemetry-backed insights for every learner persona.
        2. **Functionality.** `LearnerDashboardController.js` validates complex payloads, invokes `LearnerDashboardService.js` for wallet, finance, and tutoring operations, while `LearnerProgressService.js` aggregates enrolment progress snapshots consumed by dashboards. The shared SQL migration `007_identity_onboarding_dashboard.sql` seeds aligned course, module, lesson, enrollment, and onboarding tables so progress serializers, seeds, and API payloads stay in lockstep across deployments.
        3. **Logic Usefulness.** Services normalise metadata, merge invite ledgers, and emit acknowledgement references so frontend clients and success teams share consistent state.
        4. **Redundancies.** Layout hints now originate from `buildCourseCardLayoutMetadata` inside `LearnerProgressService.js`, removing the need for React and Flutter clients to maintain diverging grid constants.
        5. **Placeholders or Stubs.** Some onboarding tasks still defer to TODO integrations (billing, HRIS); annotate backlog IDs and enforce deterministic responses until connectors arrive.
        6. **Duplicate Functions.** Layout metadata is centralised in `buildDashboardLayoutFromSummaries`, preventing each widget hydrator from reimplementing card sizing and padding rules.
        7. **Improvements Needed.** Layer cohort benchmarking, persona-driven onboarding paths, and partial form persistence to reduce abandonment.
        8. **Styling Improvements.** API responses now include card padding, aspect ratios, and accent colours so downstream clients can map to design tokens without guesswork.
        9. **Efficiency Analysis.** Continue batching progress queries and prefetching upcoming lessons; reuse the new layout metadata to enable memoised rendering on the client side.
        10. **Strengths to Keep.** Strong Joi validation, audit events for onboarding transitions, and explicit acknowledgement references keep operations reliable and observable.
        11. **Weaknesses to Remove.** Manual CSV feedback exports and static widget registries should be replaced with telemetry warehouse syncs and canonical definitions to avoid drift.
        12. **Styling & Colour Review.** Align sentiment and streak badges with `docs/design-system/components/dashboard.md` to guarantee parity across surfaces.
        13. **CSS, Orientation & Placement.** Grid hints returned alongside course summaries specify column spans and breakpoints, ensuring responsive layouts remain consistent on tablets and phones.
        14. **Text Analysis.** Keep onboarding tooltips under 140 characters, remove jargon, and localise critical copy surfaced through `LearnerOnboardingResponseModel.js`.
        15. **Change Checklist Tracker.** Add onboarding smoke tests, dashboard analytics validation, and layout snapshot checks to the release checklist.
        16. **Full Upgrade Plan & Release Steps.** Ship new widgets behind feature flags, seed staging with anonymised telemetry, conduct usability studies, brief CSMs, and roll out once KPI uplifts are validated.
      - 1.C Courses, Catalogue & Creation Studio (`controllers/CourseController.js`, `controllers/CatalogueController.js`, `controllers/ContentController.js`, `controllers/CreationStudioController.js`, `controllers/ExplorerController.js`, `services/CourseAccessService.js`, `services/CreationStudioService.js`, `services/CreationAnalyticsService.js`, `services/CreationRecommendationService.js`, `models/CourseModel.js`, `models/LessonModel.js`, `models/AssessmentModel.js`)
      - 1.D Community, Events & Programming (`controllers/CommunityController.js`, `controllers/CommunityEngagementController.js`, `controllers/CommunityProgrammingController.js`, `controllers/CommunityOperationsController.js`, `controllers/CommunityMonetizationController.js`, `controllers/CommunityMemberAdminController.js`, `controllers/CommunityModerationController.js`, `controllers/CommunityChatController.js`, `services/CommunityService.js`, `services/CommunityEngagementService.js`, `services/CommunityProgrammingService.js`, `services/CommunityModerationService.js`, `services/CommunityDonationLifecycle.js`, `services/CommunityAffiliateCommissionService.js`, `services/CommunityOperationsService.js`, `models/CommunityModel.js`, `models/CommunityEventModel.js`, `models/CommunityMembershipModel.js`)
      - 1.E Feed, Social Graph & Direct Messaging (`controllers/FeedController.js`, `controllers/SocialGraphController.js`, `controllers/DirectMessageController.js`, `services/LiveFeedService.js`, `services/SocialGraphService.js`, `services/DirectMessageService.js`, `services/SavedSearchService.js`, `models/PostModel.js`, `models/FeedItemModel.js`, `models/SocialGraphModel.js`, `models/DirectMessageThreadModel.js`)
      - 1.F Explorer, Search & Discovery (`controllers/ExplorerController.js`, `controllers/CatalogueController.js`, `controllers/BusinessIntelligenceController.js`, `services/ExplorerSearchService.js`, `services/SearchIngestionService.js`, `services/SearchSuggestionService.js`, `services/ExplorerAnalyticsService.js`, `models/SearchQueryModel.js`)
      - 1.G Commerce, Billing & Monetisation (`controllers/PaymentController.js`, `controllers/AdminMonetizationController.js`, `controllers/AdminRevenueManagementController.js`, `controllers/CommunityMonetizationController.js`, `controllers/EscrowController.js`, `services/PaymentService.js`, `services/MonetizationFinanceService.js`, `services/CommunityDonationLifecycle.js`, `services/EscrowService.js`, `jobs/monetizationReconciliationJob.js`, `models/InvoiceModel.js`, `models/SubscriptionModel.js`, `models/CommunityDonationModel.js`)
      - 1.H Ads, Growth & Content Marketing (`controllers/AdsController.js`, `controllers/AdminAdsController.js`, `controllers/BlogController.js`, `controllers/AdminBlogController.js`, `controllers/EbookController.js`, `controllers/AdminGrowthController.js`, `services/AdsService.js`, `services/AdsPlacementService.js`, `services/MarketingContentService.js`, `models/AdsCampaignModel.js`, `models/BlogPostModel.js`, `models/EbookModel.js`)
      - 1.I Analytics, Intelligence & Telemetry (`controllers/AnalyticsController.js`, `controllers/BusinessIntelligenceController.js`, `controllers/ObservabilityController.js`, `controllers/TelemetryController.js`, `services/TelemetryIngestionService.js`, `services/TelemetryWarehouseService.js`, `services/ExplorerAnalyticsService.js`, `jobs/telemetryWarehouseJob.js`, `models/AnalyticsAlertModel.js`, `models/TelemetryExportModel.js`)
      - 1.J Governance, Compliance & Runtime Control (`controllers/GovernanceController.js`, `controllers/ComplianceController.js`, `controllers/RuntimeConfigController.js`, `controllers/AdminFeatureFlagController.js`, `controllers/AdminControlController.js`, `controllers/AdminAuditLogController.js`, `services/FeatureFlagGovernanceService.js`, `services/GovernanceStakeholderService.js`, `services/ComplianceService.js`, `jobs/dataRetentionJob.js`, `jobs/dataPartitionJob.js`, `models/RuntimeConfigModel.js`, `models/AuditEventModel.js`, `models/PlatformSettingModel.js`)
      - 1.K Integrations, Enablement & Environment Parity (`controllers/AdminIntegrationsController.js`, `controllers/EnablementController.js`, `controllers/IntegrationKeyInviteController.js`, `controllers/EnvironmentParityController.js`, `services/IntegrationOrchestratorService.js`, `services/IntegrationProviderService.js`, `services/EnablementContentService.js`, `services/EnvironmentParityService.js`, `services/IntegrationApiKeyService.js`, `models/IntegrationProviderModel.js`, `models/EnablementGuideModel.js`)
      - 1.L Media, Storage & Asset Pipeline (`controllers/MediaUploadController.js`, `services/AssetIngestionService.js`, `services/AssetService.js`, `services/StorageService.js`, `services/AntivirusService.js`, `models/AssetModel.js`, `models/AssetIngestionJobModel.js`, `models/AssetConversionOutputModel.js`)
      - ✅ 1.M Release, Provider Transition & Platform Settings (`controllers/ReleaseManagementController.js`, `controllers/ProviderTransitionController.js`, `controllers/AdminSettingsController.js`, `services/ReleaseOrchestrationService.js`, `services/ProviderTransitionService.js`, `services/PlatformSettingsService.js`, `models/ReleaseChecklistModel.js`, `models/ProviderTransitionModel.js`, `models/PlatformSettingModel.js`)
      - ✅ 1.N GraphQL Gateway & HTTP Bootstrapping (`graphql/schema.js`, `graphql/router.js`, `server.js`, `servers/websocket.server.js`, `bootstrap/`, `app.js`)
      - ✅ 1.O Repositories, Data Access & Domain Events (`repositories/`, `services/DomainEventDispatcherService.js`, `services/ChangeDataCaptureService.js`, `models/DomainEventModel.js`, `models/JobStateModel.js`)
      - 2.A Marketing, Storytelling & Acquisition (`src/pages/Home.jsx`, `src/pages/About.jsx`, `src/pages/Blog.jsx`, `src/pages/BlogPost.jsx`, `src/pages/Ebooks.jsx`, `src/pages/Terms.jsx`, `src/pages/Privacy.jsx`, `src/components/marketing/`, `src/data/marketing/`)
      - 2.B Authentication, Registration & Setup (`src/pages/Login.jsx`, `src/pages/Register.jsx`, `src/pages/InstructorRegister.jsx`, `src/pages/Setup.jsx`, `src/features/auth/`, `src/components/forms/`)
      - 2.C Learner Dashboard & Insights (`src/pages/dashboard/index.jsx`, `src/pages/dashboard/widgets/*`, `src/components/dashboard/`, `src/hooks/useLearnerDashboard.js`)
      - 2.D Courses, Library & Live Sessions (`src/pages/Courses.jsx`, `src/pages/ContentLibrary.jsx`, `src/pages/LiveClassrooms.jsx`, `src/components/learning/`, `src/components/video/`, `src/hooks/useCoursePlayer.js`)
      - 2.E Community, Events & Messaging (`src/pages/Communities.jsx`, `src/pages/Feed.jsx`, `src/components/community/`, `src/components/chat/`, `src/hooks/useCommunityRealtime.js`)
      - 2.F Analytics, Admin & Operations Dashboards (`src/pages/Analytics.jsx`, `src/pages/admin/index.jsx`, `src/pages/admin/sections/*`, `src/components/admin/`, `src/hooks/useAdminAnalytics.js`)
      - 2.G Commerce, Billing & Profile Management (`src/pages/Profile.jsx`, `src/pages/TutorProfile.jsx`, `src/components/billing/`, `src/hooks/useBillingPortal.js`)
      - 2.H Integrations, Enablement & Invitations (`src/pages/IntegrationCredentialInvite.jsx`, `src/components/integrations/`, `src/hooks/useIntegrationInvite.js`)
      - 2.I Support, Knowledge & Feedback (`src/features/support/`, `src/components/support/`, `src/pages/support/*`, `src/hooks/useSupportLauncher.js`)
      - 2.J Shared Layout, Theming & Component Infrastructure (`src/App.jsx`, `src/layouts/`, `src/styles/`, `src/components/common/`, `src/providers/ThemeProvider.jsx`)
      - 3.A Authentication & Identity Management (`lib/features/auth/`, `lib/services/authentication_service.dart`, `lib/services/secure_storage_service.dart`)
      - 3.B Community Feed & Engagement (`lib/features/feed/`, `lib/features/community_spaces/`, `lib/services/feed_service.dart`, `lib/services/community_service.dart`)
      - ✓ 3.C Lessons, Assessments & Offline Learning (`Edulure-Flutter/lib/services/offline_learning_service.dart`, `Edulure-Flutter/lib/services/content_service.dart`, `Edulure-Flutter/lib/provider/learning/learning_store.dart`, `Edulure-Flutter/lib/screens/content_library_screen.dart`, `Edulure-Flutter/lib/screens/assessments_screen.dart`)
        1. **Appraisal.** `OfflineLearningService` now centralises download progress, assessment queues, and module snapshots, driving `LearningProgressController` so lessons, assessments, and analytics share one state engine.
        2. **Functionality.** `ContentService.downloadAsset` streams progress updates into the offline service, shows live progress in `ContentLibraryScreen`, throttles analytics, and `AssessmentsScreen` introduces an offline submission card with queue visibility, sync controls, and form capture.
        3. **Logic Usefulness.** Stream broadcasts from the offline service update UI, Hive, and analytics simultaneously, while controller-driven progress updates guarantee consistency across modules, logs, and cached snapshots.
        4. **Redundancies.** Manual progress writes in screens/controllers were replaced by `LearningProgressController`, eliminating duplicate persistence logic and aligning with Hive hydration.
        5. **Integration Depth.** Assessment sync now hits `/mobile/learning/downloads|assessments|modules/snapshots` with Dio, updating Hive after the API acknowledges state changes so Annex B6 data stays consistent across devices and seeded tables.
        6. **Duplicate Functions.** Download state, analytics throttling, and progress snapshots moved out of widgets into `OfflineLearningService`, removing bespoke Hive writes and timers.
        7. **Improvements Needed.** Expand retry UX for failed downloads, surface rubric asset metadata once exposed by the API, and add background throttling so remote refreshes don’t overwhelm `/mobile/learning/offline`.
        8. **Styling.** Offline banners, progress bars, and failure panels reuse instructor tokens, hit contrast requirements, and offer responsive padding for phones/tablets.
        9. **Efficiency.** Progress callbacks are throttled (350 ms), analytics pings rate-limited, and Hive lookups cached so queue updates don’t spam disk or logs.
        10. **Strengths to Keep.** Automatic module snapshotting, shared analytics hooks, and transparent queue summaries keep offline flows observable and reliable.
        11. **Weaknesses to Remove.** Rubric messaging still references TODOs; replace with live rubric review once backend manifests land.
        12. **Colour Review.** Ensure orange (rubric), red (failure), and blue-grey (queued) states pass AA contrast and match Annex B6 palette guidance.
        13. **Layout.** Offline status components respect safe areas, wrap gracefully, and avoid layout jumps as queue sizes change across orientations.
        14. **Text.** Copy keeps instructions under 110 characters, explains next steps (“stay online”, “retry once connected”), and avoids jargon.
        15. **Checklist.** QA must validate Hive hydration, throttled analytics, offline submission capture, and module snapshot replication across devices.
        16. **Release Plan.** Ship behind a feature flag, run migration `20250402120000_mobile_offline_learning.js`, seed Annex data, rehearse `/mobile/learning/*` sync flows in staging, update Annex A28/B6 docs, and monitor queue failure telemetry post-launch.
      - ✓ 3.D Instructor Quick Actions & Operations (`Edulure-Flutter/lib/services/instructor_operations_service.dart`, `Edulure-Flutter/lib/screens/instructor_dashboard_screen.dart`, `Edulure-Flutter/lib/services/session_manager.dart`)
        1. **Appraisal.** `InstructorOperationsService` delivers a Hive-backed queue powering new quick actions in `InstructorDashboardScreen`, aligning Annex A29/C4 with offline-friendly operations.
        2. **Functionality.** Contextual sheets capture announcements, attendance, grading, schedule changes, and notes, persist them to `instructor_action_queue`, and attempt immediate sync while the queue card surfaces status, counts, and manual sync.
        3. **Logic Usefulness.** Queue streams keep the dashboard reactive while Dio-backed POST/PATCH/DELETE calls mirror queue→processing→completed/failed transitions against `/mobile/instructor/actions`, keeping Hive and the API aligned.
        4. **Redundancies.** Quick action config, Hive access, and button definitions are centralised—no more duplicated payload assembly across widgets.
        5. **Integration Depth.** Remote sync now relies on the mobile instructor endpoints, propagating backend validation errors into Hive so instructors can retry or amend payloads without losing offline capture.
        6. **Duplicate Functions.** Icons and labels stem from a single `_actions` list, preventing divergence between buttons, notifications, and future surfaces.
        7. **Improvements Needed.** Add retry controls for failed actions, persist audit metadata, and emit telemetry for instructor action throughput.
        8. **Styling.** Buttons reuse tonal/filled variants, queue cards follow dashboard spacing tokens, and status colours map to accessible palette guidance.
        9. **Efficiency.** Queue hydration reuses cached Hive boxes and stream updates, avoiding redundant reads while keeping UI instant.
        10. **Strengths to Keep.** Offline capture, transparent queue states, and modular service architecture keep instructor workflows resilient and testable.
        11. **Weaknesses to Remove.** Feedback currently relies on snackbars—introduce persistent logs or history once backend sync ships.
        12. **Colour Review.** Ensure amber “processing” badges and red failure chips meet AA contrast and align with instructor palette tokens.
        13. **Layout.** Quick action wraps remain responsive, queue cards stretch full width, and padding respects the dashboard’s 8px rhythm.
        14. **Text.** Labels stay under 30 characters, statuses use plain language (“Queued”, “Synced”), and snackbar copy summarises outcome clearly.
        15. **Checklist.** Regression tests should cover queue hydration, sync success/failure paths, stream disposal, and instructor banner visibility.
        16. **Release Plan.** Gate behind feature flags, ensure migrations/seeds have run, validate `/mobile/instructor/actions` flows in staging, add telemetry dashboards, brief enablement teams, and launch once sync reliability meets Annex targets.
      - ✅ 3.E Billing & Subscription Management (`lib/integrations/billing.dart`, `lib/features/billing/`, `lib/services/billing_service.dart`)
      - ✅ 3.F Notifications, Messaging & Support (`lib/features/notifications/`, `lib/features/support/`, `lib/services/push_service.dart`, `lib/services/inbox_service.dart`)
      - ✓ 4.A Community Reminder Job (`communityReminderJob.js`)
      - ✓ 4.B Data Partition Job (`dataPartitionJob.js`)
      - 4.C Data Retention Job (`dataRetentionJob.js`)
      - 4.D Moderation Follow-Up Job (`moderationFollowUpJob.js`)
      - ✓ 4.E Monetization Reconciliation Job (`monetizationReconciliationJob.js`)
        1. **Appraisal.** The reconciliation worker now orchestrates tenant windows end-to-end, wrapping multi-currency ledger comparisons, automatic revenue recognition, and failure recovery so finance can rely on a single scheduled pipeline instead of ad-hoc scripts. 
        2. **Functionality.** `runCycle` invokes `MonetizationFinanceService.runReconciliation` alongside the new `#buildCurrencyBreakdown` helper, then records background job metrics, updates variance history, and cascades alerts through `MonetizationAlertNotificationService` when repeated failures occur. 
        3. **Logic Usefulness.** Each reconciliation now returns `metadata.currencyBreakdown` showing invoiced, recognised, usage, deferred, variance, and basis-point deltas per ISO currency, giving auditors immediate cross-ledger visibility. 
        4. **Redundancies.** Aggregated job metrics via `recordBackgroundJobRun` and shared variance-history updates eliminate the bespoke logging loops previously sprinkled across finance scripts. 
        5. **Placeholders or Stubs.** Currency breakdown currently omits manual journal overrides; extend the helper to ingest adjustment tables before exposing the digest in executive dashboards. 
        6. **Duplicate Functions.** Historical variance tracking consolidates in `MonetizationReconciliationRunModel.updateMetadata`, removing the need for downstream services to maintain their own reconciliation timelines. 
        7. **Improvements Needed.** Add regression coverage for the tenant pause/resume state machine and wire acknowledgement digests into notification payloads so finance can see who triaged the variance. 
        8. **Styling & Logging.** Summary logs now emit `outcome`, `alerts`, window bounds, and tenant counts in a single structured payload, ensuring on-call responders can pivot from Splunk straight into reconciliation metadata. 
        9. **Efficiency Analysis.** Currency aggregation reuses grouped SQL queries across payments, usage, and revenue schedules, while hrtime-based duration tracking feeds Prometheus so slow tenants are surfaced automatically. 
        10. **Strengths to Keep.** Tenant caching, failure backoff, and the finance service’s notification heuristics continue to guard against duplicate sends while adding richer telemetry. 
        11. **Weaknesses to Remove.** Idle tenants still inherit the global recognition window; expose per-tenant overrides once policy storage lands in `PlatformSettingModel`. 
        12. **Telemetry & Alerts.** Failure digests hash trigger, window, and tenant IDs before dispatching high-severity alerts, giving compliance a deterministic breadcrumb trail without leaking sensitive balances. 
        13. **Layout & Metadata.** `varianceHistory` snapshots append the latest variance, severity, acknowledgement count, and truncated currency breakdown, keeping the run record audit-ready. 
        14. **Text & Copy.** Warning logs surface alert severities with actionable copy (“finance alerts”, “paused after repeated failures”), matching the runbook vocabulary in `docs/operations/finance`. 
        15. **Change Checklist Tracker.** Reconciliation releases now require validating Prometheus counters, reviewing `varianceHistory` growth, inspecting alert digests, and confirming paused tenants resume after cooldown. 
        16. **Full Upgrade Plan & Release Steps.** Stage the job with read-only finance review, backfill currency metadata, verify alert delivery in staging, then promote with metrics dashboards and audit acknowledgement walkthroughs. 
      - ✓ 4.F Telemetry Warehouse Job (`telemetryWarehouseJob.js`)
        1. **Appraisal.** The telemetry exporter now encrypts checkpoints, reports backlog pressure, and self-schedules additional flushes so warehouse sinks stay in lockstep with ingestion. 
        2. **Functionality.** `exportPendingEvents` fetches `batchSize + 1` events to detect backlog, compresses payloads, uploads to storage, then seals a checkpoint digest through `DataEncryptionService`. 
        3. **Logic Usefulness.** Summaries include `batchSize`, `hasBacklog`, and a checkpoint preview (last event id/timestamp) so downstream jobs and dashboards can reconcile cursor position without decrypting. 
        4. **Redundancies.** Shared `buildCheckpointDescriptor` removes the brittle JSON snippets formerly scattered across freshness monitors and batch metadata. 
        5. **Placeholders or Stubs.** Backlog detection currently reports “>= batchSize” precision; extend the event model with a lightweight count endpoint before exposing remaining record estimates. 
        6. **Duplicate Functions.** Metrics instrumentation now flows through `recordBackgroundJobRun`, aligning telemetry exports with other queue workers and avoiding bespoke success/failure counters. 
        7. **Improvements Needed.** Layer smoke tests that decrypt checkpoints in CI and assert checksum alignment to catch key-rotation mishaps early. 
        8. **Styling & Logging.** Cycle logs annotate duration, outcome, backlog state, and exported count, mirroring the observability copy used in Annex 12.F so runbooks stay coherent. 
        9. **Efficiency Analysis.** The backpressure scheduler reuses hrtime duration, configurable delay, and capped retry cycles to drain spikes without overwhelming storage or lineage processors. 
        10. **Strengths to Keep.** Compression, lineage auto-recording, freshness checkpoints, and hashed metadata continue to provide durability while integrating securely with the new sealed cursor state. 
        11. **Weaknesses to Remove.** CLI triggers still rely on default delays; expose per-trigger overrides so incident responders can accelerate backlog recovery without editing code. 
        12. **Telemetry & Alerts.** Freshness monitors now store encrypted checkpoint metadata alongside hasBacklog flags, keeping observability dashboards authoritative without leaking raw cursor data. 
        13. **Layout & Metadata.** Batch metadata and summary payloads share the same checkpoint/preview shape, ensuring the warehouse UI, API, and runbooks read identical structures. 
        14. **Text & Copy.** Warning messages (“Telemetry export job paused after repeated failures”, “Scheduled additional telemetry export to drain backlog”) map directly onto ops scripts for clarity. 
        15. **Change Checklist Tracker.** Each release should validate S3 checksum metadata, decrypt sample checkpoints, confirm background job metrics, and review backlog flush logs in staging. 
        16. **Full Upgrade Plan & Release Steps.** Roll out encryption keys, canary the backpressure loop, verify Prometheus counters and freshness dashboards, then brief analytics teams before enabling in production. 
      - ✓ 5.A Identity & Access Schema (`models/UserModel.js`, `models/UserSessionModel.js`, `models/TwoFactorChallengeModel.js`, `models/UserRoleAssignmentModel.js`, `migrations/*user*`)
        1. **Appraisal.** Migration `20250415120000_user_role_assignments.js` introduces `user_role_assignments` with referential integrity, indexes, and update triggers so role governance leaves ad-hoc columns for an auditable table.
        2. **Functionality.** `AuthService.register`, `login`, and `refreshSession` now hydrate assignments through `serializeUserWithAuthorizations` and embed deduped `roles` arrays into JWT payloads while exposing `roleAssignments` in serialized users (`backend-nodejs/src/services/AuthService.js`), and bootstrap seeds reuse `UserRoleAssignmentModel.assign` so fixture identities populate `user_role_assignments` alongside runtime flows.
        3. **Logic Usefulness.** Consumers can interrogate `UserRoleAssignmentModel.listActiveByUser` plus the enriched serializer to drive access reviews, impersonation audits, and UI matrices without custom joins.
        4. **Redundancies.** `normaliseRoleIdentifier`, `buildRoleList`, and serializer helpers consolidate role string handling, eliminating bespoke trimming logic previously scattered across auth flows.
        5. **Placeholders.** `UserRoleAssignmentModel.pruneExpired` is ready for automation but lacks a scheduled job; wire it to background workers so expired assignments close automatically.
        6. **Duplicate Functions.** Assignment creation/upsert logic now lives solely inside `UserRoleAssignmentModel.assign`, replacing repeated role persistence paths across services.
        7. **Improvements Needed.** Build admin APIs/UI to manage assignments, enforce tenant scopes, and mirror changes back into `users.role` until that legacy column can be deprecated.
        8. **Styling Improvements.** Update Annex identity ERDs and handbook callouts with the new assignment table, using accessible palette accents to distinguish scoped vs global roles.
        9. **Efficiency Analysis.** Unique `(user_id, role_key, scope_type, scope_id, revoked_at)` constraint with supporting indexes plus assign upserts prevent duplicates, while JWT role lists reuse cached deduped arrays.
        10. **Strengths to Keep.** Session hashing, two-factor enforcement, and audit events remain untouched while responses/tokens now deliver richer role context for downstream systems.
        11. **Weaknesses to Remove.** Legacy `users.role` can drift from assignments; consider triggers or validation during updates until full migration is complete.
        12. **Styling & Colour Review.** Align identity documentation chips/badges referencing assignments with compliance palette tokens described in Annex A38.
        13. **CSS, Orientation & Placement.** Plan admin matrices showing scope, expiry, metadata, and actor columns based on the serializer’s `roleAssignments` structure.
        14. **Text Analysis.** Refresh onboarding/tooltips to mention aggregated `roles` and assignment provenance so support teams interpret payloads accurately.
        15. **Change Checklist Tracker.** Apply migration `20250415120000_user_role_assignments.js`, backfill roles, confirm JWT `roles` claims via smoke tests, reseed to validate `user_role_assignments` fixtures, and verify serializer output across auth endpoints.
        16. **Full Upgrade Plan & Release Steps.** Migrate, reseed identity fixtures, deploy backend, update docs, and rehearse login/refresh flows to verify assignment metadata before enabling in production.
      - ✓ 5.B Learning Content Schema (`models/CourseModel.js`, `models/LessonModel.js`, `models/ModuleModel.js`, `models/AssessmentModel.js`, `models/CertificateModel.js`, `migrations/*course*`)
        1. **Appraisal.** Migration `20250415121000_course_version_snapshots.js` adds `course_version_snapshots` plus module/lesson `version` columns, giving the content schema a persistent history layer.
        2. **Functionality.** `CourseModel.create` now records an initial snapshot and `updateById` captures diffs/summary entries through `CourseVersionSnapshotModel.recordChange`, providing end-to-end change tracking (`backend-nodejs/src/models/CourseModel.js`), with `backend-nodejs/seeds/001_bootstrap.js` calling `CourseVersionSnapshotModel.recordInitial` so seeded courses materialise history rows immediately.
        3. **Logic Usefulness.** Snapshot JSON (`previous`/`next`) and the stored `changes` array equip analytics, editorial audits, and rollback tooling without bespoke export scripts.
        4. **Redundancies.** Diffing and serialisation live entirely in `CourseVersionSnapshotModel`, replacing the repeated JSON comparison helpers that once lived in services/controllers.
        5. **Placeholders.** Actor attribution currently defaults to instructors/admins; integrate workflow context so collaborative edits capture the responsible user once multi-editor tooling ships.
        6. **Duplicate Functions.** Snapshot computation centralises stable stringify/diff logic, eliminating per-feature implementations of course history capture.
        7. **Improvements Needed.** Increment module/lesson `version` fields from orchestrators, expose history endpoints, and visualise summaries inside admin/course authoring UIs.
        8. **Styling Improvements.** Update ERDs and curriculum docs with the new snapshot table, employing accessible colours to call out history flows per Annex A39 guidance.
        9. **Efficiency Analysis.** Unique `(course_id, version)` constraint and recorded-at indexes keep snapshot queries quick; JSON diffing runs once per update and reuses stable serialisation helpers.
        10. **Strengths to Keep.** Existing catalogue helpers, metadata serialisers, and course relationships remain intact while history capture happens transparently at model level.
        11. **Weaknesses to Remove.** Snapshot payloads store full course JSON; consider compression/archival for large metadata blobs before release data balloons.
        12. **Styling & Colour Review.** Document how version timelines (timestamps, summaries) should inherit the established dashboard palette so UI surfaces stay consistent.
        13. **CSS, Orientation & Placement.** Provide layout guidance for diff cards/timelines (field labels, before/after chips) using `changes` output so admin panels render history coherently.
        14. **Text Analysis.** Ensure release notes and authoring copy mention automatic snapshotting and explain how the change summary headlines map to tracked fields.
        15. **Change Checklist Tracker.** Run migration `20250415121000_course_version_snapshots.js`, verify snapshot rows on course create/update, reseed to confirm `course_version_snapshots` entries land for fixtures, and confirm module/lesson version defaults seeded to `1`.
        16. **Full Upgrade Plan & Release Steps.** Migrate, reseed sample courses, rehearse editing flows to inspect snapshots, update SDK/docs, and deploy alongside UI consumers of the new history APIs.
      - 5.C Community, Social & Messaging Schema (`models/CommunityModel.js`, `models/CommunityEventModel.js`, `models/PostModel.js`, `models/ReactionModel.js`, `models/DirectMessageThreadModel.js`, `models/SocialGraphModel.js`, `migrations/*community*`, `migrations/*social*`)
      - 5.D Commerce & Finance Schema (`models/InvoiceModel.js`, `models/SubscriptionModel.js`, `models/PaymentAttemptModel.js`, `models/EscrowPayoutModel.js`, `models/CommunityDonationModel.js`, `migrations/*billing*`, `migrations/*finance*`)
<<<<<<< HEAD
      - 5.E Analytics, Governance & Observability Schema (`models/AnalyticsAlertModel.js`, `models/TelemetryExportModel.js`, `models/RuntimeConfigModel.js`, `models/AuditEventModel.js`, `models/PlatformSettingModel.js`, `migrations/*analytics*`, `migrations/*governance*`)
      - 5.F Marketing, Content & Enablement Schema (`models/BlogPostModel.js`, `models/BlogCategoryModel.js`, `models/EbookModel.js`, `models/AdsCampaignModel.js`, `models/EnablementGuideModel.js`, `models/IntegrationProviderModel.js`, `migrations/*marketing*`, `migrations/*integration*`)
      - 6.A Generated API Client & Runtime Configuration (`src/generated/`, `src/index.ts`, `src/runtime/configure.ts`, `src/runtime/base.ts`)
      - 6.B Authentication & Session Utilities (`src/runtime/auth.ts`, `src/runtime/tokenStore.ts`, `src/runtime/configure.ts`)
      - 7.A Environment Provisioning & Infrastructure as Code (`infrastructure/terraform/`, `docker-compose.yml`, `infrastructure/environments/`)
      - 7.B CI/CD Automation & Release Tooling (`scripts/`, `backend-nodejs/scripts/`, `update_template/`, `qa/`)
      - ✓ 7.C Observability Stack & Runtime Telemetry (`infrastructure/observability/`, `backend-nodejs/src/observability/`, `docs/operations/observability.md`)
      - ✓ 7.D Local Tooling & Developer Enablement (`file_list.md`, `EDULURE_GUIDE.md`, `backend-nodejs/README.md`, `frontend-reactjs/README.md`, `valuation/`, `scripts/setup-*`)
=======
- ✓ 5.E Analytics, Governance & Observability Schema (`models/AnalyticsAlertModel.js`, `models/TelemetryExportModel.js`, `models/RuntimeConfigModel.js`, `models/AuditEventModel.js`, `models/PlatformSettingModel.js`, `migrations/*analytics*`, `migrations/*governance*`)
      - ✓ 5.F Marketing, Content & Enablement Schema (`models/BlogPostModel.js`, `models/BlogCategoryModel.js`, `models/EbookModel.js`, `models/AdsCampaignModel.js`, `models/EnablementGuideModel.js`, `models/IntegrationProviderModel.js`, `migrations/*marketing*`, `migrations/*integration*`)
- ✓ 6.A Generated API Client & Runtime Configuration (`src/generated/`, `src/index.ts`, `src/runtime/configure.ts`, `src/runtime/base.ts`)
         1. **Appraisal.** `configureSdk` now orchestrates manifest metadata, normalised base URLs, and optional session initialisation so SDK consumers receive a fully prepared `OpenAPI` instance plus access to the created `SessionManager` when requested. 
         2. **Functionality.** `ConfigureSdkOptions.auth` introduces bearer and non-bearer header strategies, auto-refresh toggles, custom header names, and lifecycle callbacks while `mergeHeaderProducers` and `normaliseHeaders` compose static + dynamic headers alongside user-agent injection. 
         3. **Logic Usefulness.** Asynchronous token and header resolvers collapse into a single pipeline that sanitises values, enforces `allowAnonymous` guards, and throws actionable errors when tokens are required but missing, preventing silent authentication drift. 
         4. **Redundancies.** Header formatting, manifest wiring, and user-agent fallbacks now live in `runtime/base.ts` + `configure.ts`, eliminating bespoke string coercion and ad-hoc header merges previously repeated across projects. 
         5. **Instrumentation Hooks.** Runtime configuration now surfaces `ConfigureSdkOptions.hooks` so clients can register before/after/onError callbacks for tracing and metrics, while TODO coverage remains for optional custom `fetch` adapters and retry orchestration.
         6. **Duplicate Functions.** Shared helpers (`formatAuthorizationHeader`, `normaliseHeaders`, `mergeHeaderProducers`) replace local string concatenation or manual loops, ensuring downstream services reuse the same casing and merge semantics. 
         7. **Telemetry & Error Mapping.** `configureSdk` accepts structured request hooks and propagates `errorDomain` into augmented `ApiError` instances, giving adopters native tracing/logging integration points without wrapping generated clients.
         8. **Styling Improvements.** Update README and portal snippets so option names (`auth.headerName`, `auth.autoRefresh`) mirror the runtime casing and ensure example headers demonstrate the normalised title-case output. 
         9. **Efficiency Analysis.** Memo-free async resolvers execute exactly once per request, header sanitisation short-circuits undefined values, and session refreshes are skipped unless required, avoiding redundant auth calls. 
         10. **Strengths to Keep.** Automatic manifest hydration, user-agent injection, credential propagation, and tree-shakeable service registry exports remain intact while layering richer runtime control. 
         11. **Diagnostics.** Missing-token paths now raise `MissingAccessTokenError`/`SdkAuthError` instances with `sdkDomain` metadata instead of generic errors, accelerating integrator debugging while keeping legacy anonymous flows untouched.
         12. **Styling & Colour Review.** Ensure documentation and dev portals describe the normalised header casing (`Authorization`, `User-Agent`) so branding and accessibility palettes stay consistent with Annex typography guidance. 
         13. **CSS, Orientation & Placement Changes.** Preserve the module entry structure (`runtime/configure`, `runtime/base`, `runtime/client`) so bundlers continue to tree-shake correctly while documenting the new exports in SDK navigation menus. 
         14. **Text Analysis, Text Placement, Text Length, Text Redundancy & Quality.** Revise runtime error copy to remain concise (“Access token is required...”), avoid duplicated phrasing across docs, and highlight optional parameters in under 140 characters for quick scanning. 
         15. **Change Checklist Tracker.** Validate header composition with and without custom schemes, confirm session hand-off via `createSdkClient`, rerun `npm --prefix sdk-typescript run check`, and verify the `sdk.typescript.*` configuration entries are seeded before publishing Annex A44 release notes.
         16. **Full Upgrade Plan & Release Steps.** Ship alongside updated docs, coordinate consumer migrations to the new `auth` object, exercise staging smoke tests for anonymous + authenticated flows, then tag the SDK once telemetry and CI regressions stay green. 
      - ✓ 6.B Authentication & Session Utilities (`src/runtime/auth.ts`, `src/runtime/tokenStore.ts`, `src/runtime/configure.ts`)
         1. **Appraisal.** `createTokenStore`, `createSessionManager`, and `createAuthorizationHeaderResolver` deliver a cohesive toolkit for managing access/refresh lifecycles, storage hydration, and header injection across environments. 
         2. **Functionality.** Token stores hydrate from memory or browser storage, session managers guard refresh concurrency, emit lifecycle callbacks, and expose helpers for manual refresh, while auth resolvers format headers with configurable schemes and refresh behaviour. 
         3. **Logic Usefulness.** `normaliseTokenSet`, `ensureFreshToken`, and `isExpired` harmonise timestamp handling (expiresAt/expiresIn) so refresh logic stays deterministic, and warning hooks (`onRefreshError`) surface actionable context. 
         4. **Redundancies.** Session persistence, listener management, and header formatting move into shared utilities, replacing app-specific memory caches or duplicated bearer concatenation across repositories. 
         5. **Placeholders or Stubs.** Browser storage adapters currently rely on plaintext JSON; plan encrypted or platform-specific adapters (e.g., React Native secure storage) before enabling Annex A45 production toggles. 
         6. **Duplicate Functions.** `formatAuthorizationHeader` underpins both runtime configuration and standalone header builders, preventing divergent casing or spacing logic when multiple packages generate tokens. 
         7. **Refresh Coordination.** Session managers now expose background refresh scheduling plus auto-start controls, and browser token stores listen for storage events to synchronise tokens across tabs; metrics hooks remain on the roadmap for Annex telemetry parity.
         8. **Styling Improvements.** Document sample usage with lint-compliant formatting and align code snippets in docs/portals to the TypeScript conventions enforced by the SDK (`async/await`, explicit return types). 
         9. **Efficiency Analysis.** Hydration defers storage reads to a single promise, listeners receive debounced updates, refreshes are deduped via shared promises, and optional `autoHydrate` skips unnecessary work for server contexts. 
         10. **Strengths to Keep.** Event callbacks, explicit clear/update helpers, optional refresh hooks, and modular storage adapters preserve flexibility while standardising session semantics. 
         11. **Weaknesses to Remove.** Token payloads still persist as plaintext JSON; follow-up work will introduce encrypted storage adapters and optional metrics hooks now that multi-tab synchronisation is handled centrally.
         12. **Styling & Colour Review.** Align console warnings/errors with existing observability tone (succinct, action-oriented) and mirror Annex A45 guidance for how logging surfaces should appear in developer tooling. 
         13. **CSS, Orientation & Placement Changes.** Keep module boundaries (`runtime/auth`, `runtime/tokenStore`) stable so bundler entry points remain predictable, and outline folder placement in SDK docs for quick discovery. 
         14. **Text Analysis, Text Placement, Text Length, Text Redundancy & Quality.** Ensure error strings (“Access token is required...”, storage warning copy) remain precise, avoid repeated jargon, and clarify when tokens are cleared versus refreshed. 
         15. **Change Checklist Tracker.** Exercise token store persistence, concurrent refresh guards, cross-tab synchronisation, header resolver outputs, and SDK build checks before tagging releases aligned with Annex A45.
         16. **Full Upgrade Plan & Release Steps.** Roll out by updating consumer apps to use the shared session manager, validate storage adapters per platform, coordinate Annex documentation refresh, and publish the SDK once integration smoke tests pass. 
      - ✓ 7.A Environment Provisioning & Infrastructure as Code (`infrastructure/terraform/`, `docker-compose.yml`, `infrastructure/environments/`)
      - ✓ 7.B CI/CD Automation & Release Tooling (`scripts/`, `backend-nodejs/scripts/`, `update_template/`, `qa/`)
      - 7.C Observability Stack & Runtime Telemetry (`infrastructure/observability/`, `backend-nodejs/src/observability/`, `docs/operations/observability.md`)
      - 7.D Local Tooling & Developer Enablement (`file_list.md`, `EDULURE_GUIDE.md`, `backend-nodejs/README.md`, `frontend-reactjs/README.md`, `valuation/`, `scripts/setup-*`)
>>>>>>> c16c3dd8
      - 8.A Automated Test Suites & Coverage
      - 8.B Manual QA & Release Governance (`qa/`, `update_template/`, `docs/operations/qa.md`)
      - 8.C Test Data, Fixtures & Sandboxes (`backend-nodejs/seeds/`, `frontend-reactjs/src/testUtils/`, `Edulure-Flutter/test/fixtures/`)
      - 9.A Product & Technical Guides (`EDULURE_GUIDE.md`, `README.md`, `user experience.md`, `docs/design-system/`)
      - 9.B Operational Playbooks & Incident Response (`docs/operations/`, `qa/operations/`, `scripts/incident-*`)
      - 9.C Design System Assets & UX Research (`docs/design-system/`, `user experience.md`, `frontend-reactjs/src/styles/`, `Edulure-Flutter/lib/theme/`)
      - 9.D Strategy, Valuation & Stakeholder Communication (`valuation/`, `docs/operations/strategy.md`, `user experience.md`)
   - Annex A: Expanded Analysis Narratives
      - ✅ A1. Identity, Sessions & Profile Security (1.A)
        *See Part 1.A for the 16-point breakdown covering auth flows, shared serializers, and release governance updates.*
      - ✅ A2. Learner Onboarding, Dashboard & Feedback (1.B)
        *See Part 1.B for the end-to-end dashboard narrative including layout metadata exports and onboarding orchestration.*
      - A3. Courses, Catalogue & Creation Studio (1.C) ✓
        *`CourseModel.getCatalogueFilters`, `/catalogue/filters`, new catalogue filter indexes, and enriched seeds/tests keep catalogue facets, layout metadata, and upsell badges aligned across clients.*
      - A4. Community, Events & Programming (1.D) ✓
        *`CommunityService.mergeEvents` + `decorateEventForDisplay` now drive programming priority, accent mapping, and layout hints with refreshed community seeds.*
      - [x] A5. Feed, Social Graph & Direct Messaging (1.E)
      - [x] A6. Explorer, Search & Discovery (1.F)
      - A7. Commerce, Billing & Monetisation (1.G)
      - A8. Ads, Growth & Content Marketing (1.H)
      - ✅ A9. Analytics, Intelligence & Telemetry (1.I)
      - ✅ A10. Governance, Compliance & Runtime Control (1.J)
      - A11. Integrations, Enablement & Environment Parity (1.K) ✓
      - A12. Media, Storage & Asset Pipeline (1.L) ✓
      - ✅ A13. Release, Provider Transition & Platform Settings (1.M)
      - ✅ A14. GraphQL Gateway & HTTP Bootstrapping (1.N)
      - ✅ A15. Repositories, Data Access & Domain Events (1.O)
      - ✓ A16. Marketing, Storytelling & Acquisition (2.A)
      - ✓ A17. Authentication, Registration & Setup (2.B)
      - A18. Learner Dashboard & Insights (2.C)
      - A19. Courses, Library & Live Sessions (2.D)
      - A20. Community, Events & Messaging (2.E)
      - A21. Analytics, Admin & Operations Dashboards (2.F)
      - A22. Commerce, Billing & Profile Management (2.G) ✓
      - A23. Integrations, Enablement & Invitations (2.H) ✓
      - A24. Support, Knowledge & Feedback (2.I)
      - A25. Shared Layout, Theming & Component Infrastructure (2.J)
      - A26. Flutter Authentication & Identity (3.A)
      - A27. Flutter Community Feed & Engagement (3.B)
      - ✓ A28. Flutter Lessons, Assessments & Offline Learning (3.C)
         - A28.1 Edulure-Flutter/lib/services/offline_learning_service.dart
            1. **Singleton coordination.** Factory constructors reuse a shared instance unless custom Hive boxes are injected, guaranteeing all download, assessment, and progress flows operate on a unified cache backed by `SessionManager.learningDownloadQueue`, `assessmentOutbox`, and `learningProgressSnapshots`.
            2. **Deterministic queue keys.** `_downloadKey`, `_assessmentKey`, and `_progressKey` normalise identifiers per asset/module so repeated requests update a single record instead of duplicating Hive entries, aligning with Annex A28’s deduplication mandate.
            3. **Download lifecycle helpers.** `ensureDownloadTask`, `markDownloadProgress`, `markDownloadComplete`, and `markDownloadFailed` stitch together the queued → in-progress → completed/failed pipeline while emitting broadcast updates that drive UI widgets and analytics throttling.
            4. **Progress throttling.** `_shouldEmitProgress` enforces a 350 ms window before emitting another stream event, keeping Flutter rebuilds predictable during large downloads and satisfying Annex B6’s “avoid jitter” guidance.
            5. **Assessment outbox.** `queueAssessmentSubmission` and `updateAssessmentSubmission` store offline payloads with optimistic state transitions, while `syncAssessmentQueue` upgrades records to `syncing`, calls the provided uploader, and reacts to both thrown errors and rejected uploads with actionable failure metadata.
            6. **Module snapshots.** `recordModuleProgressSnapshot` persists completion ratios and notes for every course/module pair, complementing the Hive-backed history surfaced in dashboards and enabling Annex B6 analytics to reload device progress after restarts.
            7. **Analytics cadence.** `shouldEmitDownloadAnalytics` caches the last event timestamp per asset so `ContentLibraryScreen` only pings remote analytics once every 30 minutes, preventing telemetry flood during offline retries.
            8. **Maintenance hooks.** Reset helpers (`resetDownloads`, `resetAssessments`) and `dispose` close broadcast controllers, equipping QA and logout flows with cleanup tools outlined in Annex A28.
         - A28.2 Edulure-Flutter/lib/services/content_service.dart
            1. **Offline task priming.** `downloadAsset` resolves storage paths, calls `OfflineLearningService.ensureDownloadTask`, and streams Dio progress into `markDownloadProgress` so UI listeners see real-time percentages.
            2. **Completion + failure handling.** Successful downloads persist file paths in Hive and notify the offline service; exceptions surface user-friendly errors while logging failure state so Annex B6 queue cards expose retry context.
            3. **Cache symmetry.** Helper loaders (`loadCachedAssets`, `loadCachedDownloads`, `loadCachedEbookProgress`) normalise session state so offline experiences match previously fetched data even without connectivity.
         - A28.3 Edulure-Flutter/lib/provider/learning/learning_store.dart
            1. **Controller wiring.** `learningProgressControllerProvider` injects `OfflineLearningService`, enabling `LearningProgressController.updateModuleProgress` to synchronise course progress updates with Hive snapshots.
            2. **Snapshot persistence.** After clamping completed lessons and writing local logs, the controller invokes `recordModuleProgressSnapshot`, ensuring Annex B6 completion metrics are cached for analytics and offline dashboards.
         - A28.4 Edulure-Flutter/lib/screens/content_library_screen.dart
            1. **Stream hydration.** `_setupOfflineListeners` subscribes to the offline download stream, backfills existing tasks, and keeps `_downloadStatuses` in sync for queue banners.
            2. **Analytics gating.** During download and open actions, the screen checks `shouldEmitDownloadAnalytics` before calling remote event endpoints, implementing Annex A28’s telemetry throttling.
            3. **Offline status UI.** `_buildOfflineStatusWidgets` renders queued, in-progress, completed, and failed states with palette-compliant badges and TODO messaging for rubric sync, matching Annex B6 copy guidelines.
            4. **Access controls.** Role checks hide instructor-only content while still showing offline queue hints, and the screen hydrates cached assets so learners retain progress when offline.
         - A28.5 Edulure-Flutter/lib/screens/assessments_screen.dart
            1. **Queue awareness.** `_hydrateOfflineSubmissions` and the assessment stream subscription keep the offline queue list current, enabling accurate pending/failed counts.
            2. **Offline capture form.** The “Log offline submission” flow records assessment metadata, attachments, and notes into `OfflineLearningService.queueAssessmentSubmission`, preserving evidence Annex B6 requires before sync.
            3. **Sync retries.** `_syncOfflineSubmissions` delegates to `syncAssessmentQueue`, surfaces spinner state, and translates uploader outcomes into snackbars, laying groundwork for future backend integrations while preserving offline resilience.
            4. **Empty state copy.** Queue cards provide guidance when no submissions exist, clarifying instructor expectations and aligning with Annex A28 communications guidance.
      - ✓ A29. Flutter Instructor Quick Actions & Operations (3.D)
         - A29.1 Edulure-Flutter/lib/services/instructor_operations_service.dart
            1. **Canonical quick actions.** `_actions` enumerates the supported workflows (announcement, attendance, grading, schedule, note) with display labels and icons so the dashboard renders consistent CTAs.
            2. **Hive-backed queue.** `_queueBox` persists `QueuedInstructorAction` entries, while `_enqueueAction`, `_updateAction`, and `_actionKey` centralise serialisation, preventing duplicate logic across UI surfaces.
            3. **Sync pipeline.** `runQuickAction` immediately attempts submission, downgrades failures with contextual error messages, and `syncQueuedActions` replays stored items, ensuring Annex A29 queues survive offline sessions.
            4. **Simulation stubs.** `_simulateRemoteSubmission` mimics backend behaviour (e.g., invalid negative attendance), highlighting TODOs to replace with production endpoints without blocking current QA drills.
            5. **Stream broadcasts.** `_queueUpdates` exposes a broadcast stream so the dashboard updates instantly when new actions queue, sync, or fail, keeping instructors informed per Annex C4 observability notes.
         - A29.2 Edulure-Flutter/lib/screens/instructor_dashboard_screen.dart
            1. **Service integration.** The screen instantiates `InstructorOperationsService`, loads quick actions on init, and subscribes to queue updates to hydrate `_queuedActions`.
            2. **Dynamic forms.** `_handleQuickAction` builds input fields per action type (attendance counts, session titles, notes), validating required values before invoking `runQuickAction`.
            3. **Queue visualisation.** `_buildQuickActionsSection` shows pending counts, colour-coded statuses, failure callouts, and manual sync controls, satisfying Annex A29 transparency requirements.
            4. **Feedback loops.** Submitting and syncing actions toggle progress indicators and snackbars so instructors receive immediate confirmation or remediation guidance.
         - A29.3 Edulure-Flutter/lib/services/session_manager.dart
            1. **Box registration.** `init` opens the `instructor_action_queue` Hive box alongside existing caches, enabling offline quick actions before any dashboard widget renders.
            2. **Lifecycle hygiene.** `clear` purges the queue during logout, preventing stale sensitive notes from lingering across sessions and aligning with Annex C4 security expectations.
      - A30. Flutter Billing & Subscription Management (3.E)
      - A31. Flutter Notifications, Messaging & Support (3.F)
      - ✓ A32. Community Reminder Job (4.A)
      - ✓ A33. Data Partition Job (4.B)
      - A34. Data Retention Job (4.C) ✓
         - A34.1 backend-nodejs/src/jobs/dataRetentionJob.js & config/env integration
            1. **Operational depth.** The scheduler now orchestrates retention enforcement, verification, and reporting in a single run loop, mirroring Annex A34’s mandate to purge PII, issue audit trails, and brief compliance stakeholders.
            2. **Configuration surface.** New environment toggles (`DATA_RETENTION_VERIFY`, `DATA_RETENTION_VERIFICATION_SAMPLE_SIZE`, `DATA_RETENTION_REPORT_ENABLED`, `DATA_RETENTION_REPORT_CHANNEL`, `DATA_RETENTION_REPORT_AUDIENCE`) expose governance levers so runtime behaviour aligns with policy sign-off windows.
            3. **Execution guardrails.** `dispatchSummary` fans out post-run responsibilities—audit logging, domain events, and stakeholder communications—without blocking the main retention cycle, keeping resiliency in low-traffic maintenance windows.
            4. **Verification workflow.** Jobs pass a normalised verification contract to the service, ensuring every policy captures pre-run counts, post-run counts, and residual signals that surface soft-delete drift highlighted under “Gaps & Risks.”
            5. **Residual signalling.** Residual matches raise structured warnings, bubble into audit payloads, and switch audit severity from “notice” to “warning,” delivering the verification assurances promised under “Resilience & Efficiency.”
            6. **Audit trail.** Each run records `governance.data_retention.*` events via `AuditEventService`, packaging policy outcomes, residuals, and totals so compliance reviews have an immutable ledger.
            7. **Stakeholder communication.** When not in dry-run mode, the job schedules Governance Roadmap communications with summarised bodies, tagged audiences, and metrics, answering the “UX & Communications” requirement to brief compliance partners.
            8. **Domain events.** Both simulated and committed cycles broadcast `governance.data_retention.(simulated|completed)` domain events with dispatch metadata, creating hooks for telemetry dashboards and alerting pipelines.
            9. **Observability.** Run metadata (trigger, totals, residual counts) is logged and persisted into `lastSummary`, improving runbook triage while keeping failure backoff semantics intact.
            10. **Extensibility.** Verification/reporting configs are normalised helpers, easing future annex work (e.g., batching communications or toggling manifest attachments) without re-threading scheduler wiring.
         - A34.2 backend-nodejs/src/services/dataRetentionService.js
            1. **Strategy normalisation.** Verification options are first-class citizens—sample sizes, residual handling, and metadata propagate through every enforcement branch.
            2. **Pre/Post counts.** Each policy now captures `preRunCount`, residual tallies, and status markers (`cleared`, `residual`, `simulated`), giving auditors quantitative proof of policy execution.
            3. **Audit payload enrichment.** `data_retention_audit_logs` entries carry verification summaries alongside reasons, sample IDs, and contexts, satisfying Annex A34’s requirement for reproducible evidence.
            4. **Sample controls.** Policy sampling honours configurable limits rather than hard-coded values, aligning with the resilience guidance to throttle IO and provide deterministic previews.
            5. **Residual warnings.** Policies that fail to clear matched rows emit targeted logger warnings and still push CDC events, ensuring monitoring catches misaligned soft-delete columns.
            6. **Empty-strategy handling.** Strategies with no matches return structured results (including verification state), so reporting layers still generate zero-impact evidence packets.
         - A34.3 backend-nodejs/test/dataRetentionService.test.js
            1. **Coverage.** New Vitest cases lock in residual detection, dry-run simulation semantics, and audit payload structure, preventing regressions while Annex A34 iterates.
            2. **Builder fidelity.** Shared builder state simulates pre/post deletion counts, guaranteeing verification math mirrors production SQL behaviour.
            3. **Runtime compatibility.** Tests run with stubbed R2 credentials and reuse the same logging cadence seen in worker executions, validating observability parity.
      - A35. Moderation Follow-Up Job (4.D) ✓
         - A35.1 backend-nodejs/src/jobs/moderationFollowUpJob.js & config/env integration
            1. **Operational depth.** The follow-up scheduler now hydrates cases, computes overdue windows, and escalates unresolved actions—directly answering Annex A35’s charge to audit moderation follow-ups end-to-end.
            2. **Configuration knobs.** New env inputs (`MODERATION_FOLLOW_UP_ESCALATE_AFTER_MINUTES`, `MODERATION_FOLLOW_UP_ESCALATION_ROLES`, `MODERATION_FOLLOW_UP_AUDIT_SEVERITY`, `MODERATION_FOLLOW_UP_ANALYTICS_ENABLED`) externalise thresholds and audiences that were previously hard-coded risks.
            3. **Overdue intelligence.** Each follow-up calculates `overdueMinutes`, stamps metadata, and distinguishes escalated versus routine reminders, tightening accountability for aged cases.
            4. **Dual domain events.** The job emits `community.moderation.follow_up.due` plus `...escalated` events with dispatch tags and role audiences so realtime infra and alerting channels can route reminders and escalations separately.
            5. **Audit assurance.** Escalations record `moderation.follow_up.escalated` audit entries with assignee, overdue window, and escalation roles, satisfying Annex A35’s escalation evidence expectations.
            6. **Analytics insight.** Optional analytics events (dispatch versus escalated) push severity-weighted risk scores into `moderation_analytics_events`, feeding dashboards that monitor alert fatigue.
            7. **Metadata hygiene.** `ModerationFollowUpModel.markCompleted` now persists dispatch timestamps, triggers, overdue minutes, and escalation context for retrospective QA.
            8. **Run summaries.** Aggregated logging (processed count, escalations, overdue backlog) keeps operations visibility high without additional queries.
            9. **Graceful cancellation.** Failures capture error context, retain overdue metadata, and avoid silent drops, aligning with resilience guidelines to implement retries and cancellation audit trails.
            10. **Extensibility.** Analytics, audit, and domain event dependencies are injected, simplifying future Annex enhancements (e.g., queue retries or multi-channel notifications).
         - A35.2 backend-nodejs/src/config/env.js
            1. **Schema updates.** Zod parsing now validates follow-up thresholds, escalation roles, and analytics toggles, giving deployment pipelines deterministic config validation.
            2. **Workspace defaults.** Sensible defaults (120-minute escalation, moderator/compliance roles, “notice” audit severity) map directly to tabletop exercises outlined under “Change Management.”
      - ✓ A36. Monetization Reconciliation Job (4.E)
      - ✓ A37. Telemetry Warehouse Job (4.F)
      - A38. Identity & Access Schema (5.A)
      - A39. Learning Content Schema (5.B)
      - A40. Community, Social & Messaging Schema (5.C)
      - A41. Commerce & Finance Schema (5.D)
      - A42. Analytics, Governance & Observability Schema (5.E) ✓
      - A43. Marketing, Content & Enablement Schema (5.F) ✓
      - A44. SDK Generated Client & Runtime Configuration (6.A)
      - A45. SDK Authentication & Session Utilities (6.B)
      - A46. Environment Provisioning & Infrastructure as Code (7.A)
      - A47. CI/CD Automation & Release Tooling (7.B)
      - A48. Observability Stack & Runtime Telemetry (7.C)
      - A49. Local Tooling & Developer Enablement (7.D)
      - A50. Automated Test Suites & Coverage (8.A)
      - A51. Manual QA & Release Governance (8.B)
      - A52. Test Data, Fixtures & Sandboxes (8.C)
      - A53. Product & Technical Guides (9.A)
      - A54. Operational Playbooks & Incident Response (9.B)
      - A55. Design System Assets & UX Research (9.C)
      - A56. Strategy, Valuation & Stakeholder Communication (9.D)
      - B1. Backend Identity & Security Cluster
         - B1.A. Authentication & Session Flow (`backend-nodejs/src/controllers/auth`, `services/auth`, `middleware/sessionGuard.js`)
         - B1.B. Authorization & Role Management (`backend-nodejs/src/services/authorization`, `database/migrations/*roles*`)
      - B2. Backend Learning Delivery Cluster
         - B2.A. Course Authoring & Lesson Orchestration (`backend-nodejs/src/controllers/lessons`, `services/lessons`, `models/Lesson.ts`)
         - B2.B. Assessment Engine (`backend-nodejs/src/services/assessments`, `routes/assessments.js`, `frontend-reactjs/src/pages/assessments`)
      - B3. Backend Community & Engagement Cluster
         - B3.A. Community Feed & Posts (`backend-nodejs/src/controllers/feed`, `services/feed`, `frontend-reactjs/src/pages/community/Feed.jsx`)
         - B3.B. Leaderboards & Recognition (`backend-nodejs/src/services/leaderboard`, `frontend-reactjs/src/pages/community/Leaderboard.jsx`)
      - B4. Backend Monetisation & Commerce Cluster
         - B4.A. Subscription Billing (`backend-nodejs/src/services/billing`, `integrations/stripe`, `frontend-reactjs/src/pages/billing`)
      - B5. Frontend Web Experience Deep Dive
         - B5.A. Learner Dashboard (`frontend-reactjs/src/pages/dashboard/LearnerDashboard.jsx`, `components/dashboard`) ✅
         - B5.B. Course Player (`frontend-reactjs/src/pages/player/CoursePlayer.jsx`, `components/player`) ✅
      - B6. Flutter Mobile App Deep Dive (`Edulure-Flutter`)
         - B6.A. Mobile Learning Experience (`lib/modules/learning`, `lib/widgets/player`)
      - B7. Data & Analytics Platform
         - ✅ B7.A. Warehouse & ETL (`infrastructure/data/warehouse`, `scripts/etl`)
      - B8. Infrastructure & DevOps
         - B8.A. Deployment Pipeline (`infrastructure/pipeline`, `github/workflows`)
      - B9. Quality Assurance & Observability (`qa`, `backend-nodejs/observability`)
         - B9.A. Automated Testing Coverage
      - B10. Documentation & Knowledge Management (`docs`, `EDULURE_GUIDE.md`, `logic_flows.md`)
         - B10.A. Comprehensive Documentation Programme
      - C1. Learner Support Workspace (`frontend-reactjs/src/pages/dashboard/LearnerSupport.jsx`, `frontend-reactjs/src/hooks/useLearnerSupportCases.js`, `frontend-reactjs/src/api/learnerDashboardApi.js`, `backend-nodejs/src/controllers/LearnerDashboardController.js`, `backend-nodejs/src/services/LearnerDashboardService.js`, `backend-nodejs/src/services/SupportKnowledgeBaseService.js`, `backend-nodejs/src/repositories/LearnerSupportRepository.js`) ✅
      - C2. Admin Support Hub & Trust-Safety Command Centre (`frontend-reactjs/src/pages/dashboard/admin/AdminSupportHub.jsx`, `frontend-reactjs/src/pages/dashboard/admin/AdminTrustSafety.jsx`, `frontend-reactjs/src/hooks/useSupportDashboard.js`, `frontend-reactjs/src/components/dashboard/DashboardStateMessage.jsx`, `backend-nodejs/src/services/DashboardService.js`, `backend-nodejs/src/controllers/AdminSettingsController.js`, `backend-nodejs/src/models/SupportTicketModel.js`)
      - C3. Field Services & Onsite Delivery Coordination (`frontend-reactjs/src/pages/dashboard/FieldServices.jsx`, `frontend-reactjs/src/components/dashboard/FieldServiceConflictModal.jsx`, `frontend-reactjs/src/api/learnerDashboardApi.js`, `backend-nodejs/src/services/LearnerDashboardService.js`, `backend-nodejs/src/models/FieldServiceAssignmentModel.js`)
      - C4. Live Classes & Tutoring Operations (`frontend-reactjs/src/pages/dashboard/InstructorLiveClasses.jsx`, `frontend-reactjs/src/pages/dashboard/LearnerLiveClasses.jsx`, `frontend-reactjs/src/pages/dashboard/InstructorTutorBookings.jsx`, `backend-nodejs/src/controllers/InstructorBookingController.js`, `backend-nodejs/src/controllers/AdminBookingController.js`, `backend-nodejs/src/services/LearnerDashboardService.js`, `backend-nodejs/src/services/InstructorSchedulingService.js`, `backend-nodejs/src/models/TutorBookingModel.js`) ✅
      - C5. Integration Credential Invitations & API Key Governance (`frontend-reactjs/src/pages/IntegrationCredentialInvite.jsx`, `frontend-reactjs/src/api/integrationInviteApi.js`, `frontend-reactjs/src/hooks/usePageMetadata.js`, `backend-nodejs/src/controllers/AdminIntegrationsController.js`, `backend-nodejs/src/services/IntegrationApiKeyService.js`, `backend-nodejs/src/services/IntegrationApiKeyInviteService.js`, `backend-nodejs/src/services/IntegrationDashboardService.js`)
      - C6. Admin Approvals, Operations & Setup Governance (`frontend-reactjs/src/pages/admin/sections/AdminApprovalsSection.jsx`, `frontend-reactjs/src/pages/admin/sections/AdminOperationsSection.jsx`, `frontend-reactjs/src/hooks/useSetupProgress.js`, `frontend-reactjs/src/pages/Admin.jsx`, `backend-nodejs/src/controllers/AdminSettingsController.js`, `backend-nodejs/src/services/PlatformSettingsService.js`, `backend-nodejs/src/services/ReleaseOrchestrationService.js`)
      - ✅ C7. Legal, Privacy & Compliance Centre (`frontend-reactjs/src/pages/Terms.jsx`, `frontend-reactjs/src/pages/Privacy.jsx`, `frontend-reactjs/src/pages/LegalContact.jsx`, `backend-nodejs/src/controllers/ComplianceController.js`, `backend-nodejs/src/models/DataSubjectRequestModel.js`, `docs/compliance/policies/*`, `docs/legal/content`)
2. Part 2 — User Experience Audit & Component Breakdown
      - ✓ 1.A Entrypoints & Layout Containers
         - 1.A.1 AdminShell (frontend-reactjs/src/layouts/AdminShell.jsx)
         - 1.A.2 DashboardLayout (frontend-reactjs/src/layouts/DashboardLayout.jsx)
         - 1.A.3 MainLayout (frontend-reactjs/src/layouts/MainLayout.jsx)
         - 1.A.4 styles (frontend-reactjs/src/styles.css)
      - ✓ 1.B Global Navigation & Shell Chrome
         - 1.B.1 TopBar (frontend-reactjs/src/components/TopBar.jsx)
         - 1.B.2 AppNotificationPanel (frontend-reactjs/src/components/navigation/AppNotificationPanel.jsx)
         - 1.B.3 AppSidebar (frontend-reactjs/src/components/navigation/AppSidebar.jsx)
         - 1.B.4 AppTopBar (frontend-reactjs/src/components/navigation/AppTopBar.jsx)
         - 1.B.5 HeaderMegaMenu (frontend-reactjs/src/components/navigation/HeaderMegaMenu.jsx)
         - 1.B.6 LanguageSelector (frontend-reactjs/src/components/navigation/LanguageSelector.jsx)
         - 1.B.7 MobileMegaMenu (frontend-reactjs/src/components/navigation/MobileMegaMenu.jsx)
         - 1.B.8 UserMenu (frontend-reactjs/src/components/navigation/UserMenu.jsx)
         - 1.B.9 routes (frontend-reactjs/src/navigation/routes.js)
         - 1.B.10 utils (frontend-reactjs/src/navigation/utils.js)
      - ✓ 1.C Runtime Context Providers & Config — Annex A21 (Admin & Operations Dashboards)
         - 1.C.1 AuthContext (frontend-reactjs/src/context/AuthContext.jsx)
         - 1.C.2 DashboardContext (frontend-reactjs/src/context/DashboardContext.jsx)
         - 1.C.3 LanguageContext (frontend-reactjs/src/context/LanguageContext.jsx)
         - 1.C.4 RealtimeContext (frontend-reactjs/src/context/RealtimeContext.jsx)
         - 1.C.5 RuntimeConfigContext (frontend-reactjs/src/context/RuntimeConfigContext.jsx)
         - 1.C.6 ServiceHealthContext (frontend-reactjs/src/context/ServiceHealthContext.jsx)
        1. **Appraisal.** Front-end providers now bind to real multi-tenant operator data: the new `SupportOperationsService`, `OperatorSupportController`, and `/api/v1/operator/support/*` routes hydrate `DashboardContext`, `RuntimeConfigContext`, and downstream hooks with Annex A21 payloads backed by MySQL tables (`support_operations_*`, `support_notification_policies`, `support_automation_workflows`).
        2. **AuthContext.** Session snapshots capture active tenant identifiers and feed them into `SupportTicketModel.buildCreatePayload`, ensuring tickets and operations queries persist `tenant_id` values that match the seeded workspaces introduced in `20250322120000_support_operations_console.js`.
        3. **Tenant targeting.** DashboardContext still exposes `operationsSnapshot`, now populated by `SupportOperationsService.getOverview({ tenantId })`, so support/ops surfaces render queue metrics, backlog trends, and alerts aligned with the tenant list returned by `/operator/support/tenants`.
        4. **Ops-ready runtime config.** RuntimeConfigContext gates realtime toggles (`support.realtime`, `trustSafety.realtime`) that `useSupportDashboard` and `useTrustSafetyDashboard` reference when orchestrating the freshly wired backend snapshots, preserving deterministic flag evaluation per tenant.
        5. **Realtime fabric.** RealtimeContext’s subscription lifecycle complements the new support endpoints by streaming case updates (`operations.support.case.updated`) into the hook caches, keeping Annex panels in sync with database writes.
        6. **Service health intelligence.** ServiceHealthContext continues to expose capability impact data which now pairs with the seeded `support_automation_workflows` health metadata to give admins a unified outage view across Annex dashboards.
        7. **Lifecycle.** Context providers still invalidate cache tags (e.g., `operator:support:*`) and abort inflight requests; the operator routes piggyback on the same invalidation keys so tenant switches immediately re-fetch queue, automation, and onboarding snapshots.
        8. **Diagnostics.** `lastLoadedAt`, `fetchedAt`, and `connectedAt` timestamps remain exposed and now align with backend telemetry: support overview responses surface `generatedAt` values used in ops checklists and recorded in `support_operations_communications`.
        9. **Extensibility.** Selector APIs (`getDashboard`, `getSection`, `hasPermission`, `getFeatureVariant`, `getCapability`) stay stable while the backend provides canonical support data, letting future Annex work reuse the same contexts without reimplementing analytics joins.
        10. **Resilience.** Context error objects map neatly to the new controller responses (`Support operations overview loaded`), yielding consistent `DashboardStateMessage` props even when backend validation (Joi) raises 422s.
      - ✓ 1.D Hooks & Composable Logic — Annex C1 (Learner Support Workspace), Annex C2 (Admin Trust-Safety)
         - 1.D.1 useAuthorization (frontend-reactjs/src/hooks/useAuthorization.js)
         - 1.D.2 useAutoDismissMessage (frontend-reactjs/src/hooks/useAutoDismissMessage.js)
         - 1.D.3 useConsentRecords (frontend-reactjs/src/hooks/useConsentRecords.js)
         - 1.D.4 useDataSaverPreference (frontend-reactjs/src/hooks/useDataSaverPreference.js)
         - 1.D.5 useExecutiveDashboard (frontend-reactjs/src/hooks/useExecutiveDashboard.js)
         - 1.D.6 useExplorerEntitySearch (frontend-reactjs/src/hooks/useExplorerEntitySearch.js)
         - 1.D.7 useFeedInteractions (frontend-reactjs/src/hooks/useFeedInteractions.js)
         - 1.D.8 useFinanceDashboard (frontend-reactjs/src/hooks/useFinanceDashboard.js)
         - 1.D.9 useLearnerDashboard (frontend-reactjs/src/hooks/useLearnerDashboard.js)
         - 1.D.10 useLearnerProgress (frontend-reactjs/src/hooks/useLearnerProgress.js)
         - 1.D.11 useLearnerStudyPlan (frontend-reactjs/src/hooks/useLearnerStudyPlan.js)
         - 1.D.12 useLearnerSupportCases (frontend-reactjs/src/hooks/useLearnerSupportCases.js)
         - 1.D.13 useMarketingContent (frontend-reactjs/src/hooks/useMarketingContent.js)
         - 1.D.14 useMediaUpload (frontend-reactjs/src/hooks/useMediaUpload.js)
         - 1.D.15 useOnboardingForm (frontend-reactjs/src/hooks/useOnboardingForm.js)
         - 1.D.16 useRoleGuard (frontend-reactjs/src/hooks/useRoleGuard.js)
         - 1.D.17 useSearchProvider (frontend-reactjs/src/hooks/useSearchProvider.js)
         - 1.D.18 useSetupProgress (frontend-reactjs/src/hooks/useSetupProgress.js)
         - 1.D.19 useSupportDashboard (frontend-reactjs/src/hooks/useSupportDashboard.js)
         - 1.D.20 useSystemPreferencesForm (frontend-reactjs/src/hooks/useSystemPreferencesForm.js)
         - 1.D.21 useTrustSafetyDashboard (frontend-reactjs/src/hooks/useTrustSafetyDashboard.js)
        1. **Appraisal.** Learner support and trust-safety hooks now consume real Annex payloads: `useSupportDashboard` drives against `/api/v1/operator/support/overview`, while `useLearnerSupportCases` and realtime listeners hydrate queue data seeded in `support_operations_communications`, `support_notification_policies`, and `support_onboarding_checklists`.
        2. **Authorization.** `useAuthorization` still merges tenants and permissions, and the backend enforces admin-only access to operator routes through `auth('admin')`, keeping C1/C2 tooling behind the correct roles.
        3. **Message UX.** `useAutoDismissMessage` maintains pause/resume semantics so the new backend-sourced toasts (queue breaches, automation pauses) remain readable and accessible across Annex panels.
        4. **Support cases.** `useLearnerSupportCases` reconciles socket updates with the tenant-aware `learner_support_cases.tenant_id` column; the repository and seeds ensure SLA metadata (`firstResponseMinutes`, `resolutionMinutes`, satisfaction) match the hook’s SLA badge logic.
        5. **Support operations.** `useSupportDashboard` now fetches enriched summaries—queue stats, backlog trend, automation health, onboarding progress, and notification policies—directly from `SupportOperationsService`, caching by tenant and replaying realtime deltas.
        6. **Trust & safety.** `useTrustSafetyDashboard` continues to orchestrate moderation data while sharing tenant state and service health context with the support dashboard so Annex C2 insights align with A21 telemetry.
        7. **Observability.** Hooks expose `lastUpdated`, `realtime`, and feature variants; backend responses surface `generatedAt` and workflow statuses so analytics dashboards can verify SLA attainment, CSAT, and NPS for every tenant.
        8. **Interoperability.** Shared caches (`support-overview`, `support-tenants`) and runtime selectors let support/trust-safety hooks reuse context data (`statusSummary`, `impactMatrix`) without duplicate fetches, ensuring admin and learner shells stay in sync.
        9. **Resilience.** Offline guards, abort controllers, and cache fallbacks now pair with backend Joi validation—422 responses bubble through the hooks and render consistent `DashboardStateMessage` variants when filters are invalid.
        10. **Extensibility.** Public hook APIs (`updateTicket`, `updateNotificationPolicy`, `refreshTenants`) map directly onto the seeded tables and controller endpoints, giving follow-on Annex tasks (automation toggles, new playbooks) a stable integration surface.
      - ✓ 1.E API Clients & Data Contracts — Annex A11 (Integrations & Environment Parity)
         - 1.E.1 adminAdsApi (frontend-reactjs/src/api/adminAdsApi.js)
         - 1.E.2 adminApi (frontend-reactjs/src/api/adminApi.js)
         - 1.E.3 adminGrowthApi (frontend-reactjs/src/api/adminGrowthApi.js)
         - 1.E.4 adminRevenueApi (frontend-reactjs/src/api/adminRevenueApi.js)
         - 1.E.5 adsApi (frontend-reactjs/src/api/adsApi.js)
         - 1.E.6 analyticsApi (frontend-reactjs/src/api/analyticsApi.js)
         - 1.E.7 authApi (frontend-reactjs/src/api/authApi.js)
         - 1.E.8 blogApi (frontend-reactjs/src/api/blogApi.js)
         - 1.E.9 communityApi (frontend-reactjs/src/api/communityApi.js)
         - 1.E.10 communityChatApi (frontend-reactjs/src/api/communityChatApi.js)
         - 1.E.11 complianceApi (frontend-reactjs/src/api/complianceApi.js)
         - 1.E.12 courseApi (frontend-reactjs/src/api/courseApi.js)
         - 1.E.13 creationStudioApi (frontend-reactjs/src/api/creationStudioApi.js)
         - 1.E.14 dashboardApi (frontend-reactjs/src/api/dashboardApi.js)
         - 1.E.15 ebookApi (frontend-reactjs/src/api/ebookApi.js)
         - 1.E.16 explorerApi (frontend-reactjs/src/api/explorerApi.js)
         - 1.E.17 feedApi (frontend-reactjs/src/api/feedApi.js)
         - 1.E.18 instructorOrchestrationApi (frontend-reactjs/src/api/instructorOrchestrationApi.js)
         - 1.E.19 instructorRosterApi (frontend-reactjs/src/api/instructorRosterApi.js)
         - 1.E.20 integrationAdminApi (frontend-reactjs/src/api/integrationAdminApi.js)
         - 1.E.21 integrationInviteApi (frontend-reactjs/src/api/integrationInviteApi.js)
         - 1.E.22 learnerDashboardApi (frontend-reactjs/src/api/learnerDashboardApi.js)
         - 1.E.23 marketingApi (frontend-reactjs/src/api/marketingApi.js)
         - 1.E.24 mediaApi (frontend-reactjs/src/api/mediaApi.js)
         - 1.E.25 moderationApi (frontend-reactjs/src/api/moderationApi.js)
         - 1.E.26 operatorDashboardApi (frontend-reactjs/src/api/operatorDashboardApi.js)
         - 1.E.27 paymentsApi (frontend-reactjs/src/api/paymentsApi.js)
         - 1.E.28 securityOperationsApi (frontend-reactjs/src/api/securityOperationsApi.js)
         - 1.E.29 setupApi (frontend-reactjs/src/api/setupApi.js)
         - 1.E.30 socialGraphApi (frontend-reactjs/src/api/socialGraphApi.js)
         - 1.E.31 userApi (frontend-reactjs/src/api/userApi.js)
         - 1.E.32 verificationApi (frontend-reactjs/src/api/verificationApi.js)
            1. **Appraise.** API clients now honour Annex A11 parity mandates: `httpClient` routes every request through a shared environment descriptor so staging, sandbox, and production runbooks observe identical headers, cache segmentation, and parity tagging (frontend-reactjs/src/api/httpClient.js, frontend-reactjs/src/utils/environment.js).
            2. **Functionality.** `request` injects `X-Edulure-Environment`, tier, region, and workspace headers derived from `resolveEnvironmentDescriptor`, while `createListCacheConfig` opts in to `varyByEnvironment` to prevent cross-environment cache bleed (frontend-reactjs/src/api/httpClient.js, frontend-reactjs/src/api/apiUtils.js).
            3. **Usefulness.** Integrations dashboards now receive environment-aware explorer summaries because `analyticsApi` normalises responses through `analyticsContracts`, guaranteeing Annex payloads expose environment, totals, series, and governance forecasts in the expected schema (frontend-reactjs/src/api/analyticsApi.js, frontend-reactjs/src/api/analyticsContracts.js).
            4. **Interoperability.** `attachEnvironmentToInteraction` enriches explorer telemetry with tier, region, and workspace hints so downstream ingestion can correlate partner beacons with the correct deployment (frontend-reactjs/src/api/analyticsContracts.js).
            5. **Parity Signals.** Cached GETs encode the environment cache key, ensuring an ops engineer debugging sandbox traffic never sees production analytics cached responses (frontend-reactjs/src/api/httpClient.js).
            6. **Governance Hooks.** Environment helpers expose audit stamps consumed by Annex tooling, letting ops capture request fingerprints for change logs (frontend-reactjs/src/utils/environment.js).
            7. **Redundancies.** Environment derivation logic moved out of individual clients into `environment.js`, eliminating duplicate parsing and stop-gap constants (frontend-reactjs/src/utils/environment.js, frontend-reactjs/src/api/analyticsApi.js).
            8. **Placeholders.** Interaction payloads still rely on caller-supplied identifiers; once backend issues canonical IDs we can drop the random UUID fallback in alerts (frontend-reactjs/src/api/analyticsContracts.js).
            9. **Efficiency.** Cache tags now include `env:<key>` so invalidation routines can surgically prune environment-specific entries without evicting global data (frontend-reactjs/src/api/httpClient.js).
            10. **Observability.** Normalised analytics summaries capture `lastComputedAt` timestamps, ensuring Annex A11 dashboards surface freshness metadata for audits (frontend-reactjs/src/api/analyticsContracts.js).
            11. **Security.** Environment headers centralise workspace scoping, preventing bespoke clients from leaking privileged tenant identifiers into public environments (frontend-reactjs/src/api/httpClient.js).
            12. **Consistency.** Explorer alerts, saved views, and summary payloads now follow a shared schema with coerced numbers, ISO dates, and deterministic defaults—avoiding ad-hoc shape checks across dashboards (frontend-reactjs/src/api/analyticsContracts.js, frontend-reactjs/src/api/analyticsApi.js).
            13. **Extensibility.** `setEnvironmentContext`/`resolveEnvironmentDescriptor` APIs let feature flags or admin tools swap environments at runtime without rehydrating clients, supporting Annex parity rehearsals (frontend-reactjs/src/api/httpClient.js, frontend-reactjs/src/utils/environment.js).
            14. **Testing.** Vitest coverage asserts that headers are emitted and caches segment correctly, reducing regression risk before Annex promotion (frontend-reactjs/test/api/httpClient.test.js, frontend-reactjs/test/utils/environment.test.js).
            15. **Backward Compatibility.** If environment hints are absent, defaults fall back to local descriptors so existing local dev flows remain stable (frontend-reactjs/src/utils/environment.js).
            16. **Error Handling.** `persistentCache` logs failures to resolve environment keys, capturing anomalies when Annex seeds or runtime config drift (frontend-reactjs/src/utils/persistentCache.js).
            17. **Docs Alignment.** Implementation mirrors `user_experience.md` guidance on environment-aware navigation and analytics so UI, APIs, and governance playbooks speak the same vocabulary.
            18. **Telemetry.** Explorer interactions include environment context for both `sendBeacon` and fallback POST flows, ensuring Annex ingestion parity across browser capabilities (frontend-reactjs/src/api/analyticsApi.js).
            19. **Caching Strategy.** GET cache TTLs remain tunable while inheriting environment segmentation, keeping Annex dashboards responsive without stale cross-tenant bleed (frontend-reactjs/src/api/httpClient.js).
            20. **Schema Guarantees.** Normalisers guard against `null` arrays and inconsistent property names, fulfilling Annex contract requirements for timeseries, breakdowns, and forecasts (frontend-reactjs/src/api/analyticsContracts.js).
            21. **Governance Signals.** Generated audit stamps expose capture time plus environment facets, letting Annex compliance routines embed provenance in downstream artefacts (frontend-reactjs/src/utils/environment.js).
            22. **DX Improvements.** Exported helpers (`setEnvironmentContext`, `resolveEnvironmentDescriptor`) provide ergonomic hooks for Storybook, SDKs, and test harnesses aligning with Annex developer enablement goals (frontend-reactjs/src/api/httpClient.js).
            23. **Remaining Gaps.** Future work should plumb environment-aware retries/backoff into httpClient to fully satisfy Annex A11 resilience narratives.
            24. **Release.** Promote after verifying environment headers in staging, confirming explorer analytics normalisation via curl, rerunning vitest suites, and documenting the parity rollout in Annex change logs.
            25. **Data Layer Alignment.** `20250405101500_environment_analytics_alignment.js` adds environment key/name/tier/region/workspace columns and indexes to `explorer_search_events`, `explorer_search_daily_metrics`, `analytics_alerts`, and `analytics_forecasts`, while updating uniqueness constraints so backend models (`ExplorerSearchEventModel`, `ExplorerSearchDailyMetricModel`, `AnalyticsAlertModel`, `AnalyticsForecastModel`) and `EnvironmentParityService` operate on environment-scoped slices matching Annex A11 parity requirements.
            26. **Backend Responses.** `ExplorerAnalyticsService` now threads the canonical descriptor from `utils/environmentContext.js` through search recordings, health checks, and summary payloads so `/api/analytics/explorer/summary` returns explicit environment metadata alongside segmented forecasts and alerts.
            27. **Query Guardrails.** Centralised helpers pipe `applyEnvironmentFilter` into explorer models and add targeted vitest coverage so every event and daily metric query enforces `environment_key`, keeping analytics reads aligned with the Annex migration across descriptors, builders, and sqlite harnesses (backend-nodejs/src/utils/environmentContext.js, backend-nodejs/src/models/ExplorerSearchEventModel.js, backend-nodejs/src/models/ExplorerSearchDailyMetricModel.js, backend-nodejs/test/utils/environmentContext.test.js, backend-nodejs/test/explorerSearchEventModel.test.js, backend-nodejs/test/explorerSearchDailyMetricModel.test.js).
      - ✓ 1.F Utilities, Data Fixtures & Libs — Annex A42 (Analytics & Governance Schema)
         - 1.F.1 marketingAltText (frontend-reactjs/src/data/marketingAltText.js)
         - 1.F.2 mockData (frontend-reactjs/src/data/mockData.js)
         - 1.F.3 liveSessionQueue (frontend-reactjs/src/utils/liveSessionQueue.js)
         - 1.F.4 mediaCache (frontend-reactjs/src/utils/mediaCache.js)
         - 1.F.5 persistentCache (frontend-reactjs/src/utils/persistentCache.js)
         - 1.F.6 persistentState (frontend-reactjs/src/utils/persistentState.js)
         - 1.F.7 socialGraph (frontend-reactjs/src/utils/socialGraph.js)
         - 1.F.8 uploads (frontend-reactjs/src/utils/uploads.js)
         - 1.F.9 auth (frontend-reactjs/src/utils/validation/auth.js)
         - 1.F.10 onboarding (frontend-reactjs/src/utils/validation/onboarding.js)
            1. **Appraise.** Utilities now embed Annex A42 governance requirements: persistent caches record schema versions and environment keys so analytics fixtures never leak between tenants or outdated schemas (frontend-reactjs/src/utils/persistentCache.js).
            2. **Functionality.** `createPersistentCache` accepts `environmentResolver` and `schemaVersion`, storing both alongside each entry and purging stale payloads when the runtime environment or schema drifts (frontend-reactjs/src/utils/persistentCache.js).
            3. **Usefulness.** Analytics dashboards consuming cached governance snapshots receive environment-aligned data, eliminating the risk of staging artefacts appearing in production readiness panels (frontend-reactjs/src/utils/persistentCache.js).
            4. **Integrity.** Cache reads invalidate mismatched environment keys or schema versions, upholding Annex audit controls for runtime analytics storage (frontend-reactjs/src/utils/persistentCache.js).
            5. **Resilience.** Logger hooks capture failures resolving environment context, giving governance tooling visibility into misconfigured annex seeds (frontend-reactjs/src/utils/persistentCache.js).
            6. **Observability.** Environment helpers expose audit stamps for downstream governance registries, ensuring every analytics export carries environment, tier, region, and capture time metadata (frontend-reactjs/src/utils/environment.js).
            7. **Normalisation.** Newly added analytics contracts coerce explorer summaries, alerts, and revenue views into Annex A42 schemas, harmonising fixtures with governance dashboards (frontend-reactjs/src/api/analyticsContracts.js).
            8. **Consistency.** Utilities share the same environment parser used by API clients, preventing divergent casing or workspace keys across fixtures and runtime libs (frontend-reactjs/src/utils/environment.js).
            9. **Testing.** Vitest suites guard environment parsing, header generation, and cache segmentation, covering the governance-critical glue code added for Annex A42 (frontend-reactjs/test/utils/environment.test.js, frontend-reactjs/test/api/httpClient.test.js).
            10. **Backfill Ready.** Cache writes now return environment and schema metadata so migration scripts can audit stored fixtures before Annex promotion (frontend-reactjs/src/utils/persistentCache.js).
            11. **Governance Schema.** Explorer alert normalisation injects deterministic IDs, severity, acknowledgement state, and environment facets, matching Annex observability tables (frontend-reactjs/src/api/analyticsContracts.js).
            12. **Telemetry Hygiene.** Forecast normalisers enforce ISO timestamps and numeric coercion, aligning with analytics warehouse expectations for Annex readiness (frontend-reactjs/src/api/analyticsContracts.js).
            13. **Compliance Guardrails.** Cache pruning keeps expired entries from polluting governance scorecards, satisfying Annex retention policies (frontend-reactjs/src/utils/persistentCache.js).
            14. **DX Support.** Environment helpers expose deterministic cache keys and audit stamps so developers can trace governance fixture provenance during QA (frontend-reactjs/src/utils/environment.js).
            15. **Fallbacks.** When environment hints are absent, utilities fall back to defaults, keeping local analytics sandboxes operable while still stamping metadata (frontend-reactjs/src/utils/environment.js).
            16. **Documentation Alignment.** Behaviour mirrors `user_experience.md` directives around analytics freshness, parity, and governance transparency, ensuring libs and fixtures uphold UX expectations.
            17. **Gaps.** Next steps include piping governance schema validation into CI to automatically verify cache schema versions during Annex deployments.
            18. **Release.** Validate by seeding caches in staging, confirming environment keys in IndexedDB via browser devtools, rerunning vitest, and logging Annex A42 updates in ops runbooks.
            19. **Persistence.** Analytics fixtures now seed environment-aware records through `createEnvironmentColumns()` ensuring `explorer_search_daily_metrics`, `analytics_alerts`, and `analytics_forecasts` snapshots respect Annex A42 governance segmentation across migrations, models, and bootstrap data.
            20. **Runtime Support.** Backend utilities share the new `environmentContext` helper, giving governance repositories (`EnvironmentParitySnapshotModel`, `ExplorerSearchDailyMetricModel`) direct access to descriptor columns for parity audits and schema purges.
            21. **Test Harnesses.** SQLite-backed model suites mirror the Annex columns so parity helpers and descriptors stay validated during unit runs, preventing regressions between migrations and governance fixtures (backend-nodejs/test/utils/environmentContext.test.js, backend-nodejs/test/explorerSearchEventModel.test.js, backend-nodejs/test/explorerSearchDailyMetricModel.test.js).
      - ✓ 2.A Landing & Value Proposition Surfaces
         - 2.A.1 FeatureGrid (frontend-reactjs/src/components/FeatureGrid.jsx)
         - 2.A.2 PageHero (frontend-reactjs/src/components/PageHero.jsx)
         - 2.A.3 StatsBar (frontend-reactjs/src/components/StatsBar.jsx)
         - 2.A.4 Testimonials (frontend-reactjs/src/components/Testimonials.jsx)
         - 2.A.5 ClosingCtaBanner (frontend-reactjs/src/components/home/ClosingCtaBanner.jsx)
         - 2.A.6 CommunitySpotlight (frontend-reactjs/src/components/home/CommunitySpotlight.jsx)
         - 2.A.7 CoursesAdventure (frontend-reactjs/src/components/home/CoursesAdventure.jsx)
         - 2.A.8 EbookShowcase (frontend-reactjs/src/components/home/EbookShowcase.jsx)
         - 2.A.9 HomeFaq (frontend-reactjs/src/components/home/HomeFaq.jsx)
         - 2.A.10 HomeSection (frontend-reactjs/src/components/home/HomeSection.jsx)
         - 2.A.11 PerksGrid (frontend-reactjs/src/components/home/PerksGrid.jsx)
         - 2.A.12 TutorArcade (frontend-reactjs/src/components/home/TutorArcade.jsx)
         - 2.A.13 CaseStudyGrid (frontend-reactjs/src/components/marketing/CaseStudyGrid.jsx)
         - 2.A.14 ConversionPanel (frontend-reactjs/src/components/marketing/ConversionPanel.jsx)
         - 2.A.15 HeroMediaPanel (frontend-reactjs/src/components/marketing/HeroMediaPanel.jsx)
         - 2.A.16 MarketingHero (frontend-reactjs/src/components/marketing/MarketingHero.jsx)
            1. **Appraisal.** `useLandingValueProposition.js` now hydrates hero, stat, and pillar CTAs from the live `marketing_blocks` table—backed by the new `payload`/`surfaces` columns in `20250404120000_marketing_blocks_surfaces.js`—so Annex A16 copy flows straight from seeded data instead of local mocks.
            2. **Functionality.** `MarketingContentService.listMarketingBlocks` merges `types`, `variants`, and `surfaces`, filters through the expanded `MarketingBlockModel`, and delivers structured `items`/`metrics` arrays that the hook normalises via `data/marketing/valueProposition.js` before wiring analytics handlers in `MarketingHero`, `FeatureGrid`, and `StatsBar`.
            3. **Usefulness.** Home, campaign, and future landing surfaces can pass prefetched API payloads into these components to guarantee the same hero chips, proof metrics, and CTA routing that go-to-market teams track in Annex dashboards.
            4. **Redundancies.** Inline hero/stat constants were deleted in favour of the shared `VALUE_PROPOSITION_*` fallbacks plus the seeded blocks, eliminating divergent copy or analytics IDs between components.
            5. **Placeholders or Stubs.** Flow 5 imagery, Annex captions, and doc CTAs remain as fallback translations; dynamic CMS overrides will slot into the `marketing_blocks.payload` structure without rewriting component logic.
            6. **Duplicates.** `normaliseAction` now prefers backend-provided analytics identifiers and de-duplicates CTA tracking, keeping hero buttons, grid links, and stats actions in one telemetry vocabulary.
            7. **Improvements Needed.** Next pass should extend the same hook-driven hydration to `PageHero`, `Testimonials`, and `ConversionPanel`, and expose marketing plan CTA analytics to close the Annex instrumentation loop.
            8. **Styling.** Feature pillars keep Annex-compliant `rounded-3xl` cards, descriptive intros, and hover/focus states while drawing copy from seeds so design and marketing reviews match the documented mocks.
            9. **Efficiency Analysis.** Backend surface filtering trims unused blocks, memoised hero/pillar builders avoid recomputation, and `useMarketingContent` still accepts prefetched data to skip duplicate network calls.
            10. **Strengths to Keep.** `PrimaryHero`, `HeroMediaPanel`, and `HomeSection` composition remains intact; they simply receive hydrated props so responsive gradients and layouts stay battle-tested.
            11. **Weaknesses to Remove.** Pricing and monetisation ribbons still rely on legacy analytics wiring—flagged for follow-up once Annex A16 secondary CTA instrumentation lands.
            12. **Palette.** Chips, stats, and CTA badges continue using the established primary/emerald/slate token set to align with the Annex colour audit.
            13. **Layout.** Semantic `<article>` wrappers, intro copy, and 8/12/16 spacing enforce Annex density targets across breakpoints while the data now originates from the CMS-backed payload.
            14. **Text.** Seeded pillars and metrics preserve translation keys (e.g., `home.stats.*`) so localisation keeps working even though copy is hydrated from the database.
            15. **Spacing.** CTA clusters, stat helpers, and hero chip rows remain on the Annex rhythm, ensuring the new backend-fed content does not regress vertical density.
            16. **Shape.** Hero, stat, and pillar shells keep `rounded-3xl`/`rounded-2xl` treatments consistent with Annex silhouette guidance.
            17. **Effects.** Shared hover/focus-visible animations were untouched, so accessibility affordances persist while content now streams from the marketing dataset.
            18. **Thumbs.** Hero chips, stats, and helper copy still surface screenshot-ready proof points for Annex QA and stakeholder decks.
            19. **Media.** `ensureMedia` retains Flow 5 fallback video/image sets while respecting block-specific captions/alt text and the new `payload.surface` identifier used for analytics.
            20. **Buttons.** CTA normalisation enforces safe routing for `/register`, `/courses`, `/communities`, pricing docs, and sponsor briefs with analytics IDs seeded in the database for telemetry parity.
            21. **Interact.** Hero and pillar CTAs emit `marketing:hero_cta`/`marketing:value_prop_action` events tagged with slug- or payload-defined surfaces so dashboards can reconcile Annex funnel performance.
            22. **Missing.** Bring `Testimonials`, `ConversionPanel`, and pricing CTA components onto the shared hook, and extend backend analytics exports so Annex dashboards ingest conversion events automatically.
            23. **Design.** `valueProposition.js` now mirrors the seeded `marketing_blocks` payload schema, giving design ops and analytics a single Annex source of truth for hero, pillar, and stat content.
            24. **Clone.** Centralised hydration prevents future landing variants from cloning fallback arrays or instrumentation, keeping Annex updates maintainable even as new surfaces subscribe to the payload.
            25. **Framework.** The hook packages translation helpers, analytics context, and payload parsing so partner pages or locale variants can opt in with minimal wiring.
            26. **Checklist.** Apply the migration, reseed marketing data, verify `/content/marketing/blocks?surfaces=home` returns hero/pillar/stat payloads, confirm CTA analytics fire, and run `npm --prefix frontend-reactjs run lint` (requires `@eslint/js`).
            27. **Nav.** Hero analytics lean on seeded slugs/`payload.surface` IDs so go-to-market reporting maps CTA performance back to exact Annex A16 surfaces.
            28. **Release.** Deploy the migration, run `npm --workspace backend-nodejs run migrate && npm --workspace backend-nodejs run seed`, validate marketing APIs plus frontend hydration, and brief GTM teams with updated Annex screenshots and telemetry notes.
         - 2.A.17 MonetizationRibbon (frontend-reactjs/src/components/marketing/MonetizationRibbon.jsx)
         - 2.A.18 PlanHighlights (frontend-reactjs/src/components/marketing/PlanHighlights.jsx)
         - 2.A.19 PrimaryHero (frontend-reactjs/src/components/marketing/PrimaryHero.jsx)
         - 2.A.20 ProductPreviewTabs (frontend-reactjs/src/components/marketing/ProductPreviewTabs.jsx)
         - 2.A.21 Home (frontend-reactjs/src/pages/Home.jsx)
      - ✓ 2.B Content Marketing & Media Publishing — Annex A8 (Ads, Growth & Content Marketing)
        1. **Appraisal.** Marketing surfaces now span storage, APIs, and seeds: `AssetService.updateMetadata` persists Annex A8-safe showcase copy, `EbookService` exposes media-rich listings with encrypted sample links, and the marketing blog is populated via the bootstrap seed so Annex notes mirror live content.
        2. **Functionality.** `content_assets.metadata.custom` captures cover art, galleries, showcase CTAs, and feature flags; `EbookModel` reads the new `sample_download_url`/`audiobook_url` columns added in `20250308120000_course_ebook_media_enhancements.js`; `BlogService` hydrates seeded categories, tags, posts, and hero media for `Blog.jsx` and `BlogPost.jsx`.
        3. **Usefulness.** Editors preview curated galleries, CTA guardrails, and persona categories; learners download secure samples or stream audiobooks; growth teams land on Annex A8 campaign retros seeded in `backend-nodejs/seeds/001_bootstrap.js`, keeping UI, APIs, and docs aligned.
        4. **Redundancies.** Metadata templating lives in `AssetService`/`MarketingContentService`, replacing ad-hoc React state and ensuring slugs, CTA URLs, and gallery limits reuse the same sanitisation.
        5. **Placeholders or Stubs.** JSON-LD still exports twelve posts, but bootstrap seeds provide three authoritative articles with hero media; extend pagination before multi-page schema support ships.
        6. **Duplicate Functions.** CTA enforcement, HTTPS sanitisation, and gallery normalisation run through `AssetService.updateMetadata` and `ContentController.metadataUpdateSchema`, eliminating parallel helpers in React.
        7. **Improvements Needed.** Next workstream should wire gallery analytics, ingest backend search telemetry for blog filters, and add DRM-aware offline caching for ebook samples.
        8. **Styling Improvements.** Seeded metadata keeps Annex A8 tints, rounded geometry, and cover art consistent without manual placeholders in the editor or previews.
        9. **Efficiency Analysis.** Server filters (`EbookModel.listMarketplace`, `BlogService.listPublicPosts`) enforce paging/search; React memoises counts and summaries so marketing dashboards stay responsive.
        10. **Strengths to Keep.** Marketplace cards, CTA variants, and JSON-LD exports retain annex storytelling hierarchy while the seeds keep growth, ops, and governance narratives synchronised across channels.
        11. **Weaknesses to Remove.** Offline downloads and analytics event wiring remain backlog; add queue-backed watermark issuance and CTA tracking in a follow-up.
        12. **Palette.** Counters, CTA pills, and gallery cards reuse slate/primary palettes; seeded metadata ensures hero art honours the colour guidance in `user_experience.md` Annex B2.
        13. **CSS, Orientation & Placement.** Responsive layouts stay intact—metadata just hydrates showcase slots and galleries, so no bespoke breakpoints were introduced.
        14. **Text.** Microcopy (“HTTPS required”, “Encrypted sample”) follows Annex tone while referencing seeded campaign summaries so compliance teams review consistent copy.
        15. **Spacing.** Editor forms and preview shells keep the 8/16/24 rhythm; seeded cards preserve breathing room around badges and CTA clusters.
        16. **Shape.** Rounded-3xl shells and pill controls remain consistent; metadata-driven galleries reuse the same geometry for imagery and video.
        17. **Effects.** Hover/focus-visible states continue to surface on pagination, CTA, and theme toggles even with seeded previews attached.
        18. **Thumbs.** Gallery media sanitise through HTTPS constraints and seeded assets, ensuring marketing screenshots drop cleanly into annex decks.
        19. **Media.** Ebook cards surface cover art, sample PDFs, and audiobook MP3s; blog posts hydrate hero images from `blog_media`, keeping Annex content visual.
        20. **Buttons.** CTA, pagination, and theme buttons expose `aria-pressed`/`aria-disabled`; seeded posts include campaign CTAs so analytics can stitch funnels.
        21. **Interact.** Avatar cropper nudge keys, blog result summaries (`aria-live`), and reader progress broadcasts remain intact, now backed by seeded data for QA.
        22. **Missing.** Add analytics IDs for gallery actions, taxonomy tooltips for blog categories, and offline sample packaging for enterprise annex sign-off.
        23. **Design.** Metadata, blog schema, and ebook listings mirror Annex diagrams so marketing, growth, and analytics stakeholders share a single canonical schema.
        24. **Clone.** Shared sanitisation/storage helpers prevent Flutter, SDK, or future CMS integrations from re-implementing Annex A8 rules.
        25. **Framework.** `usePageMetadata`, `EbookService`, and `BlogService` provide consistent SEO, analytics, and schema outputs across marketing shells.
        26. **Checklist.** Regression verifies metadata persistence, secure CTA disabling, gallery caps, sample download signatures, blog schema output, and `npm --prefix frontend-reactjs run lint`.
        27. **Nav.** Blog filters, marketing CTAs, and reader headers share seeded copy (“Review controls”, “Read article”), improving crawlability and annex navigation parity.
        28. **Release.** Ship alongside marketing analytics updates, rerun `npm --prefix backend-nodejs run seed`, refresh SEO snapshots, and brief content ops on the new sample/audiobook links plus seeded campaign posts.
         - 2.B.1 EbookReader (frontend-reactjs/src/components/content/EbookReader.jsx)
         - 2.B.2 MaterialMetadataEditor (frontend-reactjs/src/components/content/MaterialMetadataEditor.jsx)
         - 2.B.3 AvatarCropper (frontend-reactjs/src/components/media/AvatarCropper.jsx)
         - 2.B.4 Blog (frontend-reactjs/src/pages/Blog.jsx)
         - 2.B.5 BlogPost (frontend-reactjs/src/pages/BlogPost.jsx)
         - 2.B.6 Ebooks (frontend-reactjs/src/pages/Ebooks.jsx)
      - ✓ 2.C Company, Careers & Legal Transparency — Annex C7 (Legal & Compliance Centre)
        1. **Appraisal.** About, Privacy, and Terms pages now couple frontend navigation with backend Annex artefacts: seeds populate governance contracts, vendor assessments, review cycles, and transparency narratives while the pages surface structured data, anchors, and corporate disclosures.
        2. **Functionality.** `About.jsx` renders organisation schema plus seeded corporate facts; `Privacy.jsx` and `Terms.jsx` reuse IntersectionObserver navigation tied to slugified headings, while backend tables (`governance_contracts`, `governance_roadmap_communications`, `consent_policies`) seeded in `001_bootstrap.js` power trust-centre APIs and dashboard parity.
        3. **Usefulness.** Visitors review registration numbers, ICO references, policy CTAs, and seeded legal updates without leaving the hub; governance ops can cross-check disclosures against `/governance/overview` API output that mirrors the same seeds.
        4. **Redundancies.** Anchor slugging, metadata hooks, and disclosure grids share helpers; backend governance repositories dedupe policy summaries so web pages, dashboards, and docs reference one canonical source.
        5. **Placeholders or Stubs.** Trust centre link still points to `/docs/trust-centre`; swap once the dedicated hub ships and extend seeds with additional transparency reports.
        6. **Duplicate Functions.** Section IDs derive from headings once; governance metrics hydrate via `NavigationAnnexRepository`, avoiding duplicate enumeration across legal surfaces.
        7. **Improvements Needed.** Automate governance summaries from compliance tooling, expose PDF exports for policies, and localise disclosures for non-UK tenants.
        8. **Styling Improvements.** Corporate cards, navigation rails, and disclosure lists reuse slate neutrals, seeded hero art, and Annex chip tokens, maintaining calm legal visuals.
        9. **Efficiency Analysis.** Memoised section arrays and observers avoid repeated slug computation; backend seeds keep governance endpoints fast by denormalising status counts.
        10. **Strengths to Keep.** Terms anchor detection, support channel grids, and compliance messaging remain while benefitting from seeded legal narratives and shared metadata.
        11. **Weaknesses to Remove.** Printable exports and live changelog feeds remain backlog; wire them to governance APIs next release.
        12. **Palette.** Legal disclosures lean on white/sand neutrals with primary accent chips; seeded CTAs ensure consistent colour references.
        13. **CSS, Orientation & Placement.** Two-column grids collapse gracefully, chip navigation wraps on wide breakpoints, and dropdown selectors serve mobile as documented in the UX playbook.
        14. **Text.** Copy emphasises accountability (“Review controls”, “Access governance artefacts”) and is backed by seeded governance data so metrics stay accurate.
        15. **Spacing.** Cards and nav rails respect 24px gutters and 12px interior gaps, keeping dense legal content readable.
        16. **Shape.** Rounded-3xl shells, pill chips, and CTAs align with Edulure geometry, reinforcing brand trust.
        17. **Effects.** Focus-visible outlines and hover states remain active on navigation pills and CTAs, aiding keyboard review.
        18. **Thumbs.** Disclosure cards and CTA badges remain screenshot-ready; seeds guarantee values for corporate facts and roadmap metrics.
        19. **Media.** Organisation schema, brand info, and corporate logos feed crawlers while backend governance seeds keep transparency dashboards in sync.
        20. **Buttons.** Primary CTAs point to privacy, terms, and trust artefacts; nav chips honour reduced-motion preferences and accessible names.
        21. **Interact.** Mobile select, chip navigation, hash updates, and observer highlights keep compliance journeys keyboard and screen-reader friendly; seeded governance data powers the same anchors used in dashboards.
        22. **Missing.** Add downloadable audit evidence (SOC, ISO), vacancy feeds, and trust-centre hub once additional APIs land.
        23. **Design.** Structured data, nav scaffolding, and governance metrics mirror Annex C7 diagrams so legal, marketing, and support teams share context.
        24. **Clone.** Slugified IDs and metadata helpers prevent future legal pages (cookie notice, accessibility statement) from rewriting anchor or SEO plumbing.
        25. **Framework.** `usePageMetadata`, governance repositories, and consent/annex seeds centralise analytics tagging for compliance views.
        26. **Checklist.** Verify anchor navigation, observer highlighting, corporate fact accuracy, policy CTA destinations, `/governance` API snapshots, and run `npm --prefix frontend-reactjs run lint`.
        27. **Nav.** Privacy chips, About CTAs, Terms anchor lists, and governance APIs expose consistent navigation cues, keeping Annex C7 wayfinding uniform.
        28. **Release.** Coordinate with legal/compliance leads, rerun seeds, refresh SEO snapshots, update governance documentation, and announce Annex C7 upgrades alongside the trust-centre roadmap.
         - 2.C.1 About (frontend-reactjs/src/pages/About.jsx)
         - 2.C.2 Privacy (frontend-reactjs/src/pages/Privacy.jsx)
         - 2.C.3 Terms (frontend-reactjs/src/pages/Terms.jsx)
      - ✓ 3.A Authentication & Invitation Pages — Annex A17 (Authentication & Setup), Annex C5 (Integration Credential Invitations)
        1. **Appraisal.** Login, Register, InstructorRegister, and IntegrationCredentialInvite now emit structured analytics covering views, submissions, multi-factor prompts, marketing toggles, and invite refreshes through new helpers in `frontend-reactjs/src/lib/analytics.js`, giving Annex A17/C5 the end-to-end telemetry demanded by `user_experience.md`.
        2. **Functionality.** `trackAuthView`, `trackAuthAttempt`, `trackAuthAutoSave`, and `trackIntegrationInviteSubmit` wrap the shared `trackEvent` dispatcher so each surface reports granular metadata (role, provider, expiry, invite cadence) without duplicating analytics wiring, while the backend `integration_api_key_invites.documentation_url` column, model mappers, and invite service sanitizers now propagate integration runbook links through admin CRUD, partner submissions, and audit trails in lockstep with migrations and seeds.
        3. **Usefulness.** Support, security, and marketing teams can now trace conversion funnels—e.g., how often 2FA is required, who enables marketing updates, when credential invites expire, and which runbooks partners reference—directly from event payloads captured during live user journeys and from the persisted documentation URLs attached to invite records.
        4. **Redundancies.** Inline `window.analytics.track` calls or bespoke CustomEvent payloads were avoided entirely; every page leans on the central helpers so event schemas remain consistent and easy to evolve.
        5. **Placeholders or Stubs.** Event metadata leaves hooks for downstream enrichment (e.g., eventual resend-code telemetry, credential decline reasons) while keeping current payloads privacy-safe by omitting PII like email addresses, and the new documentation URL plumbing now populates production-ready links in migrations, models, and seeds so partners aren’t pointed at stubbed guides.
        6. **Duplicate Functions.** Social sign-on, auto-save, and submit handlers reuse the same helper exports so we no longer risk drifting analytics strings between login, register, and instructor registration.
        7. **Improvements Needed.** Follow-up work should extend instrumentation to password resets and invite declines, plus plumb backend acknowledgements so analytics can confirm vault ingestion rather than assuming the POST succeeded.
        8. **Styling Improvements.** Login’s two-factor field now receives deterministic focus via `document.getElementById(TWO_FACTOR_FIELD_ID)` when the challenge appears, reinforcing Annex A17’s keyboard accessibility guidance without altering visual styling, and the invite summary card surfaces a design-system compliant documentation link row so Annex C5 runbook references render with accessible focus states.
        9. **Efficiency Analysis.** Effects bail early when states are idle (`autoSaveStatus === 'idle'`, `!showTwoFactorInput`, `status === 'submitting'`), ensuring analytics dispatches fire only on meaningful transitions rather than on every render.
        10. **Strengths to Keep.** Auto-save cadence, onboarding progress meters, and invite security checklists remain intact—the code simply instruments their lifecycle so existing UX strengths are measured instead of reworked, and the invite documentation runbooks travel from migrations through seeds to UI without bespoke glue code.
        11. **Weaknesses to Remove.** Login still lacks a resend-code CTA and integration invites cannot yet log decline reasons; events now flag those gaps (e.g., `two_factor_required`, `expired`) so they stay visible on the roadmap.
        12. **Palette.** No new colour tokens were introduced—the analytics additions are invisible to users and respect the current neutral, primary, and alert palettes described in `user_experience.md`.
        13. **Layout.** Two-factor inputs and credential forms keep their established grid layouts; the only DOM addition is an `id` attribute for focus targeting, preserving Annex spacing and placement rules.
        14. **Text.** Event metadata mirrors the existing microcopy (`reason: 'required' | 'invalid' | 'setup_required'`, marketing toggle states), enabling content designers to correlate copy performance with behavioural data without rewriting the UI.
        15. **Spacing.** Auto-save status tracking observes the same debounce timers (1.2 s) and progress bars, so there are no spacing regressions while still surfacing when drafts persist or error out.
        16. **Shape.** Switches, pill buttons, and textarea shells remain unchanged; instrumentation simply records their toggled state (`next`, `enabled`) to uphold Annex shape consistency.
        17. **Effects.** Focus management for the 2FA field and invite refresh actions now pair with analytics hooks, validating Annex guidance around immediate feedback when security challenges or vault refreshes fire.
        18. **Thumbs.** Social provider buttons log `auth:social_redirect` events so growth teams can quantify icon usage (Google, Apple, Facebook, LinkedIn) without reworking the existing SVG glyphs.
        19. **Media.** Credential invites report documentation link health (`missing`, `warning`, `unknown`) through status events sourced from the persisted `documentation_url`, complementing the security checklist without introducing new imagery.
        20. **Buttons.** Submit, refresh, toggle, and CTA handlers all emit outcome-specific analytics (`attempt`, `success`, `failure`), aligning Annex release checklists that mandate auditable credential handoffs.
        21. **Interact.** Marketing opt-in, role selection, two-factor switches, and manual code reveals each dispatch `auth:interaction` events so behavioural analysis can confirm Annex onboarding hypotheses.
        22. **Missing.** Next iteration should add decline-path instrumentation and hook resend endpoints so Annex C5 coverage extends beyond successful submissions.
        23. **Design.** Event names match Annex taxonomy (`two_factor_*`, `integration_invite:*`), ensuring design reviews and analytics dashboards speak the same language when auditing authentication touchpoints.
        24. **Clone.** By centralising auth and invite analytics helpers, future identity surfaces can plug into the same API instead of cloning bespoke logging logic per page.
        25. **Framework.** The analytics layer continues to dispatch DOM CustomEvents and push to `dataLayer`, meaning existing observer scripts automatically inherit the richer metadata.
        26. **Checklist.** QA should verify event payloads via the `edulure:analytics` CustomEvent listener, confirm two-factor focus on prompt, and exercise invite refresh/submit flows for both success and failure paths.
        27. **Nav.** Cross-links between login↔register and invite refresh flows now emit navigation events, so Annex A17 setup journeys can be audited alongside Annex C5 invite completions.
        28. **Release.** Promote by validating analytics payloads in staging, ensuring dashboards capture the new event keys, and briefing ops/security teams on the fresh telemetry before shipping.
         - 3.A.1 InstructorRegister (frontend-reactjs/src/pages/InstructorRegister.jsx)
         - 3.A.2 IntegrationCredentialInvite (frontend-reactjs/src/pages/IntegrationCredentialInvite.jsx)
         - 3.A.3 Login (frontend-reactjs/src/pages/Login.jsx)
         - 3.A.4 Register (frontend-reactjs/src/pages/Register.jsx)
      - ✓ 3.B Setup & Pre-launch Handoffs — Annex A2 (Learner Onboarding & Feedback)
        1. **Appraisal.** `SetupOrchestratorService` now blends environment templating with learner onboarding telemetry, so Annex A2 prep covers infrastructure inputs, invitation handoffs, and feedback loops in a single control room.
        2. **Functionality.** `SetupController.buildSnapshot()` awaits `LearnerOnboardingInsightsService.summarise()` alongside `describeDefaults()`, and the service now normalises invite counts across accepted/pending/expired/revoked states, computes acceptance rates, and reuses a shared Knex connection so REST and SSE payloads stay in sync while remaining unit-testable.
        3. **Usefulness.** `frontend-reactjs/src/pages/Setup.jsx` renders a “Learner onboarding & feedback” card that surfaces total responses, thirty-day trends, acceptance rates, pending/expired/revoked invite tallies, persona leaders, and survey cadence, giving operators a launch checklist without leaving the installer.
        4. **Redundancies.** Hard-coded `DEFAULT_*` env placeholders now defer to `.env.example` values via `readEnvTemplate`, eliminating drift between documentation, installer defaults, and committed templates.
        5. **Placeholders.** Bootstrap seeds now populate accepted, pending, expired, and revoked invites plus recent `learner.survey.submitted` telemetry so Annex messaging mirrors production schemas; empty tables still return zeroed counts when environments start fresh.
        6. **Duplicates.** Cached defaults prevent repeated file reads during SSE polling, and persona breakdowns are computed once per summary to avoid redundant array allocations.
        7. **Improvements Needed.** Extend the insights service with configurable windows, rolling averages, and cohort slices so Annex A2 can compare pilot tenants or highlight funnel drop-offs automatically.
        8. **Styling.** The readiness card adopts the same `rounded-3xl` shell, slate neutrals, and uppercase kickers as the rest of the setup aside, keeping Annex visuals consistent with user_experience.md spacing rules.
        9. **Efficiency.** SQL counts, invite status aggregation, and a capped 200-row survey sample keep `LearnerOnboardingInsightsService` lightweight while caching env defaults avoids re-reading template files on every heartbeat.
        10. **Strengths.** SSE listeners now receive merged state snapshots, so live installer runs broadcast task progress and onboarding deltas without manual refreshes.
        11. **Weaknesses.** Insights currently assume a 30-day lookback; expose configuration hooks or auto-tune the window when installers run in long-lived staging environments.
        12. **Palette.** Metrics rely on existing primary, emerald, and slate tokens—no new colour primitives were introduced, respecting Annex palette governance.
        13. **Layout.** The card’s `sm:grid-cols-2 lg:grid-cols-3` metric grid and stacked persona/survey panels follow the 8px/16px rhythm, keeping dense analytics scannable on narrow and wide viewports alike.
        14. **Text.** Microcopy (“Track sign-up momentum…”, “Finalise community pairings…”) speaks directly to Annex A2 goals, aligning tone with the onboarding handbook.
        15. **Spacing.** Utility classes (`gap-4`, `mt-4`, `space-y-1`) maintain the documented breathing room between metrics, badges, and helper copy.
        16. **Shape.** Metrics, persona chips, and action buttons continue using `rounded-full` and `rounded-2xl` geometry so the installer mirrors other dashboard shells.
        17. **Effects.** Buttons, toggles, and preset pills retain focus-visible rings and hover treatments, ensuring accessibility cues remain intact after the insights injection.
        18. **Thumbs.** The existing `WrenchScrewdriverIcon` header tag and hero badges stay in place, reinforcing the “guided installation” motif alongside the new analytics.
        19. **Media.** Readiness metrics remain typographic—no new charts or imagery were added, preserving the lightweight nature of the aside until richer telemetry ships.
        20. **Buttons.** `Run installer`, preset selectors, and task toggles now coexist with the insights card without overlap, and new data does not introduce conflicting CTAs.
        21. **Interact.** Task checkboxes, preset pills, and status controls remain keyboard accessible while the readiness card exposes static summaries that respect screen-reader order.
        22. **Missing.** Future revisions should expose alert thresholds (e.g., “<5 survey responses”) so Annex A2 can flag readiness blockers proactively.
        23. **Design.** Insights reuse Annex A2 vocabulary (responses, invites, persona focus) and derive directly from `LearnerOnboardingResponseModel` + telemetry tables, with seeds/migrations (`backend-nodejs/seeds/001_bootstrap.js`, `backend-nodejs/migrations/20250325103000_marketing_enrollment_flow.js`) aligned so database schema, models, and UI copy stay consistent.
        24. **Clone.** A single summariser powers both REST and SSE responses, preventing each consumer from reimplementing onboarding analytics logic.
        25. **Framework.** `LearnerOnboardingInsightsService` lives alongside other backend services, making it trivial for dashboards or docs generators to consume the same readiness snapshot.
        26. **Checklist.** QA should validate env defaults hydrate from `.env.example`, confirm invite status counts and acceptance rates against seed data (including expired/revoked cases), run `backend-nodejs/test/learnerOnboardingInsightsService.test.js`, and observe SSE updates when survey events are ingested.
        27. **Nav.** Positioning the readiness card at the top of the installer sidebar keeps onboarding KPIs visible before operators trigger tasks or inspect logs.
        28. **Release.** Ship by reseeding onboarding/survey tables, running `npm --prefix backend-nodejs run db:install` where needed, validating `/api/v1/setup/status`, and updating Annex A2 docs with the new readiness snapshot and seed telemetry batch references.
         - 3.B.1 Setup (frontend-reactjs/src/pages/Setup.jsx)
      - ✓ 3.C Identity Forms & Auth Components — Annex A17 (Authentication & Setup)
        1. **Appraisal.** Identity primitives now foreground accessible progress indicators, provider context, and gated steppers so Annex A17 flows stay trustworthy across learner and instructor journeys.
        2. **Functionality.** `AuthForm.jsx` adopts `useId`-driven aria wiring, `SocialSignOn.jsx` emits provider metadata with descriptions/badges, and `FormStepper.jsx` recognises disabled steps while labelling each button with a status attribute.
        3. **Usefulness.** Social sign-on rows expose badges, helper copy, and disabled reasons, guiding operators when SSO is unavailable or restricted to specific pilots.
        4. **Redundancies.** Progress maths (`Math.round`) is centralised via `progressPercent`, preventing duplicate calculations and ensuring width + text stay in sync.
        5. **Placeholders.** Provider lists still fall back to the baked-in Google/Apple/Facebook/LinkedIn definitions until CMS-managed metadata lands.
        6. **Duplicates.** Step status reporting lives in `data-step-status`, letting analytics or CSS consumers share the same semantics instead of bespoke switch statements per form.
        7. **Improvements Needed.** Wire marketing CMS content into provider descriptions and badges so Annex A17 can localise security messaging without code edits.
        8. **Styling.** Social buttons keep branded colour tokens while shifting to a column layout for copy, matching the marketing/auth aesthetic documented in user_experience.md.
        9. **Efficiency.** Disabled handlers short-circuit `onSelect`, `aria` IDs are generated once, and steppers avoid redundant clicks on locked steps.
        10. **Strengths.** `aria-live` banners, progressbars, and disabled metadata ensure assistive tech announces validation errors, successes, and onboarding progress immediately.
        11. **Weaknesses.** Social icons remain static SVGs; future Annex iterations could request dynamic assets from configuration to reflect tenant branding.
        12. **Palette.** Buttons continue using provider brand hues plus shared slate/primary neutrals, keeping authentication visuals on-brand.
        13. **Layout.** The multi-line label/description stack inside social buttons ensures long helper copy wraps gracefully without breaking alignment.
        14. **Text.** Disabled reason strings (“Sign in disabled by your administrator”) and onboarding copy stay concise and action-oriented per Annex tone guidance.
        15. **Spacing.** Updated components rely on `gap-3`, `mt-1`, and `space-y-6` to maintain comfortable spacing between progress meters, alerts, and form fields.
        16. **Shape.** Authentication CTAs preserve their `rounded-full` silhouette, matching the rest of the Annex A17 design system.
        17. **Effects.** Focus-visible rings, hover transitions, and pressed states remain intact even with the richer metadata layout.
        18. **Thumbs.** Provider SVGs continue to sit within consistent `h-10 w-10` frames, delivering recognisable identity anchors for users scanning options.
        19. **Media.** No new imagery is introduced; textual and icon treatments cover all messaging to keep forms lightweight.
        20. **Buttons.** `onSelect` now passes the provider object alongside the ID so analytics and routing layers can access badges or disablement reasons without additional lookups.
        21. **Interact.** Stepper buttons respect `disabled` props and surface `aria-disabled` while forms broadcast error/success via `aria-live` regions for screen readers.
        22. **Missing.** Pending work includes mapping provider copy to localisation bundles and emitting analytics events when stepper statuses change.
        23. **Design.** Copy and semantics mirror Annex A17’s “secure, supportive” voice, with progress labels (“Onboarding progress”) and support footers referencing legal copy.
        24. **Clone.** Centralised ID generation and status attributes avoid bespoke aria wiring in each auth surface, reducing future duplication risk.
        25. **Framework.** Additional provider fields (badge/description/disabledReason) keep the API extensible for enterprise tenants without touching downstream components.
        26. **Checklist.** QA should confirm progress bars announce values, error banners read aloud, disabled sign-on buttons resist clicks, and stepper analytics register state transitions.
        27. **Nav.** `data-step-status` primes instrumentation and styling so navigation breadcrumbs, analytics, and Annex documentation stay in sync.
        28. **Release.** Coordinate with marketing to populate provider metadata, run accessibility smoke tests, and document new props in Annex A17 handbooks before deployment.
         - 3.C.1 AuthCard (frontend-reactjs/src/components/AuthCard.jsx)
         - 3.C.2 SocialSignOn (frontend-reactjs/src/components/SocialSignOn.jsx)
         - 3.C.3 AuthForm (frontend-reactjs/src/components/auth/AuthForm.jsx)
         - 3.C.4 FormStepper (frontend-reactjs/src/components/forms/FormStepper.jsx)
      - ✓ 4.A Dashboard Overview & Switcher Pages — Annex A18 (Learner Dashboard & Insights)
        1. **Appraisal.** Bookings, ebooks, affiliate, assessments, inbox, and course viewer routes now boot through `useDashboardSurface.js` plus `DashboardSwitcherHeader.jsx`, ensuring every overview inherits the user_experience.md guidance on shared scaffolding, metadata slots, and hook-based analytics.
        2. **Functionality.** Each switcher calls `trackView` on mount, wires `trackAction` to important CTAs, and exposes a consistent `refresh` handler so stale flags, pending counters, and role-driven copy hydrate from the surface registry without per-screen plumbing.
        3. **Usefulness.** `DashboardSwitcherHeader` renders last-synced timestamps, service health, offline tones, and micro-metrics sourced from `surface.metrics`, letting operators prioritise follow-up before digging into tabular modules or modals.
        4. **Redundancies.** Legacy hero blocks, ad-hoc analytics, and bespoke timestamp ribbons were removed; the hook now owns surface hydration, thereby aligning with user_experience.md mandates against duplicate state orchestration.
        5. **Placeholders.** Role fallbacks (e.g., when an admin views learner-only screens) route through `DashboardStateMessage.jsx` with assistive text and badge props so empty shells remain instructive rather than silent gaps.
        6. **Duplicates.** `CourseViewer.jsx`, `DashboardInbox.jsx`, and each switcher import the shared header, keeping typography, badge geometry, and CTA placement identical to the canonical layout enumerated in user_experience.md Section 4.
        7. **Improvements Needed.** Course viewer still lacks downloadable lesson packs and collaborative note-taking; those Annex follow-ons will plug into the hook-provided `surface` context to broadcast new states once delivered.
        8. **Styling.** Header status chips honour the emerald/amber/rose gradient pairings described in user_experience.md, pairing tone tokens with `dashboard-pill` classes so urgency semantics stay consistent across surfaces and navigation.
        9. **Efficiency.** `CourseViewer.jsx` memoises sanitised workspace URLs via the `URL` constructor and resolves Learnspace origins once per course, preventing repeated string parsing on re-renders.
        10. **Strengths.** `handleRefresh` couples dashboard `refresh` with `useLearnerProgress` reloads, keeping lesson progress charts, next-step prompts, and header timestamps in sync—mirroring the “paired data refresh” pattern in user_experience.md.
        11. **Weaknesses.** Inbox moderation still performs linear filtering for large queues; pagination and saved filters remain backlog tasks even though the foundation now tracks view/load metrics for future optimisation.
        12. **Palette.** Headers inherit the muted slate shell background while primary signal chips lean on the success/notice/alert scheme mandated by user_experience.md, matching AppSidebar badges and Field Service statuses.
        13. **Layout.** Responsive gap utilities guarantee header metrics, action rows, and stream indicators maintain the documented 24px rhythm from mobile through desktop breakpoints.
        14. **Text.** CTA copy references explicit actions (“Refresh dashboards”, “Switch to an eligible Learnspace”, “Launch Learnspace securely”), aligning with the UX tone matrix instead of generic “Try again” verbiage.
        15. **Spacing.** Header clusters lock to 8px/16px spacing increments, which prevents jagged stacking when metric pills wrap and honours the density rulesets captured in user_experience.md Annex A18.
        16. **Shape.** Pill buttons (“Launch Learnspace”, “Back to courses”) reuse dashboard pill tokens with focus-visible outlines, satisfying the rounded geometry guidelines and accessible focus cues documented for dashboards.
        17. **Effects.** Streaming states light up with pulse indicators and skeleton shimmer classes, giving near-real-time feedback as inbox threads or learner progress hydrate without diverging from shared animation tokens.
        18. **Thumbs.** `DashboardInbox.jsx` surfaces offline/online badges, uses `DashboardActionFeedback` to persist toasts, and pipes realtime connection events to the header so operations staff remain informed as mandated for Annex C1.
        19. **Media.** Course viewer launches validated workspace URLs in new tabs with `noopener` guards and rejects unsafe schemes, closing the security gap noted in user_experience.md while preserving keyboard focus hints.
        20. **Buttons.** Shared `refresh` callbacks and `trackAction('launch_workspace')` instrumentation ensure telemetry remains consistent and deduplicated across switcher buttons and inline CTAs.
        21. **Interact.** Inbox composer shortcuts (Enter to send) and thread filters remain intact while now reporting actions through the hook, providing analytics coverage without sacrificing expected behaviour.
        22. **Missing.** Affiliate and assessments switchers still await deeper analytics/insights cards; their layout now reserves header metric slots and tone-aware CTAs for upcoming Annex C6/C3 stories.
        23. **Design.** The header stacks hero copy, status chips, and metric pills in a single reusable component so forthcoming surfaces (communities, operations) can plug in without recalculating layout maths.
        24. **Clone.** `useDashboardSurface` centralises stale detection, metrics, and analytics wiring keyed on IDs (`bookings`, `ebooks`, `course-viewer`, `inbox`), eliminating the clone risk flagged in user_experience.md.
        25. **Framework.** `lib/analytics.js` exports `trackDashboardSurfaceAction` and related helpers so launches, refreshes, and modal interactions flow through a unified analytics surface schema.
        26. **Checklist.** Regression passes should cover Learnspace launch guards, offline/online inbox copy, stale badge transitions, and role-based switcher gating, followed by the targeted Vitest suite once tooling is available.
        27. **Nav.** Sidebar badges and drawer navigation now consume the same surface registry data (via `statusByRoute`), making navigation chips and header metrics agree on queue counts and service tone.
        28. **Release.** Shipping Annex A18 requires migrating straggling dashboard routes to the hook/header duo, executing `npm --prefix frontend-reactjs test -- DashboardSwitches`, and refreshing enablement docs with the shared surface contract.
         - 4.A.1 CourseViewer (frontend-reactjs/src/pages/dashboard/CourseViewer.jsx)
         - 4.A.2 DashboardAffiliate (frontend-reactjs/src/pages/dashboard/DashboardAffiliate.jsx)
         - 4.A.3 DashboardAssessments (frontend-reactjs/src/pages/dashboard/DashboardAssessments.jsx)
         - 4.A.4 DashboardBookingsSwitch (frontend-reactjs/src/pages/dashboard/DashboardBookingsSwitch.jsx)
         - 4.A.5 DashboardEbooksSwitch (frontend-reactjs/src/pages/dashboard/DashboardEbooksSwitch.jsx)
         - 4.A.6 DashboardInbox (frontend-reactjs/src/pages/dashboard/DashboardInbox.jsx)
      - ✓ 4.B Dashboard Shared Components & Feedback — Annex C1/C3/C6
        1. **Appraisal.** Shared dashboard primitives now broadcast surface-aware state: navigation badges, state messages, learner metrics, skeletons, and service banners reuse the same tone maps and assistive slots outlined in user_experience.md for learner support, field ops, and admin governance.
        2. **Functionality.** `DashboardStateMessage.jsx` accepts badges, dual actions, assistive text, and timestamp metadata, allowing Annex C1/C3/C6 screens to present loading/error/empty states without wrapping components.
        3. **Usefulness.** `FieldServiceConflictModal.jsx` integrates `useDashboardSurface('bookings')`, exposing dispatch health, pending counts, last synced timestamps, and refresh triggers while tracking reload/apply telemetry events.
        4. **Redundancies.** `DashboardNavigation.jsx` and `AppSidebar.jsx` share a single badge resolver and tone translator so collapsed menus no longer render `[object Object]` and status copy stays in sync with header chips.
        5. **Placeholders.** `SkeletonPanel.jsx` now offers a streaming pulse, `aria-live` hints, and a `variant` prop so inline loaders can swap between block and row treatments without duplicating markup.
        6. **Duplicates.** `LearnerProgressCard.jsx`, `MetricCard.jsx`, and `VerificationStatusCard.jsx` consume common tone maps and status normalisers, removing hand-coded colour strings and aligning copy with the persona-specific lexicon from user_experience.md.
        7. **Improvements Needed.** Verification cards still await SLA countdown timers and reviewer avatars; the new assistive slots and metadata footer keep space reserved for those upcoming Annex C6 experiences.
        8. **Styling.** Status chips honour `info/notice/success/alert/critical` semantics while pill buttons adopt shared `dashboard-pill`/`dashboard-primary-pill` classes, locking typography and contrast to accessibility thresholds.
        9. **Efficiency.** Skeleton shimmer reuses a consolidated keyframe so the bundle no longer ships per-component animations, satisfying performance pointers from user_experience.md.
        10. **Strengths.** `ServiceHealthBanner.jsx` handles loading/error/success with skeleton placeholders, tone-aware alerts, and retry CTAs, ensuring operators retain context even during transient outages.
        11. **Weaknesses.** Metric cards still lack sparkline context; data hooks must expose richer time-series before chart overlays land.
        12. **Styling & Colour Review.** Progress, verification, and conflict surfaces now use unified badges, ensuring cross-module colour pairings pass WCAG contrast while matching the doc’s brand tokens.
        13. **CSS, Orientation & Placement.** Responsive padding/gap tokens keep cards, modals, and banners aligned on 16px grid lines so modules slot into dashboards without manual overrides.
        14. **Text Analysis.** Assistive text fields provide concise coaching (“Review backlog before dispatching crews”, “Learners notified via email”) without overwhelming headings, in line with the microcopy guidance.
        15. **Spacing.** Metadata footers in cards and messages follow a 12px stack to keep timestamps legible but unobtrusive, per the spacing heuristics in user_experience.md.
        16. **Shape.** Buttons, badges, and skeletons stick to rounded-full or rounded-xl radii, preserving the geometric system across dashboards, modals, and inline loaders.
        17. **Effects.** Streaming toggles (pulse dots, shimmer overlays) share CSS classes, ensuring consistent reduced-motion handling and preventing flicker when cards enter realtime states.
        18. **Thumbs.** Conflict modal service chips and action buttons give dispatchers instant readouts on platform health before deciding between reload, merge, or continue editing paths.
        19. **Media.** Verification tables retain secure document metadata while tone-aware badges highlight manual review, reducing confusion for compliance leads vetting uploads.
        20. **Buttons.** `DashboardStateMessage` supports primary/secondary/link variants, enabling surfaces to present retry, escalation, or external link CTAs with consistent styling and analytics instrumentation.
        21. **Interact.** Navigation badges include screen-reader text when the sidebar collapses, keeping status changes accessible per user_experience.md’s interaction accessibility checklist.
        22. **Missing.** `AnalyticsSummaryCard.jsx` scaffolding awaits live recommendation feeds; the component now supports streaming badges and assistive copy to plug in when data lands.
        23. **Design.** Badge/tone helpers make admin setup alerts, learner support states, and field service modals plug-and-play without redefining palette logic each time.
        24. **Clone.** `SkeletonPanel` variants and `StatusChip` helpers prevent repeated inline loader markup or ad-hoc badges, tackling the duplication risks flagged during the UX audit.
        25. **Framework.** Analytics helpers expose `trackDashboardSurfaceAction`, enabling modals, launch buttons, and conflict resolution flows to report actions uniformly across Annex surfaces.
        26. **Checklist.** QA should confirm sidebar badges display labels, conflict modal tracking fires on reload/apply, verification chips reflect backend states, and skeleton shimmer respects reduced motion preferences.
        27. **Nav.** App sidebar renders tone-aware badges with optional health tooltips, mirroring the surface registry so navigation becomes a live operations panel rather than static links.
        28. **Release.** Roll Annex C1/C3/C6 updates by aligning Storybook stories with new props, running `npm --prefix frontend-reactjs test -- DashboardSwitches` (pending Vitest install), and updating enablement docs to document badge/skeleton utilities.
         - 4.B.1 AnalyticsSummaryCard (frontend-reactjs/src/components/dashboard/AnalyticsSummaryCard.jsx)
         - 4.B.2 DashboardActionFeedback (frontend-reactjs/src/components/dashboard/DashboardActionFeedback.jsx)
         - 4.B.3 DashboardNavigation (frontend-reactjs/src/components/dashboard/DashboardNavigation.jsx)
         - 4.B.4 DashboardStateMessage (frontend-reactjs/src/components/dashboard/DashboardStateMessage.jsx)
         - 4.B.5 FieldServiceConflictModal (frontend-reactjs/src/components/dashboard/FieldServiceConflictModal.jsx)
         - 4.B.6 LearnerProgressCard (frontend-reactjs/src/components/dashboard/LearnerProgressCard.jsx)
         - 4.B.7 MetricCard (frontend-reactjs/src/components/dashboard/MetricCard.jsx)
         - 4.B.8 VerificationStatusCard (frontend-reactjs/src/components/dashboard/VerificationStatusCard.jsx)
         - 4.B.9 SkeletonPanel (frontend-reactjs/src/components/loaders/SkeletonPanel.jsx)
         - 4.B.10 ServiceHealthBanner (frontend-reactjs/src/components/status/ServiceHealthBanner.jsx)
      - ✓ 5.A Learner Dashboard Pages — Annex A18 (Learner Dashboard), Annex C1 (Learner Support Workspace)
         - 5.A.1 LearnerBookings (frontend-reactjs/src/pages/dashboard/LearnerBookings.jsx)
         - 5.A.2 LearnerCommunities (frontend-reactjs/src/pages/dashboard/LearnerCommunities.jsx)
         - 5.A.3 LearnerCommunityChats (frontend-reactjs/src/pages/dashboard/LearnerCommunityChats.jsx)
         - 5.A.4 LearnerCourses (frontend-reactjs/src/pages/dashboard/LearnerCourses.jsx)
         - 5.A.5 LearnerEbooks (frontend-reactjs/src/pages/dashboard/LearnerEbooks.jsx)
         - 5.A.6 LearnerFinancial (frontend-reactjs/src/pages/dashboard/LearnerFinancial.jsx)
         - 5.A.7 LearnerLiveClasses (frontend-reactjs/src/pages/dashboard/LearnerLiveClasses.jsx)
         - 5.A.8 LearnerSettings (frontend-reactjs/src/pages/dashboard/LearnerSettings.jsx)
         - 5.A.9 LearnerSocial (frontend-reactjs/src/pages/dashboard/LearnerSocial.jsx)
         - 5.A.10 LearnerSupport (frontend-reactjs/src/pages/dashboard/LearnerSupport.jsx)
            1. **Appraise.** `LearnerSupport.jsx` now elevates SLA visibility with semantic badges while `useLearnerSupportCases.js` deduplicates conversation messages and attachments, aligning Annex C1’s learner workspace with the Annex A18 dashboard expectations.
            2. **Function.** `getSlaBadgeDescriptor`, `formatSlaDeadline`, and the enriched hook fields (`slaStatus`, `assignmentLabel`, `slaMinutesRemaining`) power list chips, stats grids, and SLA checkpoint summaries while the composer pipes payloads through `createSupportTicket`, `replyToSupportTicket`, and `closeSupportTicket` APIs.
            3. **Usefulness.** Knowledge suggestions render inline cards sourced from `knowledgeSuggestions` while `DashboardService.getDashboardForUser` now hydrates the `knowledgeBase` array with top-ranked `support_articles` via `SupportKnowledgeBaseService.searchArticles`, ensuring the annex playbooks reflect live data alongside escalation breadcrumbs and tooltips.
            4. **Redundant.** Message normalisation now merges duplicate IDs and attachments, eliminating the prior UI jitter when optimistic updates appended the same payload twice.
            5. **Placeholders.** Contact fallbacks still reference placeholder `href="#"` channels when the API omits live links, and voice-call scheduling remains disabled until telephony integrations land.
            6. **Duplicates.** SLA formatting logic lives solely in `LearnerSupport.jsx`; future work should move the badge descriptor into the shared dashboard formatting utilities to avoid duplicating countdown text across widgets.
            7. **Improvements Needed.** Wire SLA status to live websocket push events, expose agent avatars beside `assignmentLabel`, and allow learners to acknowledge knowledge suggestions so analytics can log deflection rates.
            8. **Styling Improvements.** Case cards, SLA chips, and the escalation timeline now reuse dashboard pill tokens (`rounded-3xl`, semantic badge palettes) so the workspace matches the broader learner shell.
            9. **Efficiency Analysis.** Message deduplication, attachment merging, and memoised case enrichments reduce render thrash when large transcripts stream in, keeping the timeline performant even for legacy tickets.
            10. **Strengths to Keep.** Dual-column layout with sticky metadata, inline composer, and knowledge guidance retains the single-pane-of-glass experience Annex C1 champions.
            11. **Weaknesses to Remove.** Offline replies still queue locally without surfacing retry state per message; exposing retry chips in `MessageTimeline` would prevent silent failures.
            12. **Palette.** SLA and priority badges now adopt the same semantic colours (`bg-emerald-100`, `bg-rose-100`) used across the dashboard, ensuring brand and accessibility parity.
            13. **Layout.** The detail grid adds a sixth cell for SLA checkpoints and the escalation panel stacks beneath the timeline, balancing information density without forcing horizontal scroll.
            14. **Text.** Badge tooltips (“SLA on track”, “Breached …”), timeline copy, and knowledge card excerpts sharpen copywriting so learners see action-first phrasing.
            15. **Spacing.** `space-y` utilities and the refreshed 3-column knowledge list maintain comfortable rhythm between panels while keeping the reply composer within reach.
            16. **Shape.** Rounded-3xl shells, dashed borders on empty states, and subtle timeline markers keep the support hub visually consistent with other learner modules.
            17. **Effects.** Badge hover/focus states inherit dashboard focus outlines, and the escalation feed avoids animations, respecting reduced-motion preferences baked into the layout.
            18. **Thumbs.** Suggested playbooks now highlight read-time chips so learners can quickly judge effort before opening a guide.
            19. **Media.** Attachment metadata merges duplicates and retains names/sizes, preserving context when learners upload logs or transcripts.
            20. **Buttons.** Pill buttons (`dashboard-primary-pill`, focus-visible outlines) now complement SLA chips, while archive/reopen controls remain accessible and keyboard friendly.
            21. **Interact.** `data-sla-status` attributes on list badges and detail chips open the door for automated filtering, and tooltip strings keep screen readers informed without extra markup.
            22. **Missing.** Auto-refresh on SLA countdowns still relies on manual refresh; consider `setInterval` or React Query subscriptions to avoid stale timers.
            23. **Design.** `getSlaBadgeDescriptor` centralises badge labelling, keeping copy cohesive as new SLA states emerge.
            24. **Clone.** Merge logic prevents duplicate message rendering, replacing the previous per-component dedupe implementations with a single hook-level source of truth.
            25. **Framework.** Enhancements lean on existing persistent storage (`usePersistentCollection`) and context boundaries, so no new architectural primitives were required.
            26. **Checklist.** Regression suite should cover badge rendering, knowledge suggestion linking, escalation timeline ordering, and message dedupe, alongside running `npm --prefix frontend-reactjs run lint`.
            27. **Nav.** SLA chips, escalation breadcrumbs, and knowledge cards extend Annex A18 navigation cues by labelling contexts (“Case detail”, “Suggested playbooks”) for quick scanning.
            28. **Release.** Roll out behind the support workspace feature flag, capture telemetry on SLA badge engagement, and document the changes in Annex C1 plus the learner dashboard release notes.
      - ✓ 5.B Learner Deep-dive Modules — Annex C1 (Learner Support)
         - 5.B.1 LearnerUpcomingSection (frontend-reactjs/src/pages/dashboard/learner/sections/LearnerUpcomingSection.jsx)
            1. **Appraise.** `LearnerUpcomingSection.jsx` now adds urgency descriptors, semantic badges, and action-aware styling so the Annex C1 commitments rail mirrors Annex A18 priorities.
            2. **Function.** `resolveActionVariant`, `resolveLinkTarget`, and urgency data attributes drive tailored CTA treatments, external link handling, and analytics-friendly tagging.
            3. **Usefulness.** Learners see contextual copy (“Upcoming soon”, “Scheduled and on track”) alongside host, date, relative labels, and urgency descriptors with analytics-friendly `data-urgency` attributes driven by `normaliseUpcoming` in `LearnerOverview.jsx`.
            4. **Redundant.** Button rendering no longer duplicates target/rel logic—the helper centralises external link decisions while preserving mailto/self navigation.
            5. **Placeholders.** Disabled CTAs still render greyed buttons when no actionable `href` exists; future revisions could hide them entirely or surface alternative prompts.
            6. **Duplicates.** Urgency text aligns with the shared dashboard urgency vocabulary; remaining duplication inside `LearnerOverview.normaliseUpcoming` can move to a reusable formatter later.
            7. **Improvements Needed.** Pipe through locations or delivery modes, extend badge variants for assessment deadlines, and offer iCal exports when schedules include calendar links.
            8. **Styling Improvements.** Focus-visible outlines, variant-specific colours, and consistent rounded-full buttons bring the module in step with the dashboard shell.
            9. **Efficiency Analysis.** External link resolution pre-parses URLs once per render, preventing runtime errors from malformed links while keeping the component lightweight.
            10. **Strengths to Keep.** Compact cards with urgency chips and relative timestamps maintain scannability while layering richer context.
            11. **Weaknesses to Remove.** The component still lacks inline actions for rescheduling or joining waitlists—hooks to bookings/live-class APIs would complete the experience.
            12. **Palette.** Action variants use emerald/indigo/primary shades consistent with learner CTAs, and urgency badges keep rose/amber/emerald semantics for accessibility.
            13. **Layout.** Card spacing remains vertical for clarity, and the new descriptor line avoids crowding by using subdued slate tones.
            14. **Text.** CTA aria-labels mention the event title, supporting assistive tech, while urgency descriptors avoid jargon and stay action-focused.
            15. **Spacing.** Extra `mt-1` spacing between host and urgency copy keeps the hierarchy readable even on small screens.
            16. **Shape.** Rounded-2xl shells and pill badges continue the learner dashboard motif, reinforcing familiarity across modules.
            17. **Effects.** Hover elevation (`hover:-translate-y-0.5`, `hover:shadow-md`) and focus outlines echo the rest of the dashboard without introducing new motion patterns.
            18. **Thumbs.** Cards remain thumb-friendly on touch devices thanks to generous padding and full-width button targets.
            19. **Media.** While still text-first, structured descriptors ensure upcoming live sessions can later embed icons without layout shifts.
            20. **Buttons.** Variant-aware CTAs adjust colour and outline tokens to match action types, and disabled states now render with neutral greys to signal inactivity.
            21. **Interact.** `data-urgency` attributes and descriptive aria labels give analytics and accessibility layers hooks for filtering and narration.
            22. **Missing.** Countdown timers remain static per render; consider injecting live countdown hooks for high-priority sessions.
            23. **Design.** Helper functions encapsulate variant logic, letting designers extend CTA palettes without touching JSX internals.
            24. **Clone.** Shared functions avoid repeating external-link guards across other learner widgets, reducing drift when rules evolve.
            25. **Framework.** Enhancements stay within the existing component boundary—no new dependencies beyond `clsx` were required.
            26. **Checklist.** Regression checks: verify urgency badges render across statuses, ensure external links respect targets, and confirm disabled CTAs show grey styling.
            27. **Nav.** Urgency descriptors plus aria-labelled buttons tie into Annex A18 navigation heuristics, making commitments easy to skim by keyboard or screen reader.
            28. **Release.** Bundle with learner dashboard refresh, announce urgency badge upgrades in Annex C1 notes, and monitor click-through on join/review CTA variants post-launch.
      - ✓ 6.A Instructor Dashboard Pages — Annex A19 (Courses & Library), Annex C4 (Live Classes & Tutoring Operations)
         - 6.A.1 InstructorCommunityChats (frontend-reactjs/src/pages/dashboard/InstructorCommunityChats.jsx)
         - 6.A.2 InstructorCommunityCreate (frontend-reactjs/src/pages/dashboard/InstructorCommunityCreate.jsx)
         - 6.A.3 InstructorCommunityManage (frontend-reactjs/src/pages/dashboard/InstructorCommunityManage.jsx)
         - 6.A.4 InstructorCommunityOperations (frontend-reactjs/src/pages/dashboard/InstructorCommunityOperations.jsx)
         - 6.A.5 InstructorCommunityPodcasts (frontend-reactjs/src/pages/dashboard/InstructorCommunityPodcasts.jsx)
         - 6.A.6 InstructorCommunityWebinars (frontend-reactjs/src/pages/dashboard/InstructorCommunityWebinars.jsx)
         - 6.A.7 InstructorEbooks (frontend-reactjs/src/pages/dashboard/InstructorEbooks.jsx)
         - 6.A.8 InstructorGrowth (frontend-reactjs/src/pages/dashboard/InstructorGrowth.jsx)
         - 6.A.9 InstructorLiveClasses (frontend-reactjs/src/pages/dashboard/InstructorLiveClasses.jsx)
         - 6.A.10 InstructorPricing (frontend-reactjs/src/pages/dashboard/InstructorPricing.jsx)
         - 6.A.11 InstructorProjects (frontend-reactjs/src/pages/dashboard/InstructorProjects.jsx)
         - 6.A.12 InstructorServiceSuite (frontend-reactjs/src/pages/dashboard/InstructorServiceSuite.jsx)
         - 6.A.13 InstructorTutorBookings (frontend-reactjs/src/pages/dashboard/InstructorTutorBookings.jsx)
         - 6.A.14 InstructorTutorManagement (frontend-reactjs/src/pages/dashboard/InstructorTutorManagement.jsx)
         - 6.A.15 InstructorTutorSchedule (frontend-reactjs/src/pages/dashboard/InstructorTutorSchedule.jsx)
        1. **Appraisal.** Instructor live operations now surface timezone-aware schedules, resource runbooks, and calendar exports (`pages/dashboard/InstructorLiveClasses.jsx`, `pages/dashboard/InstructorTutorBookings.jsx`) so Annex A19’s course orchestration narrative and Annex C4’s tutoring control room describe real workflows rather than placeholders.
        2. **Functionality.** The live classroom console introduces a scheduling preference banner with timezone selector, session cards render dynamic prep/resource links, alerts, and readiness summaries, while tutor bookings add segment filters, CSV exports, and .ics calendar generation built from `utils/calendar.js` helpers.
        3. **Logic Usefulness.** `resolveRelativeTime` and `formatDateTime` ensure countdowns, SLA deadlines, and mentor hand-offs reference the same clocks, giving instructors and coordinators reliable go-live windows and reducing manual reconciliation during high-volume cohorts.
        4. **Redundancies.** Shared calendar utilities eliminate bespoke ICS builders inside dashboard pages and reuse a single filename normaliser for both tutoring and live class exports, cutting duplicated DOM download logic and aligning Annex documentation with the new helper.
        5. **Placeholders.** Static “Schedule TBC” and generic escalation copy are replaced by real alerts (`data.escalations`) and enriched prep links sourced from session payloads, so Annex callouts can cite working join, recording, and material links instead of TODO notes.
        6. **Duplicate Functions.** Pipeline segmentation, CSV quoting, and relative time formatting moved into memoised helpers, removing repeated map/filter logic throughout the bookings workspace and aligning with the reusable `downloadCalendarEvents` workflow.
        7. **Improvements Needed.** Next iteration should stream export feedback through a toast service, hydrate booking analytics cards with backend SLA deltas, and thread timezone selection through `ScheduleGrid`’s event filters to keep grid/tooling parity.
        8. **Styling Improvements.** New rounded-pill controls, amber escalation banners, and prep/resource stacks re-use dashboard typography/spacing tokens, matching the user_experience.md palette guidance for Annex A19 hero modules and Annex C4 risk panels.
        9. **Efficiency Analysis.** `useMemo` caches for filtered pipeline/confirmed lists avoid recomputation across renders, while export handlers short-circuit when no records exist, keeping dashboard interactions smooth even as routing queues grow.
        10. **Strengths to Keep.** Keep the action feedback pattern, shared scheduling grid, and modular session cards—they now support richer data without sacrificing readability, fulfilling Annex expectations for cross-surface consistency.
        11. **Weaknesses to Remove.** Tutor routing still depends on manual refresh after CSV/ICS exports; wire server-triggered rehydration and consider batching notifications to curb duplicate SLA alerts across channels.
        12. **Styling & Colour Review.** Accessibility-checked badge palettes (emerald/amber/rose) extend to alerts, support routing, and escalations, ensuring Annex references to readiness states stay in sync with live colour tokens.
        13. **CSS, Orientation & Placement.** Responsive stacking for pipeline controls and live hand-off cards keeps key operations above the fold on tablet while preserving the two-column analytics grid on desktop.
        14. **Text Analysis.** Inline copy now emphasises action-first phrasing (“Export pipeline CSV”, “Live classroom hand-off”) mirroring user_experience.md tone guidance, and prep tooltips stay under 140 characters for quick scanning.
        15. **Change Checklist Tracker.** Add regression checks for timezone selector persistence, export success/failure messaging, CSV header integrity, and ICS start/end validation before shipping future instructor dashboard updates.
        16. **Full Upgrade Plan & Release Steps.** Phase 1 rolls the shared calendar utility + timezone selector, Phase 2 expands pipeline analytics and tutoring telemetry, Phase 3 integrates backend-driven alerts/escalations, and Phase 4 publishes Annex A19/C4 documentation updates alongside release comms.
        17. **Data Integration.** `DashboardService.buildInstructorDashboard` now emits richer tutor booking objects (pipeline, confirmed, stats) sourced from `TutorBookingModel`, reconciling SLA deadlines, segment metadata, and revenue minor units with the seed dataset so Annex C4 references live production-like payloads.
        18. **Live Session Surface.** Instructor live classroom records expose structured `resources`, `support`, `alerts`, `pricing`, and sanitized join/check-in links, mirroring the reinforced metadata stored in `live_classrooms` and `live_classroom_registrations` migrations for Annex A19 documentation.
        19. **Notification Fidelity.** Tutor alerts include titles, details, deadlines, and CTA routing directly from backend orchestration, matching the scheduler UI requirements and ensuring tutoring SLAs align with operational runbooks.
        20. **Seed Synchronisation.** `backend-nodejs/seeds/001_bootstrap.js` seeds tutor bookings and live classrooms with expanded metadata (segments, preferred slots, whiteboard notes, support contacts, pricing) to guarantee demo environments reflect the new dashboard schema.
        21. **Future Proofing.** Revenue roll-ups and waitlist risk alerts derive from model metadata so future Annex updates can plug into the same pipeline without duplicating frontend heuristics.
      - ✓ 6.B Instructor Deep-dive Modules
         - 6.B.1 CourseLifecyclePlanner (frontend-reactjs/src/pages/dashboard/instructor/courseCreation/CourseLifecyclePlanner.jsx)
         - 6.B.2 CourseLibraryTable (frontend-reactjs/src/pages/dashboard/instructor/courseLibrary/CourseLibraryTable.jsx)
         - 6.B.3 CourseManagementHeader (frontend-reactjs/src/pages/dashboard/instructor/courseManagement/CourseManagementHeader.jsx)
         - 6.B.4 CreationStudioSummary (frontend-reactjs/src/pages/dashboard/instructor/creationStudio/CreationStudioSummary.jsx)
         - 6.B.5 PricingRevenueMix (frontend-reactjs/src/pages/dashboard/instructor/pricing/PricingRevenueMix.jsx)
         - 6.B.6 InstructorMetricsSection (frontend-reactjs/src/pages/dashboard/instructor/sections/InstructorMetricsSection.jsx)
        1. **Appraise.** Launch governance finally mirrors Annex B2—`CourseLifecyclePlanner.jsx` now frames target launch, owner, confidence, and risk posture cards ahead of the orchestration grid, while `CourseManagementHeader.jsx` and `CourseLibraryTable.jsx` surface portfolio rollups, format filters, and runtime summaries so instructors see operational readiness the moment they land on the workspace.
        2. **Functionality.** Launch objects hydrate checklist progress, risk signals, and follow-up dispatch events (`edulure:lifecycle-checklist`, `edulure:lifecycle-risk`); library assets gain filterable format chips, duration parsing, and engagement averages; portfolio headers expose action buttons for briefs, calendars, and collaborator invites alongside real-time cohort counts.
        3. **Logic Usefulness.** Normalisers in each module coerce optional data into safe defaults—launch windows, recurring revenue categories, proctoring metadata, and recommendation history all render without downstream callers having to pre-shape payloads, keeping Annex narratives aligned with live telemetry.
        4. **Redundancies.** Runtime stats (checklist completion, recurring share, format counts, word counts) centralise in each component’s memoised helpers, eliminating the bespoke percentage math and table fallbacks previously duplicated across dashboards and documentation outlines.
        5. **Placeholders.** Launch history still depends on future backend diffs for adoption rates and SLA streaming; Pricing mixes await raw revenue totals to complement the percentage share messaging, and Instructor metrics leave advanced segmentation (by modality or cohort) for a follow-on Annex push.
        6. **Interactions.** All new CTAs broadcast analytics-friendly data attributes (`data-course-id`, `data-module-id`, `data-lesson-id`) while dispatching custom events for lifecycle, library, and metric taps—giving instrumentation a single source of truth for instructor workflow telemetry.
        7. **Styling.** Readiness scorecards, filter pills, recurring share banners, and interactive metric tiles all lean on dashboard token classes (`rounded-3xl`, semantic pill palettes, hover/translate transitions), matching the visual language captured in `user_experience.md` for Annex B2 storytelling.
        8. **Efficiency.** `useMemo` now backs library filtering, recurring share calculations, launch statistics, and creation mix histories; short-circuit guards keep expensive loops from running when props are empty, and numeric coercion clamps values between 0–100 before painting bars or targets.
        9. **Accessibility.** Progress bars announce target markers via `sr-only` spans, lifecycle tables provide semantic headers, and interactive metric tiles honour focus rings so keyboard journeys through Annex B2 artefacts stay compliant.
        10. **Data Integration.** Launch checklists, risk logs, recommendation histories, and pricing streams are now hydrated directly by `DashboardService.buildCourseWorkspace`, which pulls from the new `course_blueprints`, `course_launches`, checklist, signal, review, refresher, asset, catalogue, drip, and mobile experience tables introduced in the Annex B2 migration and bootstrap seed; when data is absent the frontend still renders explanatory defaults so pre-release tenants retain a coherent narrative.
        11. **Improvements Needed.** Wire live websocket pushes for checklist completion, teach the revenue mix card about absolute currency totals, and expose filtering presets on the library table to match Annex filter mock-ups (top viewed, newest, compliance hold).
        12. **Strengths to Keep.** Keep the orchestration two-column split, the creation studio manifest cards, the pill-based CTA patterns, and the metrics grid—each now carries deeper data without sacrificing the clarity that instructors praised during the Annex B2 audit.
        13. **Telemetry.** New `data-*` hooks and custom events mean Annex instrumentation guides can quote exact event names when mapping funnels from launch planning to asset audits.
        14. **Release Notes.** Document the new props (`launch`, `recommendationsMeta.history`, `streams[].trend`, `metrics[].id`, `summary.activeCohorts`) and updated event contracts in Annex B2’s change log so downstream consumers know to hydrate the additional fields.
        15. **Risks.** Recurring share assumes percentage inputs; ensure backend normalises floats to avoid >100% bars, and confirm adoption rates in history arrays arrive as decimals to keep the adoption chip from displaying `NaN%`.
      - ✓ 6.C Creation Studio & Course Tooling
         - 6.C.1 AssessmentQuickView (frontend-reactjs/src/components/course/AssessmentQuickView.jsx)
         - 6.C.2 CourseCard (frontend-reactjs/src/components/course/CourseCard.jsx)
         - 6.C.3 CourseModuleNavigator (frontend-reactjs/src/components/course/CourseModuleNavigator.jsx)
         - 6.C.4 CourseProgressBar (frontend-reactjs/src/components/course/CourseProgressBar.jsx)
         - 6.C.5 BlockEditor (frontend-reactjs/src/components/creation/BlockEditor.jsx)
        1. **Appraise.** Annex A3’s creation studio brief now spans proctoring metadata, launch compliance, syndication reach, risk callouts, and block statistics—the quick view, course card, navigator, progress bar, and block editor collectively paint the production state a reviewer expects.
        2. **Functionality.** Assessments accept proctoring, passing score, attempt cap, and availability windows; course cards render launch windows, compliance tone chips, upcoming live touchpoints, and syndication channels; module navigator cards highlight risks and emit lesson/module identifiers; progress bars can display target markers; the block editor tallies block counts and word counts inline.
        3. **Logic Usefulness.** Defensive parsing handles duration strings, launch windows, history timestamps, and risk arrays so Annex mock data, seeded content, or live payloads all funnel through a single formatting path without runtime errors.
        4. **Interactions.** Action CTAs embed `data-course-id` attributes while navigators attach `data-lesson-id` and `data-module-id`; assessment buttons expose `data-assessment-id`, and block editor statistics update as authors add, move, or remove blocks—giving UX writers and analysts deterministic hooks.
        5. **Styling.** New readiness cards, risk pills, and timeline chips inherit dashboard typography and semantic palettes; target markers ride within the progress bar without breaking gradient fills; block editor footers reuse the rounded shell aesthetic captured in `user_experience.md`.
        6. **Accessibility.** Additional copy (window labels, compliance tooltips, risk lists) stays within semantic lists or sr-only spans so screen readers hear context; focus styles remain intact thanks to button wrappers adding `focus:ring` tokens around interactive metric cards.
        7. **Efficiency.** Memoised calculations cover duration parsing, word counts, and module thumbnails; guard clauses collapse empty arrays quickly, and slices limit list/risk renders to manageable counts for smoother Annex demos.
        8. **Telemetry.** Added data attributes and consistent event dispatch patterns mirror instrumentation guidelines from Annex A3, letting analytics discriminate between assessment launches, course CTAs, module risk acknowledgements, and block editing sessions.
        9. **Data Contracts.** Updated PropTypes document the new optional fields (`passingScore`, `proctoring`, `launchWindow`, `syndication.channels`, `module.risks`, `CourseProgressBar.target`), and `DashboardService.buildCourseWorkspace` now publishes matching arrays from the expanded lifecycle tables so API providers and creation tooling share the richer Annex A3 payloads without divergence.
        10. **Improvements Needed.** Next pass should expose translation strings for proctoring/provider labels, surface validation when risk lists overflow beyond three items, and allow progress bars to broadcast custom target tooltips for Annex walkthroughs.
        11. **Strengths to Keep.** Preserve the single-card course overview, the granular module preview layout, and the drag-free block editor—they now surface deeper insights without sacrificing the clarity and approachability Annex reviewers called out.
        12. **Release Notes.** Flag the new analytics hooks and optional props in creation studio docs so QA, CX, and documentation teams update Annex screenshots and instrumentation plans in tandem.
      - 7.A Admin & Operator Experience Pages
         - 7.A.1 Admin (frontend-reactjs/src/pages/Admin.jsx)
         - 7.A.2 Analytics (frontend-reactjs/src/pages/Analytics.jsx)
         - 7.A.3 AdminPolicyHubSection (frontend-reactjs/src/pages/admin/sections/AdminPolicyHubSection.jsx)
         - 7.A.4 AdminControl (frontend-reactjs/src/pages/dashboard/AdminControl.jsx)
         - 7.A.5 AdminGovernance (frontend-reactjs/src/pages/dashboard/AdminGovernance.jsx)
         - 7.A.6 AdminIntegrations (frontend-reactjs/src/pages/dashboard/AdminIntegrations.jsx)
         - 7.A.7 AdminOperator (frontend-reactjs/src/pages/dashboard/AdminOperator.jsx)
      - 7.B Administration & Moderation Components
         - 7.B.1 AdminStats (frontend-reactjs/src/components/AdminStats.jsx)
         - 7.B.2 AdminSummaryCard (frontend-reactjs/src/components/admin/AdminSummaryCard.jsx)
         - 7.B.3 ModerationChecklistForm (frontend-reactjs/src/components/moderation/ModerationChecklistForm.jsx)
         - 7.B.4 ModerationMediaPreview (frontend-reactjs/src/components/moderation/ModerationMediaPreview.jsx)
         - 7.B.5 ModerationQueue (frontend-reactjs/src/components/moderation/ModerationQueue.jsx)
      - ✓ 8.A Public Community & Social Pages — Annex A20 (Community & Events)
        1. **Appraise.** `pages/Communities.jsx` and `pages/Feed.jsx` now expose persona-aligned directories, analytics, and community health scorecards driven by real component logic instead of placeholder copy, matching the Annex A20 expectations captured in `user_experience.md`.
        2. **Function.** Persona extraction, momentum scoring, and last-activity signals are centralised in `frontend-reactjs/src/utils/communityPersona.js` and mirrored by `backend-nodejs/src/utils/communityPersona.js`; `CommunityService.serializeCommunity` now emits persona summaries and momentum scores that `Communities.jsx` consumes in the discovery grid while `Feed.jsx` renders a complementary “Community health” panel beside the live feed.
        3. **Usefulness.** Operators can slice communities by persona, access model, and momentum, see counts for open vs. NDA-gated cohorts, and jump directly into high-momentum chapters from both the discovery grid and the feed leaderboard with backend-aligned stats (`CommunityModel.listByUserWithStats`, `CommunityModel.getStats`).
        4. **Redundancies.** Prior hard-coded persona badges, repetitive list filters, and bespoke activity heuristics were replaced with shared helpers (`extractCommunityPersonas`, `computeCommunityEngagementScore`, `resolveLastActivity`) and backend normalisers so both pages, APIs, and seeds stay in sync.
        5. **Placeholders.** Community APIs now surface personas, access models, and NDA flags sourced from `backend-nodejs/seeds/001_bootstrap.js`; remaining work tracks publishing analytics events and feature-flag toggles before exposing public directory presets.
        6. **Duplicates.** Directory filtering and momentum ranking now reuse the same helper module, eliminating duplicated `toLowerCase`/`includes` checks that previously lived in multiple components.
        7. **Improvements Needed.** Wire analytics events for persona filter usage, expose pagination for the discovery grid, and replace heuristic monetisation labels with canonical pricing tier data when the billing API publishes it.
        8. **Styling Improvements.** Filter controls, persona pills, and scorecards inherit the community palette tokens (`bg-primary/10`, `rounded-3xl`), aligning with the typography and spacing prescribed in the UX audit while remaining Tailwind-compatible.
        9. **Efficiency Analysis.** `useMemo` caches filtered directories, persona summaries, and momentum rankings, ensuring the expanded directory does not recompute on every keystroke and keeping the feed sidebar reactive without extra renders.
        10. **Strengths to Keep.** The rich hero content, classroom tabs, and moderation tooling introduced previously remain untouched while gaining persona-aware discovery wrappers and cross-page consistency.
        11. **Weaknesses to Remove.** Momentum metrics currently derive from aggregate counts; elevate to rolling-window analytics exports and expose billing tier metadata once monetisation services publish canonical payloads.
        12. **Palette.** New chips and summary cards reuse slate neutrals and primary accents, preventing a separate colour system from emerging around persona filters and analytics callouts.
        13. **Layout.** Responsive grids (`sm:grid-cols-2`, `xl:grid-cols-3`) keep cards evenly distributed on desktop while stacking gracefully on mobile, matching the directory layout guidelines in `user_experience.md`.
        14. **Text.** Microcopy now explains why filters exist (“Use these lenses to scope live programming…”) and provides actionable empty states, improving comprehension without duplicating marketing language.
        15. **Spacing.** Directory and sidebar cards follow the 8px rhythm (p-4/p-5 gaps) and maintain consistent pill spacing, resolving the cramped alignment noted in the audit.
        16. **Shape.** All cards adopt `rounded-3xl`/`rounded-2xl` radii so the persona layer mirrors existing community hero treatments, avoiding mismatched silhouettes.
        17. **Effects.** Hover/focus transitions (lift on hover, focus-visible outlines) signal interactivity for the new directory buttons and leaderboard rows, supporting accessibility and keyboard navigation.
        18. **Thumbs.** Persona summary chips surface top personas at a glance, giving community managers screenshot-ready highlights for release notes and stakeholder reviews.
        19. **Media.** Discovery cards reference resource counts and live signals, preparing the ground for future thumbnail previews without altering current asset pipelines.
        20. **Buttons.** Selecting a community now routes through consistent pill buttons (directory grid, health leaderboard, TopBar switcher) that all share focus states and analytics context.
        21. **Interact.** Directory filters update in real time, search debounces through `useMemo`, and leaderboard buttons call `setSelectedCommunity`, letting power users pivot between personas and specific hubs without page reloads.
        22. **Missing.** Pending work includes wiring analytics events for persona filter usage, adding saved filter presets per persona, and exposing aggregate charts for trend deltas beyond the top four personas.
        23. **Design.** `communityPersona.js` captures the persona taxonomy defined in Annex A20 so future components (moderation, onboarding) can consume the same normalised vocabulary.
        24. **Clone.** Shared helpers prevent feed, dashboard, and marketing surfaces from reinventing persona parsing or momentum scoring, containing future duplication risks.
        25. **Framework.** Document the persona heuristics and scoring formula in the community enablement playbook so backend and analytics teams can align when shipping official metrics.
        26. **Checklist.** QA should cover persona filter combinations, NDA gating, momentum ordering, and leaderboard navigation before regression sign-off, plus verify empty states when APIs return zero communities.
        27. **Nav.** Discovery cards and leaderboard buttons feed directly into `setSelectedCommunity`, preserving the canonical routing path so breadcrumbs, CRUD panels, and metadata headers stay in sync.
        28. **Release.** Ship alongside backend persona metadata, update Annex A20 narratives, capture screenshots of the new discovery grid and health sidebar for stakeholder decks, and brief community ops on the new filters.
         - 8.A.1 Communities (frontend-reactjs/src/pages/Communities.jsx)
         - 8.A.2 Feed (frontend-reactjs/src/pages/Feed.jsx)
         - 8.A.3 communityPersona (frontend-reactjs/src/utils/communityPersona.js)
      - 8.B Dashboard Community & Messaging Suites
         - 8.B.1 CommunitySafety (frontend-reactjs/src/pages/dashboard/community/CommunitySafety.jsx)
         - 8.B.2 ChannelSidebar (frontend-reactjs/src/pages/dashboard/community/instructorChats/ChannelSidebar.jsx)
         - 8.B.3 EventPlanner (frontend-reactjs/src/pages/dashboard/community/instructorChats/EventPlanner.jsx)
         - 8.B.4 MessageComposer (frontend-reactjs/src/pages/dashboard/community/instructorChats/MessageComposer.jsx)
         - 8.B.5 MessageTimeline (frontend-reactjs/src/pages/dashboard/community/instructorChats/MessageTimeline.jsx)
         - 8.B.6 PresencePanel (frontend-reactjs/src/pages/dashboard/community/instructorChats/PresencePanel.jsx)
         - 8.B.7 ResourceLibraryPanel (frontend-reactjs/src/pages/dashboard/community/instructorChats/ResourceLibraryPanel.jsx)
         - 8.B.8 RoleManagementPanel (frontend-reactjs/src/pages/dashboard/community/instructorChats/RoleManagementPanel.jsx)
         - 8.B.9 channelMetadata (frontend-reactjs/src/pages/dashboard/community/instructorChats/channelMetadata.js)
         - 8.B.10 useCommunityChatWorkspace (frontend-reactjs/src/pages/dashboard/community/instructorChats/useCommunityChatWorkspace.js)
      - 8.C Community, Feed & Social Components
         - 8.C.1 CommunityAboutPanel (frontend-reactjs/src/components/community/CommunityAboutPanel.jsx)
         - 8.C.2 CommunityChatModule (frontend-reactjs/src/components/community/CommunityChatModule.jsx)
         - 8.C.3 CommunityCrudManager (frontend-reactjs/src/components/community/CommunityCrudManager.jsx)
         - 8.C.4 CommunityEventSchedule (frontend-reactjs/src/components/community/CommunityEventSchedule.jsx)
         - 8.C.5 CommunityInteractiveSuite (frontend-reactjs/src/components/community/CommunityInteractiveSuite.jsx)
         - 8.C.6 CommunityMap (frontend-reactjs/src/components/community/CommunityMap.jsx)
         - 8.C.7 CommunityMemberDirectory (frontend-reactjs/src/components/community/CommunityMemberDirectory.jsx)
         - 8.C.8 CommunityMembersManager (frontend-reactjs/src/components/community/CommunityMembersManager.jsx)
         - 8.C.9 CommunityResourceEditor (frontend-reactjs/src/components/community/CommunityResourceEditor.jsx)
         - 8.C.10 CommunityResourceLibrary (frontend-reactjs/src/components/community/CommunityResourceLibrary.jsx)
         - 8.C.11 Composer (frontend-reactjs/src/components/feed/Composer.jsx)
         - 8.C.12 FeedItemCard (frontend-reactjs/src/components/feed/FeedItemCard.jsx)
         - 8.C.13 FeedList (frontend-reactjs/src/components/feed/FeedList.jsx)
         - 8.C.14 SponsoredCard (frontend-reactjs/src/components/feed/SponsoredCard.jsx)
      - ✓ 9.A Course, Library & Discovery Pages
         - 9.A.1 ContentLibrary (frontend-reactjs/src/pages/ContentLibrary.jsx)
            1. **Appraisal.** Library discovery now leans on `learningClusters.js` so Annex A19 audiences (Operations, Growth, Enablement, Community, General) surface contextual summaries instead of a static asset grid, while maintaining the multi-tab layout documented in `user_experience.md`.
            2. **Functionality.** `ContentLibrary.jsx` wires `useLearningClusters` to hydrate filter chips, card metadata, and analytics payloads; the shared `LearningClusterSummary` component renders hero cards that count assets per cluster and supplies top exemplars pulled from the memoized heuristics, while the backend `content_assets.cluster_key` column and metadata update flow persist the computed cluster so API consumers, migrations, and cache snapshots remain in sync.
            3. **Usefulness.** Persona-led filtering collapses marketing, course, and resource tiles into annex-ready groupings so success teams, operators, and community managers all see inventory aligned to their workflows with direct deep links.
            4. **Redundancies.** Cluster detection centralises logic previously duplicated between library highlights and admin catalogue views, eliminating bespoke keyword checks inside each table section.
            5. **Placeholders or Stubs.** Legacy mock CMS payloads remain for some tiles; each mock now maps to a cluster key so production APIs can swap in real taxonomies without breaking filter affordances, and bootstrap seed data stamps `cluster_key` for operations and growth exemplars to keep discovery summaries grounded.
            6. **Duplicate Functions.** Removed ad-hoc summary builders in the page by delegating to `buildClusterSummary` and `getClusterExamples`, ensuring the same copy appears across discovery surfaces.
            7. **Improvements Needed.** Follow-up work should ingest backend-provided cluster labels and add telemetry for multi-select filter states plus empty-state variant tests noted in `user_experience.md`.
            8. **Styling Improvements.** Harmonised summary cards and filter pills use the new component's accent tokens so Annex B2 visuals stay consistent across Library, Explorer, Courses, and LiveClassrooms hero sections.
            9. **Efficiency Analysis.** Memoized keyword maps and precomputed lowercase caches prevent repeated regex scans when learners toggle filters, keeping the catalogue responsive even with hundreds of entries.
            10. **Strengths to Keep.** Clustered storytelling, analytics hook integration, and shared empty-result messaging (“No Enablement resources yet”) reinforce Annex guidance without fragmenting copy.
            11. **Weaknesses to Remove.** CMS sync still lacks tenant-aware weighting; production rollout should prioritise remote configuration and localized cluster descriptions highlighted in the UX audit.
            12. **Styling & Colour Review.** Summary ribbons borrow discovery palette tokens verified in `user_experience.md`, retaining contrast targets while adopting neutral backgrounds for accessibility.
            13. **CSS, Orientation & Placement.** Filters align within the hero rail on desktop and collapse into the mobile drawer using the shared layout mixins introduced for Explorer, preventing overflow in narrow breakpoints.
            14. **Text Analysis.** Cluster headings now reuse Annex copy such as “Operations Excellence” and “Growth Experiments” with brevity guidelines under 45 characters for tile-friendly truncation.
            15. **Change Checklist Tracker.** Regression checklist updated to cover cluster heuristics snapshots, analytics `cluster_filter` emission, filter state persistence, and fallback messaging per cluster.
            16. **Full Upgrade Plan & Release Steps.** Stage by enabling cluster summaries behind a flag, sync CMS keywords, run analytics QA on staging, brief marketing/content teams, and roll out once telemetry confirms engagement uplift.
         - 9.A.2 Courses (frontend-reactjs/src/pages/Courses.jsx)
            1. **Appraisal.** The course catalogue now mirrors Annex A19 personas by grouping featured programmes, admin catalogue rows, and learner highlights under the shared learning-cluster engine with empty-state guardrails.
            2. **Functionality.** `Courses.jsx` invokes `filterCoursesByCluster` for highlight, full catalogue, and admin inventory lists while emitting analytics that include the selected cluster so Annex dashboards can slice enrolment interest, and the backend `courses.cluster_key` column plus admin CRUD flows now persist the heuristic-derived persona key for catalogue responses, search documents, and SDK clients.
            3. **Usefulness.** Learners immediately see which courses align with Operations, Growth, Enablement, Community, or General competencies, and administrators can pivot catalogue tables with the same persona filter to plan inventory fills.
            4. **Redundancies.** Removed bespoke tag-based filters from hero sliders and admin tables in favour of cluster selection, consolidating query params and state reducers that previously diverged per section.
            5. **Placeholders or Stubs.** Some demo courses still rely on hard-coded tags; all are mapped through the heuristic keywords with TODOs flagged to replace them with backend-provided taxonomy once available, and the bootstrap course seed stores `cluster_key = 'operations'` so downstream environments inherit the aligned persona grouping.
            6. **Duplicate Functions.** `buildClusteredCourseHighlights` wraps the shared summary utility instead of replicating highlight slicing, ensuring card copy and counts stay synchronised with library and explorer outputs.
            7. **Improvements Needed.** Add persisted learner preferences, certificate pathways surfaced per cluster, and analytics for conversions post-filter as called out in `user_experience.md` recommendations.
            8. **Styling Improvements.** Cluster badges and filter chips reuse `LearningClusterSummary` tokens so course cards, admin tables, and empty states communicate persona context with consistent colouring.
            9. **Efficiency Analysis.** Memoised selectors and a single derived `clusterKey` prevent re-render storms when toggling between highlight, catalog, and admin tabs, maintaining responsiveness even with long course lists.
            10. **Strengths to Keep.** Course preview narratives, assessment snippets, and cluster-specific recommendations align with Annex B2’s learning pathways guidance while retaining previous progress tooling.
            11. **Weaknesses to Remove.** Offline download toggles and transcript states still ignore cluster filters; integrate these contexts to avoid learners losing state when switching personas.
            12. **Styling & Colour Review.** Progress bars and persona badges meet contrast requirements while adopting the same accent colours used in ContentLibrary and LiveClassrooms cluster cards.
            13. **CSS, Orientation & Placement.** Cluster filter bar pins beneath the hero on desktop and collapses into accordion drawers on mobile, mirroring behaviour validated in the UX audit for consistent orientation cues.
            14. **Text Analysis.** Updated hero copy highlights cluster benefits (“Grow revenue with experimentation sprints”) drawn from Annex microcopy guidelines, ensuring clarity across marketing and admin contexts.
            15. **Change Checklist Tracker.** QA scenarios now cover admin cluster switching, highlight empties, analytics event payloads, and regression tests for default persona fallback.
            16. **Full Upgrade Plan & Release Steps.** Sequence includes content tagging sync, analytics validation, stakeholder enablement (education, marketing, success), and go-live once enrolment funnels confirm uplift.
         - 9.A.3 Explorer (frontend-reactjs/src/pages/Explorer.jsx)
            1. **Appraisal.** Explorer’s cross-entity discovery now leans on the shared cluster heuristics to balance courses, library assets, and live programming into Annex B2 learning clusters with persona-driven messaging.
            2. **Functionality.** `Explorer.jsx` renders `LearningClusterSummary` at the top of the page, adds cluster filters to each discovery section, and feeds the analytics pipeline with `cluster_filter` context for search refinements, while the search ingestion pipeline now indexes `clusterKey` on course and ebook documents so explorer suggestions and saved searches respect the persisted persona key.
            3. **Usefulness.** Learners can start from a persona cluster and immediately pivot into recommended courses, articles, and events without leaving Explorer, aligning discovery with the Annex storyline.
            4. **Redundancies.** Deprecated bespoke “featured topics” arrays and replaced them with cluster-driven lists, removing manual curation steps and aligning component props across search subsections.
            5. **Placeholders or Stubs.** Mock search data persists but is annotated with cluster assignments so real search APIs can override without breaking layout; TODO comments remain to swap to backend results.
            6. **Duplicate Functions.** Unified cluster card rendering via `LearningClusterSummary` eliminates repeated markup previously embedded in Explorer hero and section headers.
            7. **Improvements Needed.** Implement backend-backed suggestions, recent searches scoped by cluster, and deeper analytics for preview drawer engagement as referenced in the UX audit.
            8. **Styling Improvements.** Cluster chips and summary cards respect the same layout, typography, and icon treatments as ContentLibrary, ensuring Explorer inherits Annex-compliant visuals.
            9. **Efficiency Analysis.** Derived data uses memoized lookups so toggling between clusters no longer retriggers heavy map/filter chains for each section, improving initial load and re-render times.
            10. **Strengths to Keep.** Rich preview drawer, cross-entity linking, and analytics instrumentation now gain persona context without sacrificing existing search affordances.
            11. **Weaknesses to Remove.** Keyboard navigation and saved search persistence still lag; follow-up should carry cluster state into those features to avoid disjointed experiences.
            12. **Styling & Colour Review.** Explorer adopts the shared neutral background and accent colours validated for Annex B2, keeping card states and filter chips aligned with the discovery palette.
            13. **CSS, Orientation & Placement.** Cluster summary adapts responsively, collapsing into a two-column stack on tablet and single-column list on mobile per `user_experience.md` orientation guidance.
            14. **Text Analysis.** Section intros highlight persona value (“Operations teams streamline onboarding”) consistent with Annex copy deck, trimmed for SEO-friendly snippet length.
            15. **Change Checklist Tracker.** Release checklist includes search analytics verification, empty-state copy review, QA for admin/public toggles, and snapshot tests for persona-specific layouts.
            16. **Full Upgrade Plan & Release Steps.** Roll out by syncing search index tags, updating marketing landing links, running controlled A/B experiments on Explorer traffic, and promoting once engagement improves.
         - 9.A.4 LiveClassrooms (frontend-reactjs/src/pages/LiveClassrooms.jsx)
            1. **Appraisal.** Live session discovery inherits the cluster layer so learners, instructors, and admins browse sessions grouped by persona with consistent summary cards and filters.
            2. **Functionality.** `LiveClassrooms.jsx` applies `filterSessionsByCluster` to both public listings and admin rosters, wiring analytics events and empty states to respect the selected cluster context, and the backend `live_classrooms.cluster_key` column plus admin create/update flows now capture heuristic clusters so catalogue feeds, analytics, and seeds stay aligned.
            3. **Usefulness.** Scheduling teams can quickly gauge which personas lack coverage (e.g., no Enablement live classes) and learners can subscribe to sessions that align with their goals, matching Annex A19 expectations.
            4. **Redundancies.** Consolidated duplicate cluster heuristics from dashboard live class tabs, reusing the shared utilities and removing bespoke status filtering logic.
            5. **Placeholders or Stubs.** Some admin moderation copy remains placeholder; however, each path now references cluster metadata, ensuring future backend integrations inherit the same persona context.
            6. **Duplicate Functions.** Replaced prior per-list filtering with the central `deriveClusterAssignments` output, ensuring consistent copy, counts, and empty states across learner and admin tables.
            7. **Improvements Needed.** Add timezone-aware cluster summaries, ICS export filtering, and notification preferences segmented by persona per recommendations in the UX documentation.
            8. **Styling Improvements.** Cluster chips complement status badges by reusing shared spacing and colour tokens, clarifying persona emphasis without overwhelming the schedule grid.
            9. **Efficiency Analysis.** Memoized session maps avoid recomputing assignments when toggling between upcoming, past, and admin tabs, keeping interactions snappy even with large schedules.
            10. **Strengths to Keep.** Conflict detection, role-specific views, and analytics hooks now benefit from persona context, improving planning insights without regressing scheduling capabilities.
            11. **Weaknesses to Remove.** Mobile density and timezone messaging still need refinement; integrate cluster context into responsive layouts and notifications to maintain clarity on small screens.
            12. **Styling & Colour Review.** Persona labels match the palette shared with Courses and ContentLibrary, keeping Annex-level contrast and iconography intact.
            13. **CSS, Orientation & Placement.** Cluster filters sit above schedule controls on desktop and collapse into stacked accordions on mobile, mirroring orientation guidelines while preserving accessibility focus order.
            14. **Text Analysis.** Session blurbs now emphasise persona outcomes (“Community leaders host AMAs”) aligned with Annex microcopy, with truncated summaries under 120 characters for grid readability.
            15. **Change Checklist Tracker.** QA steps include verifying persona filters across public/admin tabs, testing empty states, ensuring analytics events fire, and checking that conflict warnings respect cluster selection.
            16. **Full Upgrade Plan & Release Steps.** Plan includes syncing calendar feeds with cluster metadata, coordinating with instructor operations, monitoring analytics for persona coverage gaps, and phasing rollout alongside scheduling improvements.
      - ✓ 9.D Scheduling, Calendar & Classroom Utilities
         - 9.D.1 CalendarEventDialog (frontend-reactjs/src/components/calendar/CalendarEventDialog.jsx)
            1. **Appraisal.** The dialog now reflects Annex C4 guidance by surfacing timezone selection, preset durations, and schedule summaries so live class producers can stage workshops without leaving the modal.
            2. **Functionality.** Helpers `parseLocalDate`, `computeEndValue`, and `formatTimezoneLabel` convert local input strings into deterministic Date objects, auto-sync end times, and emit a11y-friendly labels while a memoised summary block explains the schedule, timezone, and relative start window.
            3. **Usefulness.** A persistent draft (stored under `edulure.calendar.draft`) and duration presets let instructors resume planning mid-flight, while the relative countdown callout clarifies whether the session is imminent or past—reducing calendaring mistakes called out in `user_experience.md` Annex C4.
            4. **Redundancies.** Manual end-time validation logic was collapsed into the new helpers, removing repeated `new Date` constructions and string concatenations across change handlers.
            5. **Placeholders or Stubs.** Media and resources still accept freeform URLs; upcoming Annex work will thread these into asset pickers once the classroom asset library lands.
            6. **Duplicate Functions.** Shared parsing/formatting utilities prevent diverging conversions between the modal and schedule components, aligning Annex requirements for consistent time math across live class tooling.
            7. **Improvements Needed.** Future iterations should emit ICS attachments and conflict warnings once the backend exposes instructor availability APIs, and add validation for tenant-specific call-to-action URL domains.
            8. **Styling Improvements.** New timezone and preset controls reuse dashboard pill tokens, while the summary block mirrors the Annex typography hierarchy (`text-xs` kickers, `text-primary` accent) so scheduling utilities feel native to the dashboard shell.
            9. **Efficiency Analysis.** Memoised schedule summaries and guarded localStorage writes ensure the dialog re-renders cheaply even when operators toggle between presets, satisfying Annex guidance on responsive interactions.
            10. **Strengths to Keep.** Focus-trap behaviour, Escape handling, and screen-reader announcements remain intact, meaning accessibility affordances from earlier Annex passes continue to hold.
            11. **Weaknesses to Remove.** Timezone formatting still relies on browser support; document a follow-up to ship a curated timezone list from the backend for environments lacking `Intl.supportedValuesOf`.
            12. **Styling & Colour Review.** Duration chips honour primary palettes while the summary callout keeps neutral tones, reinforcing the calm scheduling motif laid out in Annex C4.
            13. **CSS, Orientation & Placement.** Controls stay within the existing grid (`md:grid-cols-2`), ensuring mobile layouts cascade without overflow while the summary strip anchors to the modal footer per Annex orientation notes.
            14. **Text Analysis.** Microcopy emphasises action clarity (“Auto-sync end time”, “Highlight media URL”), matching Annex tone that prioritises descriptive cues over marketing language.
            15. **Change Checklist Tracker.** QA should confirm auto-sync toggles, draft persistence, timezone validation, and relative countdown accuracy before approving C4 releases.
            16. **Full Upgrade Plan & Release Steps.** Roll out by piloting with instructor ops, verifying timezone offsets in staging, capturing feedback on preset coverage, then publishing Annex C4 screenshots/documentation alongside the code deploy.
         - 9.D.2 ScheduleGrid (frontend-reactjs/src/components/scheduling/ScheduleGrid.jsx)
            1. **Appraisal.** The schedule grid now surfaces occupancy progress, location, persona tags, and primary/secondary actions so Annex C4 stakeholders can scan readiness at a glance.
            2. **Functionality.** `formatRelative`, `formatDuration`, and `formatTimezone` compute readable labels, while progress bars and CTA buttons adapt based on provided metadata, enabling both interactive selection and deep links.
            3. **Usefulness.** Hosts immediately see seat fill ratios, upcoming session relative timing, and quick links (join/request) without diving into detail pages, matching Annex expectations for rapid classroom triage.
            4. **Redundancies.** The component dropped wrapper `button` duplication in favour of a single `<article>` with keyboard handlers, eliminating nested interactive elements and consolidating focus styling.
            5. **Placeholders or Stubs.** Tags remain limited to four entries; a follow-up will paginate larger tag sets once programme metadata expands.
            6. **Duplicate Functions.** Shared helper functions replace ad-hoc Date math from prior iterations, keeping live class schedule calculations consistent with the dialog’s utilities.
            7. **Improvements Needed.** Consider streaming live attendance snapshots and resilience for missing timezone abbreviations, plus exposing instructor avatars referenced in Annex C4 roadmap.
            8. **Styling Improvements.** Persona, momentum, and CTA badges reuse Annex colour tokens (`bg-primary/5`, `bg-emerald-50`), ensuring parity with schedule summaries documented in `user_experience.md`.
            9. **Efficiency Analysis.** Formatting helpers short-circuit on invalid dates and reuse Intl formatters, reducing expensive allocations when rendering large grids.
            10. **Strengths to Keep.** Responsive three-column layout, hover/focus cues, and attendance cards remain intact, now enriched with more metrics rather than replaced.
            11. **Weaknesses to Remove.** CTA spacing now collapses when no buttons render; the remaining gap is the absence of skeletons for occupancy/attendance metrics, which briefly flash empty content while data hydrates.
            12. **Styling & Colour Review.** Progress bars adopt subtle primary gradients while retaining high contrast for seat usage, aligning with Annex accessibility audits.
            13. **CSS, Orientation & Placement.** The grid continues using Tailwind utilities (`md:grid-cols-2`, `xl:grid-cols-3`), ensuring density targets from Annex C4 remain satisfied across breakpoints.
            14. **Text Analysis.** Relative timing strings (“Starts in 2.5 hr”) and occupancy labels follow Annex copy tone—actionable, concise, and free from jargon.
            15. **Change Checklist Tracker.** QA should cover occupancy progress, persona tag rendering, CTA affordances, timezone fallbacks, and keyboard activation flows.
            16. **Full Upgrade Plan & Release Steps.** Release alongside updated live-class analytics, obtain instructor feedback on persona chips, update Annex screenshots, and monitor engagement on the upgraded grid.
            17. **Back-end Integration.** `DashboardService.buildLearnerDashboard` now emits backend-sourced timezone, location, tag, and CTA metadata—plus normalised call-to-action pairs—so ScheduleGrid renders production-aligned Annex C4 payloads instead of local fallbacks, and the supporting seeds/migrations keep classroom metadata synced across environments when `npm --workspace backend-nodejs run migrate && run seed` executes.
      - ✓ 9.E Search & Discovery Components
         - 9.E.1 BlogSearchSection (frontend-reactjs/src/components/search/BlogSearchSection.jsx)
            1. **Appraisal.** Annex A6’s newsroom brief now lives in the component: trending tags, saved view metrics, and recent history transform the static blog search into a discovery console.
            2. **Functionality.** Local persistence covers saved views and recent posts, analytics summaries expose totals/latency, and trending tags derive counts from the tag feed, all memoised to avoid redundant fetch churn.
            3. **Usefulness.** Editorial teams see catalogue totals, saved view counts, top tags, last refresh timestamp, and device-local history, aligning with Annex guidance for newsroom ops.
            4. **Redundancies.** Replaced ad-hoc `console` warnings and manual stats with structured dashboards, eliminating duplicate filters previously scattered around the page.
            5. **Placeholders.** Contact copy still references manual newsroom sharing; upcoming annex work can swap in collaboration hooks once backend endpoints land.
            6. **Duplicate Functions.** Trending calculations and view persistence reuse shared helpers instead of repeating JSON.parse/JSON.stringify across the module.
            7. **Improvements Needed.** Wire backend analytics (views per tag, conversions) once available, and consider multi-tenant saved-view syncing beyond localStorage.
            8. **Styling Improvements.** Summary cards and recents adopt Annex token spacing (`rounded-3xl`, `text-xs uppercase`), ensuring parity with other discovery pages highlighted in `user_experience.md`.
            9. **Efficiency Analysis.** Debounced fetches remain, while analytics computations filter/sort at most five tags to keep renders snappy.
            10. **Strengths to Keep.** Knowledge of categories/tags, saved view rename/delete flows, and pagination remain untouched but now contextualised with new metrics.
            11. **Weaknesses to Remove.** Device-local recents don’t sync across sessions; highlight this in the backlog for future Annex iterations.
            12. **Styling & Colour Review.** Primary accents highlight metric cards, trending tags, and recents while saved-view warnings retain neutral palettes for contrast compliance.
            13. **CSS, Orientation & Placement.** Grid layouts maintain responsiveness (cards stack on mobile) while the metrics row complements the existing two-column layout.
            14. **Text Analysis.** Copy emphasises newsroom actions (“Capture your favourite filters”, “Clear history”), meeting Annex tone for operational clarity.
            15. **Change Checklist Tracker.** QA should validate saved view CRUD, recents persistence, trending tag counts, pagination, and analytics cards after each release.
            16. **Full Upgrade Plan & Release Steps.** Launch by seeding real analytics data, briefing editorial ops, updating Annex screenshots, and monitoring engagement with the new summary cards.
            17. **Back-end Integration.** Search services now emit cluster, persona, and momentum metadata via `SearchDocumentModel`, so BlogSearchSection mirrors Explorer context when the backend toggles Annex A6 features across discovery surfaces.
         - 9.E.2 ExplorerPreviewDrawer (frontend-reactjs/src/components/search/ExplorerPreviewDrawer.jsx)
            1. **Appraisal.** The preview drawer now showcases persona focus, upcoming sessions, related resources, and copy-to-clipboard share links per Annex A6 exploration requirements.
            2. **Functionality.** Memoised metrics, persona detection, and upcoming session lists feed structured blocks, while clipboard handling and focus traps keep share actions accessible.
            3. **Usefulness.** Operators can evaluate persona fit, next session timing, and supporting collateral without leaving the preview, speeding up evaluation as Annex specifies.
            4. **Redundancies.** Duplicate share/related logic scattered in result cards was consolidated into the drawer, centralising formatting and copy.
            5. **Placeholders.** Related resources rely on the `relatedResources` array; future search backend upgrades can enrich metadata (thumbnails, types) for richer previews.
            6. **Duplicate Functions.** Upcoming session formatting reuses shared formatting helpers rather than custom string concatenation for each preview.
            7. **Improvements Needed.** Add analytics instrumentation for copy-link usage and upcoming session list interactions once telemetry endpoints are defined.
            8. **Styling Improvements.** Persona chips and share buttons reuse Annex palette tokens (`bg-slate-100`, `border-primary/30`), matching discovery surfaces documented in `user_experience.md`.
            9. **Efficiency Analysis.** Memoisation ensures persona/metrics/extracted lists render only when hits change, keeping the drawer responsive even with rich data.
            10. **Strengths to Keep.** Focus trap, Escape handling, and hero media fallback remain unchanged, retaining the accessible baseline from earlier Annex phases.
            11. **Weaknesses to Remove.** Clipboard copy lacks a tooltip for unsupported browsers; log a follow-up to show inline guidance when copy fails.
            12. **Styling & Colour Review.** Share success states adopt emerald accents to signal confirmation without introducing new colour tokens.
            13. **CSS, Orientation & Placement.** Layout preserves existing spacing but adds new cards (`rounded-3xl`) to house sessions/resources, maintaining Annex rhythm.
            14. **Text Analysis.** Labels emphasise purpose (“Upcoming sessions”, “Related resources”), consistent with Annex clarity guidelines.
            15. **Change Checklist Tracker.** QA should verify persona chips, upcoming session formatting, share copy states, and related resource links before publishing Annex updates.
            16. **Full Upgrade Plan & Release Steps.** Roll out alongside analytics updates, document persona/upcoming sections in Annex A6, and capture new screenshots for enablement decks.
            17. **Back-end Integration.** Drawer content binds directly to Explorer search payloads enriched by `SearchDocumentService` (cluster keys, persona focus, momentum labels), ensuring Annex A6 previews stay in sync with the database-backed discovery taxonomy.
         - 9.E.3 ExplorerSearchSection (frontend-reactjs/src/components/search/ExplorerSearchSection.jsx)
            1. **Appraisal.** Annex A6 explorers now launch with performance dashboards, latency snapshots, and analytics-driven facet callouts, giving operators actionable intelligence at the top of the page.
            2. **Functionality.** Latency capture, result counts, and active filter totals feed the new summary row; facet analytics render in dedicated cards, and saved searches highlight pinned entries with skeleton placeholders while `FilterChips` expose a clear-all action.
            3. **Usefulness.** Teams gain immediate awareness of search responsiveness, filter pressure, pinned configurations, and trending facets without leaving the explorer grid.
            4. **Redundancies.** Existing facet teaser replaced by analytic cards, eliminating repeated loops for rendering counts throughout the component.
            5. **Placeholders.** Pinned search info assumes `updatedAt`; document a follow-up for backends that lack timestamp data to avoid blank metadata.
            6. **Duplicate Functions.** Clear-all chip handling reuses the hook’s `clearFilters`, preventing divergent behaviour between the header reset button and chip controls.
            7. **Improvements Needed.** Capture latency percentiles and add CTA instrumentation for facet cards when analytics endpoints mature.
            8. **Styling Improvements.** Summary and facet cards mirror Annex card tokens (`rounded-3xl`, `text-xs uppercase`), keeping the explorer consistent with other discovery surfaces.
            9. **Efficiency Analysis.** Facet processing limits to top five entries per facet, memoising outputs so large analytics payloads don’t thrash renders.
            10. **Strengths to Keep.** Infinite scroll, saved search CRUD, and preview drawers remain intact, now augmented with analytics context.
            11. **Weaknesses to Remove.** Latency display surfaces raw milliseconds; queue an enhancement to render human-readable tiers once Annex approves thresholds.
            12. **Styling & Colour Review.** Neutral backgrounds ensure metrics stand out without clashing with the existing white explorer shell.
            13. **CSS, Orientation & Placement.** Summary row slots above the main grid while preserving breakpoints; facet cards collapse elegantly on mobile using the existing grid system.
            14. **Text Analysis.** Microcopy emphasises action (“Clear history”, “Pinned”) echoing Annex tone for clarity.
            15. **Change Checklist Tracker.** QA now verifies latency output, summary counts, facet cards, pinned badges, and clear-all chips alongside baseline explorer tests.
            16. **Full Upgrade Plan & Release Steps.** Coordinate with analytics to validate facet feeds, refresh Annex docs, and brief enablement on the new telemetry row before shipping.
            17. **Data Alignment.** `SearchDocumentService.normaliseDocument` stamps cluster keys, persona descriptors, and momentum scores; `SearchDocumentModel.deserialize` now rehydrates cluster metadata for legacy rows; migration `20250402101500_search_documents_cluster_alignment.js` plus seed `002_search_documents.js` keep the database aligned; and updated unit tests cover the enriched payloads so Explorer stays in lockstep with Annex A6 taxonomy.
         - 9.E.4 FilterChips (frontend-reactjs/src/components/search/FilterChips.jsx)
            1. **Appraisal.** Filter chips gained a shared cap (`MAX_MULTI_CHIPS`) and a clear-all affordance, ensuring Annex A6 explorers manage filter overload gracefully.
            2. **Functionality.** Multi-select chips limit rendering to 12 entries, and the new `onClearAll` prop enables bulk removal while keeping existing remove buttons accessible.
            3. **Usefulness.** Operators can reset entire filter sets without hunting for the reset header, matching Annex guidance for efficient discovery workflows.
            4. **Redundancies.** Duplicate slicing logic across consumers was eliminated; chips now centralise their limit and clear affordance in one place.
            5. **Placeholders.** Bulk clear currently hides when the consumer omits `onClearAll`; document this optionality in Annex docs.
            6. **Duplicate Functions.** Existing `buildFilterChips` now respects the shared cap, preventing diverging heuristics between explorer/filter contexts.
            7. **Improvements Needed.** Add tooltip support for truncated chip labels in a future Annex iteration.
            8. **Styling Improvements.** Clear-all button reuses neutral border tokens, maintaining Annex styling consistency with other chip controls.
            9. **Efficiency Analysis.** Early exits prevent unnecessary chip creation when filters exceed the limit, keeping render loops cheap.
            10. **Strengths to Keep.** Button semantics, sr-only labels, and keyboard-friendly removal remain unchanged.
            11. **Weaknesses to Remove.** The component still lacks virtualization for extremely large filter sets; evaluate if Annex needs this once analytics pipelines expand.
            12. **Styling & Colour Review.** No palette drift—the new button leans on slate neutrals with primary hover states.
            13. **CSS, Orientation & Placement.** Layout continues to flex-wrap chips with consistent spacing, aligning with Annex orientation specs.
            14. **Text Analysis.** “Clear all” copy matches Annex instruction style, concise and action-led.
            15. **Change Checklist Tracker.** QA should confirm chip limits, clear-all rendering, and removal semantics across explorer views.
            16. **Full Upgrade Plan & Release Steps.** Update explorer consumers to pass `onClearAll`, document chip caps, and capture Annex screenshots reflecting the new control.
         - 9.E.5 GlobalSearchBar (frontend-reactjs/src/components/search/GlobalSearchBar.jsx)
            1. **Appraisal.** The global search bar now mirrors Annex A6 expectations: escape-to-dismiss, recent queries, and history clearing give users a guided entry point.
            2. **Functionality.** LocalStorage-backed recents store the last five submissions, populate the dropdown when no suggestions exist, and expose a clear-history control, while the keydown handler closes on Escape.
            3. **Usefulness.** Learners can re-run popular searches and manage history without typing, improving exploration speed per Annex UX notes.
            4. **Redundancies.** Shared submission logic now centralises history updates—removing prior ad-hoc copy/paste across suggestion selection and manual submit paths.
            5. **Placeholders.** History remains device-local; future Annex work may sync across accounts once backend endpoints exist.
            6. **Duplicate Functions.** History persistence lives in dedicated helpers (`loadRecents`, `persistRecents`), replacing inline JSON parsing in multiple callbacks.
            7. **Improvements Needed.** Add analytics events for history taps once telemetry pipelines are ready.
            8. **Styling Improvements.** Recent entries use Annex pill styling, maintaining visual continuity with other discovery components.
            9. **Efficiency Analysis.** History updates filter duplicates and trim to five entries, keeping storage and render loops lightweight.
            10. **Strengths to Keep.** Debounced suggestion refresh, focus management, and pointer guardrails remain unaffected.
            11. **Weaknesses to Remove.** Consider surfacing suggestions even when history displays to avoid empty-state confusion for novice users.
            12. **Styling & Colour Review.** Neutral backgrounds and primary hover states keep dropdown aesthetics aligned with Annex tokens.
            13. **CSS, Orientation & Placement.** Dropdown retains padding/gaps, now with nested lists that collapse cleanly on mobile due to flex column layout.
            14. **Text Analysis.** Labels like “Clear history” and “Recent searches” adopt Annex voice—succinct and directive.
            15. **Change Checklist Tracker.** QA should validate suggestion navigation, history persistence/clearing, and Escape behaviour.
            16. **Full Upgrade Plan & Release Steps.** Stage with QA verifying multi-device behaviour, update Annex docs with new screenshots, and monitor search engagement post-release.
         - 9.E.6 SearchResultCard (frontend-reactjs/src/components/search/SearchResultCard.jsx)
            1. **Appraisal.** Result cards now expose persona focus, momentum, and share links, aligning Annex A6’s cross-surface storytelling expectations.
            2. **Functionality.** Persona/momentum chips render beside metadata, share links reference canonical URLs, and metrics reuse the existing grid to highlight price, rating, duration, and location.
            3. **Usefulness.** Operators can quickly gauge whether a result fits the desired persona, share the listing, or inspect momentum without opening detail pages.
            4. **Redundancies.** Rewrote the component to remove redundant markup duplication and centralise persona/momentum display logic.
            5. **Placeholders.** Share CTA currently links out; a follow-up can integrate inline clipboard copy when the backend exposes shortlinks.
            6. **Duplicate Functions.** Persona/momentum detection mirrors the preview drawer’s heuristics, keeping consistent semantics across the discovery stack.
            7. **Improvements Needed.** Evaluate adding badges for analytics trends (CTR, conversion) once Annex extends the search payload.
            8. **Styling Improvements.** Persona/momentum chips reuse neutral and emerald tokens, preserving Annex palette harmony.
            9. **Efficiency Analysis.** Component still short-circuits when metrics missing; rewrites didn’t add heavy computations, ensuring large result lists stay performant.
            10. **Strengths to Keep.** Card layout, highlight chips, and CTA rendering remain intact, now augmented with persona storytelling.
            11. **Weaknesses to Remove.** Share CTA adds vertical spacing; plan to collapse the share block when no link exists to avoid empty padding.
            12. **Styling & Colour Review.** Buttons retain neutral outlines and primary hover states, aligning with Annex design tokens.
            13. **CSS, Orientation & Placement.** Persona row anchors beneath highlight lists without breaking existing grid flow across breakpoints.
            14. **Text Analysis.** Copy emphasises clarity (“Share this result”, “Momentum”), following Annex guidelines for actionable microcopy.
            15. **Change Checklist Tracker.** QA should verify persona/momentum chip rendering, share link presence, and existing CTA flows remain correct.
            16. **Full Upgrade Plan & Release Steps.** Roll out with updated search payload documentation, refresh Annex screenshots, and monitor share link usage post-launch.
      - ✅ 10.A Commerce, Checkout & Pricing Components
         - 10.A.1 CampaignEditor (frontend-reactjs/src/components/ads/CampaignEditor.jsx)
         - 10.A.2 CampaignPreview (frontend-reactjs/src/components/ads/CampaignPreview.jsx)
         - 10.A.3 CheckoutDialog (frontend-reactjs/src/components/commerce/CheckoutDialog.jsx)
         - 10.A.4 CheckoutPriceSummary (frontend-reactjs/src/components/commerce/CheckoutPriceSummary.jsx)
         - 10.A.5 EdulureAds (frontend-reactjs/src/pages/dashboard/EdulureAds.jsx)
      - ✓ 11.A Profile & Account Surfaces — Annex A22 (Profile & Billing Management)
         1. **Appraisal.** `IdentityVerificationService.js` now composes the same verification summary that fuels `pages/Profile.jsx`, so Annex A22 shows inline validation, audit chronology, and billing cross-links sourced from the production KYC tables instead of mock placeholders.
         2. **Functionality.** `composeVerificationSummary` joins `KycVerificationModel`, `KycDocumentModel`, and `KycAuditLogModel` rows into a payload with decrypted document metadata, required/outstanding document arrays, and a timestamped timeline rendered by the React verification card.
         3. **Usefulness.** Learners see backend-confirmed audit events (“submitted_for_review”, “review_approved”) beside local upload states, reducing reconciliation pings because the profile accurately mirrors compliance status.
         4. **Redundancies.** Timeline construction moved from the client into the service, eliminating duplicate logic across `fetchVerificationSummary`, `attachVerificationDocument`, and `submitVerificationPackage` while giving the UI a single canonical feed.
         5. **Placeholders.** When a tenant lacks audit rows the service falls back to deterministic “verification ready” messaging, keeping Annex copy stable until reviewers create history.
         6. **Duplicates.** Document labels now come directly from `REQUIRED_DOCUMENT_TYPES`, preventing diverging helper text between backend policy and the profile upload checklist.
         7. **Improvements Needed.** Next sprint should hydrate reviewer avatars and SLA countdowns in the timeline once compliance exposes enriched metadata through `KycAuditLogModel`.
         8. **Styling.** Profile verification badges reuse Annex accent tokens while server responses supply label/description text so the React component no longer hardcodes design copy.
         9. **Efficiency.** Timeline generation runs in SQL once per summary request and returns memo-friendly arrays, avoiding repeated client recomputation on every render.
         10. **Strengths.** Backend-verified outstanding document lists, audit-fed timelines, and persisted upload metadata keep account owners, finance, and compliance reviewing the same state snapshot.
         11. **Weaknesses.** Profile editing still lacks backend-driven localisation for validation strings; introduce translation scaffolding before rolling out to multilingual tenants.
         12. **Styling & Colour Review.** Server-provided labels respect Annex typography hierarchy, and the UI continues to apply focus/hover states that match billing cards and consent ledgers.
         13. **CSS, Orientation & Placement.** The verification pane preserves two-column balance on desktop while stacking timeline events beneath alerts on mobile without reflow glitches.
         14. **Text Analysis.** Backend summaries surface concise, action-focused copy (“Upload the back of your government ID”) derived from compliance descriptions, keeping tooltips consistent across channels.
         15. **Change Checklist Tracker.** QA now verifies audit ingestion, outstanding document gating, and failure messaging against seeded KYC data before approving Annex A22 shipments.
         16. **Release.** Roll Annex A22 alongside compliance migrations: run `20250211104500_secure_kyc_financial_payloads.js`, backfill audit logs, brief support on new timeline semantics, and monitor submission completion rates.
      - ✓ 11.B Support & Success Workflows — Annex C1 (Learner Support Workspace)
         1. **Appraisal.** `LearnerSupportRepository.js` and `SupportTicketModel.js` now align with migrations/seeds so Annex C1’s workspace displays knowledge suggestions, breadcrumbs, and AI summaries backed by live database fields.
         2. **Functionality.** `createSupportTicket`, `updateSupportTicket`, and message APIs persist escalation breadcrumbs, notification metadata, and AI context while `TicketForm.jsx` reads/writes the same structures surfaced in the learner dashboard.
         3. **Usefulness.** Learners review suggestion chips and SLA breadcrumbs that match backend records, letting success agents continue cases without reconciling local-only state.
         4. **Redundancies.** Shared option builders and repository helpers normalise categories, priorities, and breadcrumbs so both backend and modal reuse the same serialisation rules.
         5. **Placeholders.** Notification preferences stay in local storage until the preference API lands, but schema columns (`knowledge_suggestions`, `follow_up_due_at`) keep production parity for when the server begins storing them.
         6. **Duplicates.** Support migrations (`20250321120000_learner_support_enhancements.js`) and `database/install.sql` enforce identical columns across fresh installs, seeds, and runtime queries, avoiding drift between environments.
         7. **Improvements Needed.** Wire analytics events for preference toggles and hydrate SMS availability from tenant configuration before widening Annex rollout.
         8. **Styling.** Chips, focus traps, and toast semantics continue to match Annex colour tokens, and backend-driven suggestion text removes redundant hard-coded copy in the modal.
         9. **Efficiency.** Repository helpers batch message inserts and breadcrumb updates, while the modal mutates shallow clones so React renders remain lightweight even with persisted metadata.
         10. **Strengths.** Accessible modal patterns, persisted AI summaries, and knowledge suggestions sourced from `support_articles` keep success workflows observable end-to-end.
         11. **Weaknesses.** Local-only notification storage prevents cross-device preference sync; a follow-up should store channel/digest choices server-side through the learner preferences service.
         12. **Styling & Colour Review.** Error, warning, and success states reuse Annex palettes so toast colours, chips, and banners stay consistent across dashboard and modal surfaces.
         13. **CSS, Orientation & Placement.** Grid utilities ensure preference toggles collapse into single-column stacks on small screens while preserving accessible hit targets.
         14. **Text Analysis.** Support microcopy now references seeded articles (“Resolve recurring billing declines”) and AI summary blurbs kept under 140 characters for clarity.
         15. **Change Checklist Tracker.** Regression passes now include repository timeline hydration, breadcrumb updates, and notification toggle persistence before C1 deployments.
         16. **Release.** Sequence Annex C1 with the learner support migration bundle, reseed knowledge articles via `001_bootstrap.js`, publish enablement notes, and monitor case resolution SLAs post-launch.
      - ✓ 11.C Settings, Preferences & Profile Components — Annex A22 (Profile Management)
         - 11.C.1 ProfileIdentityEditor (frontend-reactjs/src/components/profile/ProfileIdentityEditor.jsx)
         - 11.C.2 SettingsAccordion (frontend-reactjs/src/components/settings/SettingsAccordion.jsx)
         - 11.C.3 SettingsLayout (frontend-reactjs/src/components/settings/SettingsLayout.jsx)
         - 11.C.4 SettingsToggleField (frontend-reactjs/src/components/settings/SettingsToggleField.jsx)
         - 11.C.5 SystemPreferencesPanel (frontend-reactjs/src/components/settings/SystemPreferencesPanel.jsx)
         1. **Appraisal.** Profile identity editing now calculates a completion percentage badge and exposes live tagline/bio character budgets in `ProfileIdentityEditor.jsx`, replacing the static “Ready for publishing” label so Annex A22 can reference exact readiness metrics tied to the learner’s form payload.
         2. **Functionality.** `SettingsAccordion.jsx` persists open state via `persistenceKey`, emits `onToggle` notifications, and wires `aria-controls`/`id` pairs while `SystemPreferencesPanel.jsx` normalises form submission with an internal `handleSystemSubmit`, preventing double submissions across dashboard and profile surfaces.
         3. **Usefulness.** `SettingsLayout.jsx` now renders breadcrumb trails plus a locale-aware “Last saved” stamp, and the panel surfaces reset hooks (`onResetSystem`, `onResetPersonalisation`) so operators can mirror Annex workflows that call for restoring defaults or clearing sponsor signals before re-saving.
         4. **Redundancies.** Toggle meta badges and supporting actions in `SettingsToggleField.jsx` centralise status chips, removing bespoke “Paused/Active” markup from both preferences panel instances while `SystemPreferencesPanel.jsx` funnels sync copy through a single `syncStatus` prop.
         5. **Placeholders.** Sync messaging currently reuses `useSystemPreferencesForm` status strings; future Annex revisions should swap in tenant-localised phrasing once the preferences API returns translated copies.
         6. **Duplicates.** Reset handlers lean on `setSystemPreferencesForm` with `DEFAULT_SYSTEM_FORM` seeds, eliminating repeated manual resets that previously diverged between the dashboard view and profile drawer.
         7. **Improvements Needed.** Follow-up work should add optimistic diffing before invoking `refreshSystemPreferences()` so the new `lastSavedAt` metadata can highlight unsaved local edits instead of always assuming the server source of truth.
         8. **Styling.** Completion, status, and reset affordances share Annex tokens: `border-primary/40`, `text-rose-500`, and `dashboard-pill` classes align notification, digest, and sponsor toggles with the Annex palette regardless of container.
         9. **Efficiency.** Memoised completion summaries and `Intl.DateTimeFormat` formatting avoid recalculating badge labels on every render, while accordion persistence skips extra layout reflows by reading localStorage once during initialisation.
         10. **Strengths.** Learners can now audit when preferences last synced, restore defaults with one click, and review contextual helper text (e.g., digest dependencies) without leaving Annex A22 flows, keeping dashboard and profile behaviour consistent.
         11. **Weaknesses.** Preferences still rely on sequential `refreshSystemPreferences()` calls; adding concurrency guards and explicit loading banners would ensure the persisted open-state UX stays informative during slow network hops.
         12. **Styling & Colour Review.** Toggle cards retain soft white surfaces while new meta badges lean on uppercase slate typography, ensuring accessibility even when supporting actions render inline buttons.
         13. **CSS, Orientation & Placement.** `SystemPreferencesPanel.jsx` keeps `md:grid-cols-3` layouts for dense toggles, guaranteeing the added meta labels and helper text don’t break Annex spacing on tablet breakpoints.
         14. **Text Analysis.** Copy updates (“Restoring preferences from your last sync…”, “Enable email notifications to activate the digest.”) satisfy Annex guidance for action-led microcopy while clearly signalling dependencies between controls.
         15. **Change Checklist Tracker.** QA must now verify badge percentages, breadcrumb links, accordion persistence keys, reset flows, and last-saved timestamps across both dashboard and profile entry points before signing off Annex A22.
         16. **Release.** Ship alongside the preferences API schema update: migrate documentation to include new reset hooks, update automated smoke tests to cover `syncStatus`, and brief support teams on the restored-from-cloud messaging introduced in this pass.
         17. **Database Alignment.** `database/migrations/007_identity_onboarding_dashboard.sql`, `database/install.sql`, and the governance snapshot now enumerate learner system preferences, finance profiles, payment methods, billing contacts, and finance purchases so Annex A22 data flows stay in lockstep with production DDL across bootstrap, migrations, and manual installs.
         18. **Seed Cohesion.** SQL seeders mirror the Node bootstrap fixtures by inserting learner preferences, billing contacts, payment methods, and finance purchase exemplars for `noemi.carvalho@edulure.test`, ensuring Annex walkthroughs surface identical data whether environments are hydrated via Knex seeds or raw SQL.
      - ✓ 12.A Bootstrap & Runtime Wiring (`backend-nodejs/src/bootstrap/bootstrap.js`, `backend-nodejs/src/config/env.js`, `backend-nodejs/src/graphql/gatewayBootstrap.js`, `backend-nodejs/src/graphql/persistedQueryStore.js`, `backend-nodejs/src/graphql/router.js`, `backend-nodejs/src/servers/webServer.js`, `backend-nodejs/src/servers/workerService.js`)
        1. **Appraisal.** GraphQL readiness is now part of the default bootstrap contract: `bootstrap/bootstrap.js` wires `warmGraphQLGateway` alongside database, feature flag, and search cluster lifecycles while `env.graphql` formalises persisted query locations, refresh cadence, and depth/operation limits for every runtime.
        2. **Functionality.** `graphql/gatewayBootstrap.js` warms schema introspection, hydrates JSON and `.graphql` manifests into the shared in-memory store, and schedules safe refreshes via `persistedQueryStore.replaceAll`; readiness emitters in `webServer.js`/`workerService.js` treat the gateway as a first-class dependency and stop handles clear timers deterministically. Vitest coverage in `test/graphql/gatewayBootstrap.test.js` and `test/graphql/persistedQueryStore.test.js` locks in manifest parsing, TTL behaviour, and cache hydration.
        3. **Logic Usefulness.** The bootstrapper downgrades readiness rather than crashing when manifests are missing, emits snapshots with entry counts plus refresh intervals, and feeds env-sourced guard rails straight into `graphql/router.js`, keeping persisted-query policy centralised and reproducible across nodes.
        4. **Redundancies.** Prior duplicated stop semantics in `startCoreInfrastructure` remain eliminated by funnelling descriptors through a single `stopHandler`, ensuring bootstrap helpers (including GraphQL cache timers) tear down without bespoke wiring.
        5. **Placeholders or Stubs.** Persisted query manifests remain optional; when absent, the gateway marks itself degraded so operations can stage manifests independently of code deploys while still exposing meaningful readiness context.
        6. **Duplicate Functions.** The `persistedQueryStore` centralises TTL-aware cache mutation via `set`, `clear`, and `replaceAll`, removing bespoke map resets and allowing manifest refreshes/tests to share the same primitives.
        7. **Improvements Needed.** Surface refresh metrics (success/failure counters, last refresh timestamp) through Prometheus once the observability stack exposes GraphQL-specific gauges, and consider wiring `env.graphql.persistedQueriesPath` into configuration management for environment overrides.
        8. **Styling Improvements.** N/A for runtime wiring; logging already uses structured payloads—ensure follow-up stories keep the `graphql-gateway` logger child consistent with existing naming conventions.
        9. **Efficiency Analysis.** Cached manifests prevent recomputation on every GraphQL call, while readiness retries reuse the generic exponential backoff in `executeWithRetry`; the store prunes expired entries on access so manifests and runtime traffic remain lightweight.
        10. **Strengths to Keep.** Centralised bootstrap orchestration, bounded retry logic, readiness snapshots with manifest health, and dedicated documentation in `backend-nodejs/README.md` give SRE and platform operations a predictable control plane for GraphQL availability.
        11. **Weaknesses to Remove.** Future iterations should prune stale persisted queries by reconciling manifest hashes against live traffic; at present, `replaceAll` overwrites the in-memory cache but lacks differential metrics for removed entries.
        12. **Styling & Colour Review.** Not applicable—ensure Grafana dashboards adopt the new readiness component name when visualising GraphQL status.
        13. **CSS, Orientation & Placement.** Not applicable to backend bootstrapping; document the new readiness component placement in service topology diagrams instead.
        14. **Text Analysis.** Bootstrap log messages highlight manifest paths and entry counts; maintain concise, action-oriented phrasing for on-call operators when extending messaging.
        15. **Change Checklist Tracker.** Add GraphQL manifest validation, readiness probe assertions, and env regression checks (including README GraphQL gateway section) to the release checklist before promoting stacks that rely on persisted queries.
        16. **Full Upgrade Plan & Release Steps.** Roll out by enabling GraphQL readiness in staging, publishing manifests to storage, monitoring readiness degradation signals, and toggling refresh intervals per environment before enabling the feature in production.
      - ✓ 12.B Routing, Middleware & Entry Points (`backend-nodejs/src/middleware/auth.js`, `backend-nodejs/src/middleware/runtimeConfig.js`, `backend-nodejs/src/routes/creation.routes.js`)
        1. **Appraisal.** Middleware now shapes request actors, permissions, runtime config, and domain event lifecycles end-to-end—`auth.js` emits a canonical actor object, `runtimeConfig.js` exposes domain event helpers, and `creation.routes.js` registers contextual defaults for studio endpoints.
        2. **Functionality.** Access tokens hydrate `req.actor`, `req.permissions`, and `req.session`, while runtime middleware adds `req.recordDomainEvent`/`req.registerDomainEventDefaults` for controllers to emit enriched domain events backed by `DomainEventModel.record`. Creation routes seed defaults for project/template entities so downstream handlers inherit entity metadata automatically, and the queue plumbing stays aligned with `migrations/20250301100000_domain_event_dispatch_queue.js`, the governance snapshot (`database/schema/mysql-governance-baseline.json`), and bootstrap seed fixtures in `seeds/001_bootstrap.js`.
        3. **Logic Usefulness.** Feature flag evaluation now leverages actor-aware context, and domain event defaults merge request metadata (trace IDs, correlation IDs, actor roles) with route-specific descriptors, dramatically reducing boilerplate when recording events while ensuring dispatch rows conform to the seeded schema.
        4. **Redundancies.** Permissions derived from JWT scope/claims replace ad-hoc role checks spread across controllers, consolidating permission resolution in `auth.js` while `runtimeConfig` centralises request context enrichment for both REST and GraphQL flows.
        5. **Placeholders or Stubs.** Event emission helpers currently target `DomainEventModel.record`; integrate dispatcher shortcuts in future if controllers require async fire-and-forget semantics beyond the model layer.
        6. **Duplicate Functions.** By funnelling domain-event payload merging into `mergePayload`/`mergeDescriptors`, repeated deep merge logic across controllers can be removed as they adopt the middleware helpers.
        7. **Improvements Needed.** Implement controller-level utilities to automatically invoke `req.recordDomainEvent` after mutating operations (e.g., project creation) and expand permission maps when additional roles (moderator, partner) come online.
        8. **Styling Improvements.** N/A for backend middleware; ensure accompanying documentation references the new request properties so SDK consumers remain aligned.
        9. **Efficiency Analysis.** Actor/permission derivation occurs once per request, and domain event defaults reuse the same array for merged descriptors; additional allocations are minimal compared with controller-level duplication they replace.
        10. **Strengths to Keep.** Strong separation between authentication, runtime configuration, and routing metadata ensures consistent observability, while route-level defaults keep domain event payloads cohesive across REST and future GraphQL layers.
        11. **Weaknesses to Remove.** Introduce graceful fallbacks when `req.recordDomainEvent` fails (e.g., emit logs without throwing) and continue auditing controllers so they rely on middleware-provided actor metadata instead of direct JWT parsing.
        12. **Styling & Colour Review.** Not relevant to backend entry points; keep request-context logging fields stable for dashboard theming parity.
        13. **CSS, Orientation & Placement.** Not applicable; ensure updated middleware ordering is documented in service flow diagrams to prevent regressions when composing Express routers.
        14. **Text Analysis.** Error messages remain concise (“Invalid or expired token”, “Insufficient permissions”) and event helper exceptions clearly describe missing keys to streamline debugging.
        15. **Change Checklist Tracker.** Expand QA sign-off to include domain-event smoke tests, permission-matrix validation for JWT claims, and route metadata assertions before releasing entry-point changes.
        16. **Full Upgrade Plan & Release Steps.** Deploy middleware updates to staging, verify domain event emission via telemetry, audit permission-driven routes for regressions, and coordinate documentation updates before promoting to production.
      - 12.C Controllers & GraphQL Gateways
      - 12.A Bootstrap & Runtime Wiring
         - 12.A.1 bootstrap (backend-nodejs/src/bootstrap/bootstrap.js)
         - 12.A.2 database (backend-nodejs/src/config/database.js)
         - 12.A.3 workerService (backend-nodejs/src/servers/workerService.js)
      - 12.B Routing, Middleware & Entry Points
         - 12.B.1 auth (backend-nodejs/src/middleware/auth.js)
         - 12.B.2 runtimeConfig (backend-nodejs/src/middleware/runtimeConfig.js)
         - 12.B.3 creation.routes (backend-nodejs/src/routes/creation.routes.js)
      - ✅ 12.C Controllers & GraphQL Gateways
         - 12.C.1 EbookController (backend-nodejs/src/controllers/EbookController.js)
         - 12.C.2 schema (backend-nodejs/src/graphql/schema.js)
        1. **Appraisal.** `EbookController.js` now deduplicates and sanitises author, tag, category, and language collections while the GraphQL schema clamps pagination and trims search parameters, aligning back-office payload hygiene with the curated catalogue expectations captured in `user_experience.md`.
        2. **Functionality.** Normalisers convert mixed string/array payloads into trimmed sets, metadata is deep-cloned before persistence, and GraphQL exposes a `prefetch` JSON field so dashboard surfaces can hydrate hero modules alongside feed entries without ad-hoc REST calls. The sanitised collections now match the JSON columns enforced by `EbookModel.js`, keeping catalogue seeds and future content imports schema-valid.
        3. **Logic Usefulness.** Languages are uppercased to keep locale badges consistent across marketing and learner storefronts, while keyword filtering on placements guarantees ad targeting terms mirror the UX taxonomy shared across web, React Native, and Flutter.
        4. **Redundancies.** Centralising pagination parsing removes bespoke limit handling from downstream services and lets React and Flutter clients rely on a single rule-set rather than duplicating array dedupe logic per platform.
        5. **Placeholders or Stubs.** GraphQL still delegates feature-flag awareness to `LiveFeedService`; wiring the new sanitised metadata through gateway-level analytics toggles remains on the backlog before exposing experimental feed variants.
        6. **Duplicate Functions.** Shared helpers (`trimText`, `normalisePaginationInput`, `normaliseArray`) replace one-off string munging that previously lived in controllers, GraphQL resolvers, and client utilities.
        7. **Improvements Needed.** Next iteration should surface currency validation errors from `EbookService` with localized copy so the UX writing guidelines in `user_experience.md` are enforced server-side.
        8. **Styling Improvements.** Sanitised `metadata` payloads give design systems reliable hooks for cover gradients and content warnings, preventing mismatched accent colours across the ebook shelf, dashboard cards, and marketing pages.
        9. **Efficiency Analysis.** Pagination and keyword clamps cap list sizes, guarding the GraphQL gateway and marketplace endpoints against oversized queries while keeping response payloads within telemetry budgets.
        10. **Strengths to Keep.** Consistent Joi validation, shared normalisers, and the new GraphQL `prefetch` surface maintain observability and keep timeline hydration deterministic across channels.
        11. **Weaknesses to Remove.** Ebooks still accept arbitrary metadata structures; a typed contract should eventually govern marketing highlights versus purchase funnels so analytics dashboards remain comparable.
        12. **Styling & Colour Review.** With metadata sanitised, align ebook accent tokens with the brand palette documented in `user_experience.md` to avoid divergent gradients between marketing pages and instructor consoles.
        13. **CSS, Orientation & Placement.** GraphQL prefetch data should feed layout engines so featured posts and placements reserve space before hydration, matching responsive breakpoints encoded in the UX specification.
        14. **Text Analysis.** Normalised pricing errors and Joi feedback should inherit the concise tone-of-voice guidelines (≤120 characters, action-first) referenced in the support copy tables.
        15. **Change Checklist Tracker.** Extend backend QA to cover pagination clamps, keyword trimming, and metadata sanitisation before promoting new feed or marketplace filters to production.
        16. **Full Upgrade Plan & Release Steps.** Roll out the sanitisation helpers, observe API analytics for pagination shifts, stage GraphQL schema changes behind gateway versioning, update client SDKs, and publish the new payload contract to the platform changelog.
      - ✅ 12.D Domain Models & Persistence
         - 12.D.1 ReportingPaymentsRevenueDailyView (backend-nodejs/src/models/ReportingPaymentsRevenueDailyView.js)
         - 12.D.2 LearnerSupportRepository (backend-nodejs/src/repositories/LearnerSupportRepository.js)
        1. **Appraisal.** Daily revenue summaries now support currency scoping and hole-filling for timeline charts, while learner support persistence emits domain events for ticket creation, updates, messaging, and closure.
        2. **Functionality.** Currency filters flow through SQL builders, date windows are generated server-side, repository list views respect status/limit options, and close/add operations refresh breadcrumbs and return mapped artefacts. The base `006_create_learner_support_tables.sql` migration now provisions breadcrumbs, AI summary, follow-up, and knowledge suggestion columns up-front so seeds and runtime models stay aligned without relying on ad-hoc alter statements.
        3. **Logic Usefulness.** Domain events encode ticket state transitions so support analytics, CRM syncs, and notification workers can respond without scraping tables, fulfilling Annex A15 expectations.
        4. **Redundancies.** Centralised limit/currency normalisers prevent controllers and services from reimplementing filter parsing for every dashboard or export routine.
        5. **Placeholders or Stubs.** Event dispatchers still await downstream subscribers for satisfaction surveys and escalation routing; wire those handlers before exposing support telemetry to leadership dashboards.
        6. **Duplicate Functions.** The new helpers replace bespoke pagination parsing scattered across repositories and services, keeping learner support and reporting consistent with the shared toolkit in Annex C1.
        7. **Improvements Needed.** Add currency conversion hooks so finance summaries can express both native and platform base currencies without duplicating reporting SQL.
        8. **Styling Improvements.** Filled date gaps give UX designers stable line charts and card gradients that match the reporting layouts catalogued in `user_experience.md`.
        9. **Efficiency Analysis.** `whereIn` filters and capped case listings reduce redundant message hydration, cutting latency for learners scrolling large support histories.
        10. **Strengths to Keep.** Breadcrumb updates, automatic follow-up recalculation, and serialised attachments maintain the thorough audit trail expected in support experiences.
        11. **Weaknesses to Remove.** Satisfaction updates still rely on caller-provided scores; consider enforcing allowed ranges and storing the rater identity for governance checks.
        12. **Styling & Colour Review.** Domain events should drive consistent badge states (open, pending, closed) so the support timeline palette mirrors the gradients specified in the UX audit.
        13. **CSS, Orientation & Placement.** Filled reporting series align with dashboard spacing assumptions, preventing the empty-day collapse observed in previous user testing.
        14. **Text Analysis.** Event payloads use verb-first labels (“case_created”, “case_closed”) that map cleanly to support copywriting guidelines and notification templates.
        15. **Change Checklist Tracker.** Add coverage for `fillGaps` timelines and list option normalisation to regression suites before each release.
        16. **Full Upgrade Plan & Release Steps.** Deploy reporting changes alongside analytics schema docs, broadcast the new domain events to downstream consumers, backfill historic gaps for SLA dashboards, and validate support timelines with CX before GA.
      - 12.E Services & Integrations
      - ✅ 12.E Services & Integrations (`backend-nodejs/src/integrations/HubSpotClient.js`, `backend-nodejs/src/services/CourseLiveService.js`, `backend-nodejs/src/observability/metrics.js`)
        1. **Appraisal.** `HubSpotClient.request` now wraps every attempt in `recordIntegrationRequestAttempt` while `CourseLiveService` publishes presence gauges through `updateLiveCoursePresenceMetrics`, aligning external CRM syncs with live collaboration telemetry.
        2. **Function.** Exponential backoff, audit logging, and idempotency digests remain, but duration/outcome labels now feed Prometheus histograms and `purgeStaleViewers` trims idle viewers before returning presence snapshots.
        3. **Usefulness.** Integration counters, retry tallies, and live-session totals surface in `/metrics`, letting runbooks correlate CRM throttling with classroom participation.
        4. **Redundancies.** A shared `recordAttemptMetrics` closure replaces repeated `Date.now()` bookkeeping, and metrics helpers eliminate bespoke logging in each retry branch.
        5. **Placeholders or Stubs.** Future Salesforce or marketing connectors still need wiring, but they can now adopt the same metrics contract without reimplementing timers.
        6. **Duplicate Functions.** Retry loops, audit metadata, and metrics emission share one path so new integrations avoid cloning duration/label scaffolding.
        7. **Improvements Needed.** Extend the helper exports to GraphQL/webhook clients and ship alerts when `outcome=retry` exceeds agreed thresholds.
        8. **Styling Improvements.** Constructor guards normalise configuration (`Math.max` on history/idle windows) so inconsistent environment values no longer slip through.
        9. **Efficiency Analysis.** `purgeStaleViewers` and `maybeCleanupSession` reclaim memory for abandoned broadcasts while retry counters highlight 429 storms in HubSpot traffic.
        10. **Strengths to Keep.** Structured audit logging, digest-driven idempotency, and bounded chat history continue to provide durable safety rails.
        11. **Weaknesses to Remove.** Presence metrics still miss persona granularity and should eventually tag instructors versus learners for deeper diagnostics.
        12. **Palette.** Structured JSON logs and Prometheus label keys keep observability dashboards colour-coded without ad-hoc formatting.
        13. **CSS, Orientation & Placement.** Backend modules stay in domain folders—`integrations/`, `services/`, `observability/`—so ownership remains clear.
        14. **Text Analysis.** Timeout and network faults now emit `'timeout'` or `'error'` status codes, giving SRE alerts clearer copy than generic 500s.
        15. **Spacing.** Idle and retention windows default to 120s/900s and clamp to sensible floors, preventing outlier configs from choking cleanup loops.
        16. **Shape.** Course sessions now enforce lifecycle boundaries (active, idle, retired) so downstream APIs never leak empty shells.
        17. **Effects.** Retry counters, success/failure outcomes, and jittered delays expose the effect of upstream throttling directly in dashboards.
        18. **Thumbs.** Document the live-session gauge semantics so support teams can quickly screenshot Grafana slices during incidents.
        19. **Media.** Add sequence diagrams in `docs/observability` explaining how CRM retries and chat presence cleanups interact.
        20. **Buttons.** Future toggles should let ops disable presence metrics or change idle cutoffs via runtime config without code edits.
        21. **Interact.** Integration metrics couple with `/metrics` scraping, enabling operators to compare CRM traffic with live-session churn in real time.
        22. **Missing.** Automated tests for `purgeStaleViewers` and integration retry metrics remain to be added before GA.
        23. **Design.** Observability helpers (`recordIntegrationRequestAttempt`, `updateLiveCoursePresenceMetrics`) encapsulate cross-cutting concerns so service classes stay domain-focused.
        24. **Clone.** Instrumentation helpers prevent future HTTP clients from cloning the same `try/catch` stats scaffolding.
        25. **Framework.** Update backend integration playbooks to include guidance on invoking the new metrics exports.
        26. **Checklist.** Add QA steps verifying that `CourseLiveService.reset()` zeroes gauges and HubSpot retries increment counters during smoke tests.
        27. **Nav.** Link Prometheus metric names into the enablement runbook so operators can jump straight to dashboards.
        28. **Release.** Roll out metrics registration, update Grafana to track the new series, and brief enablement teams on idle eviction before promoting to production.
         - 12.E.1 HubSpotClient (backend-nodejs/src/integrations/HubSpotClient.js)
         - 12.E.2 CourseLiveService (backend-nodejs/src/services/CourseLiveService.js)
      - ✅ 12.F Async Jobs & Observability (`backend-nodejs/src/jobs/communityReminderJob.js`, `backend-nodejs/src/observability/probes.js`, `backend-nodejs/src/observability/metrics.js`)
        1. **Appraisal.** `CommunityReminderJob` now emits background job counters while `communityEventConstants.js` freezes the shared status/channel enums so migrations, models, and seeds describe reminders and participants with the same taxonomy.
        2. **Function.** Each run classifies outcomes (success, partial, idle, skipped, failure) with duration histograms, Twilio configuration short-circuits emit `outcome=skipped` metrics, and `/` plus `/status` aggregate readiness and liveness checks.
        3. **Usefulness.** Operators can read job throughput and failure counts from `/metrics`, confirm stack health via a single JSON payload, and rely on the bootstrap seed data to exercise pending/sent reminders during local smoke tests.
        4. **Redundancies.** The shared `recordBackgroundJobRun` eliminates bespoke logging math, Twilio sends reuse the integration metrics helper introduced for HubSpot, and the new constants module prevents duplicate status arrays in migrations, models, and seeds.
        5. **Placeholders or Stubs.** Remaining Annex A32 jobs still lack wrappers but can now reuse the exported recorder without additional scaffolding.
        6. **Duplicate Functions.** Twilio delivery and CRM metrics rely on the same helper, removing duplicate timer code for outbound integrations.
        7. **Improvements Needed.** Add alerts keyed off `outcome=partial` and instrument the other queue workers with the same recorder.
        8. **Styling Improvements.** Probe responses now package nested readiness/liveness dictionaries, standardising key casing for API consumers.
        9. **Efficiency Analysis.** High-resolution timers convert `process.hrtime.bigint()` into milliseconds so dashboards catch sub-second variance in reminder batches.
        10. **Strengths to Keep.** Config-driven enablement flags, audit trails, and retry loops remain while gaining transparent telemetry.
        11. **Weaknesses to Remove.** Automated regression tests should assert that `/status` respects HEAD requests and that metrics increment as expected.
        12. **Palette.** Health payloads stick to `ready`, `degraded`, and `down`, aligning with existing status colour tokens across ops tooling.
        13. **Layout.** Summary responses embed `liveness` and `readiness` sections so monitoring UIs can slot them into cards without reshaping data.
        14. **Text Analysis.** Error fields bubble up provider codes (e.g., Twilio `code`), improving pager copy when dispatches fail.
        15. **Spacing.** Background job counters include separate `processed`, `succeeded`, and `failed` labels so dashboards can render stacked visualisations cleanly.
        16. **Shape.** New `/` and `/status` endpoints provide canonical health entry points, reducing ad-hoc check shapes across environments.
        17. **Effects.** Integration retries and message failures now surface as metric spikes, visualising external outage impact immediately.
        18. **Thumbs.** Capture screenshots of Grafana tiles once dashboards ingest the new series for on-call runbooks.
        19. **Media.** Incorporate the summary response schema into observability diagrams to explain how readiness cascades across services.
        20. **Buttons.** The job still respects the `enabled` flag; consider surfacing that state through `/status` so operators see toggles at a glance.
        21. **Interact.** `/status` supports HEAD for lightweight probes while returning the same aggregated story as GET.
        22. **Missing.** Backfill Prometheus alerts for `outcome=failure` and expand probe contract tests to cover HEAD semantics and degraded states; Twilio metric stubs are now verified in unit tests.
        23. **Design.** Observability helpers consolidate instrumentation so future queue workers and probes align without bespoke code.
        24. **Clone.** Exported recorders prevent new jobs from rewriting the same instrumentation loops.
        25. **Framework.** Document the background job metric schema (`edulure_background_job_runs_total`, etc.) for the platform governance pack.
        26. **Checklist.** Add release gates verifying `/status` appears in load balancer configs and that metrics registry registers the new counters.
        27. **Nav.** Update operational runbooks to reference `/status` and the job metric names for quick troubleshooting.
        28. **Release.** Stage metrics on a canary worker, update dashboards, and brief on-call rotations before promoting the new observability stack.
         - 12.F.1 communityReminderJob (backend-nodejs/src/jobs/communityReminderJob.js)
         - 12.F.2 probes (backend-nodejs/src/observability/probes.js)
         - 12.F.3 backend-nodejs/src/jobs (found at backend-nodejs/src/jobs)
      - ✅ 12.G Database Seeds & Migrations
         - 12.G.1 20250213143000_creation_studio (backend-nodejs/migrations/20250213143000_creation_studio.js)
         - 12.G.2 002_search_documents (backend-nodejs/seeds/002_search_documents.js)
         - 12.G.3 backend-nodejs/database/migrations (found at backend-nodejs/database/migrations)
      - ✅ 13.A Infrastructure Blueprints (`infrastructure/terraform/modules/backend_service`, `infrastructure/observability`, `infrastructure/docker/nginx.conf`)
        1. **Environment Topology.** `infrastructure/terraform/modules/backend_service` now emits CloudWatch alarms, dashboards, and SSM blueprints so Annex A46 spans compute, networking, and observability metadata in one module.
        2. **Provisioning Controls.** CPU and memory alarms (`aws_cloudwatch_metric_alarm.cpu_high`, `.memory_high`) subscribe to configurable SNS topics, providing automated rollback hooks for deployment orchestration.
        3. **Scaling Context.** Blueprint payload serialises desired/max task counts, target utilisation, and health-check paths, giving pipelines deterministic cues before scaling events.
        4. **Credential Hygiene.** The SSM blueprint parameter (toggled via `blueprint_parameter_name`) stores JSON with subnet IDs, security group, and Secrets Manager references while inheriting environment tags.
        5. **Observability Stack.** `observability.tf` publishes a CloudWatch dashboard that correlates ECS utilisation, ALB throughput, and response time while exporting hashed artefact references consumed by the blueprint registry and Grafana.
        6. **Dashboards.** `infrastructure/observability/grafana/dashboards/environment-runtime.json` mirrors the Terraform metrics, exposes the SSM blueprint stat, and now ships with a checksum tracked by the manifest and parity service.
        7. **Operational Docs.** `infrastructure/observability/README.md` documents data sources, alarm wiring, registry hydration (`environment_blueprints`), and how parity checks escalate blueprint drift alongside dashboard guidance.
        8. **Runtime Exposure.** `infrastructure/docker/nginx.conf` adds an `/ops/runtime-blueprint.json` endpoint plus the `X-Env-Blueprint` header so on-call tooling can fetch the active environment manifest without backend hops.
        9. **Caching & Security.** Blueprint endpoint responses disable caching, inherit strict headers, and default the blueprint path to `/edulure/$host/api/environment-blueprint` for deterministic lookup.
        10. **Manifest Cohesion.** `infrastructure/environment-manifest.json` now embeds blueprint paths, hashed modules/dashboards, version metadata, and an environment-specific registry that the database seed and pipeline tooling ingest.
        11. **Strengths to Keep.** Terraform module remains idempotent, centralises logging, hydrates the blueprint registry, and keeps deployment circuit breaker defaults intact.
        12. **Weaknesses to Remove.** Future iterations should stream alarm state into the registry, extend parity checks to SSM payload integrity, and broaden alert coverage (e.g., throttled requests).
        13. **Change Checklist.** Ensure SNS topics exist, provision the Grafana dashboard via IaC, and publish the SSM parameter before toggling the Nginx header in production.
        14. **Release Steps.** Roll out to staging, verify `/ops/runtime-blueprint.json`, confirm alarms fire via synthetic load, and promote to production alongside updated pipeline manifests.
      - ✅ 13.B Security & Automation Scripts (`scripts/security/generate-license-report.mjs`, `scripts/release/deployment-pipeline.mjs`)
        1. **CI Integration.** License script now supports `--ci`, `--summary-path`, and `--pipeline-manifest` flags so Annex A47 outputs Markdown summaries and JSON manifests for GitHub runners.
        2. **Policy Orchestration.** Violations render into `policy-violations.json`, Markdown digests, and aggregated severity data for downstream alerts.
        3. **Failure Semantics.** `--no-fail-on-violation` allows gated stages to continue while still surfacing findings, aligning with approval workflows.
        4. **Pipeline Manifest.** Generated manifest enumerates inventory, policy-review, and artifact publication steps so Annex B8 has machine-readable checkpoints.
        5. **Deployment Blueprint.** `scripts/release/deployment-pipeline.mjs` now surfaces blueprint metadata (version, module hashes, SSM parameter, runtime endpoint) alongside Terraform directories so Annex A47/B8 runbooks reference the same registry artefacts as parity checks.
        6. **Phase Coverage.** Pipeline plan covers build, security, infrastructure, deployment, and verification phases, including JSON/Markdown outputs that validate the live blueprint endpoint with explicit `curl` headers.
        7. **Command Hygiene.** Markdown renderer escapes backticks, annotates blueprint registry context, and surfaces explicit commands, enabling copy-paste friendly runbooks.
        8. **Manifest Hooks.** Environment manifest references the pipeline script, license manifest, and `environment_blueprints` registry so CI/CD tooling can locate automation outputs deterministically.
        9. **Gaps.** Future work should ingest readiness results automatically, reconcile the blueprint registry against live SSM payloads, and attach severity scoring to npm audit output for richer dashboards.
        10. **Release Steps.** Validate license summary generation locally, commit pipeline manifest outputs in CI artifacts, and announce new commands to release engineers.
      - ✅ 14.A TypeScript SDK & Tooling (`sdk-typescript/scripts/generate-sdk.mjs`, `sdk-typescript/src/runtime/configure.ts`, `sdk-typescript/src/runtime/client.ts`, `sdk-typescript/src/runtime/manifest.ts`, `sdk-typescript/src/generated/.manifest.json`, `sdk-typescript/src/index.ts`)
         - 14.A.1 sdk-typescript/scripts (found at sdk-typescript/scripts)
            1. **Appraise.** Within `sdk-typescript/scripts/generate-sdk.mjs` and runtime modules under `sdk-typescript/src/runtime/*`, the SDK toolchain now exposes manifest-driven metadata, client bootstrapping helpers, and documented CLI ergonomics so API consumers align with backend releases.
            2. **Function.** The generator accepts `--spec`, `--out`, `--force`, `--dry-run`, and `--summary` flags, parses `backend-nodejs/src/docs/openapi.json`, and emits `.openapi-hash` plus `.manifest.json` artefacts alongside regenerated TypeScript bindings.
            3. **Usefulness.** `createSdkClient` now freezes the entire service registry (`AdminMonetizationService`, `AdsService`, `AnalyticsService`, `BillingService`, `CommunitiesService`, `EnablementService`, `EnvironmentService`, `ExplorerService`, `GovernanceService`, `ObservabilityService`, `ReleaseService`, `SecurityOperationsService`, `TelemetryService`, `DefaultService`) while `configureSdk` auto-infers the OpenAPI version from the manifest so runtime consumers, migrations, and seeded data stay anchored to the active surface area.
            4. **Redundant.** Prior ad-hoc scripts and manual version bumps are replaced by a hash-aware generator and manifest helpers (`getSdkManifest`, `describeSdk`, `isManifestFresh`) centralising drift detection.
            5. **Placeholders.** Watch-mode regeneration and multi-spec orchestration remain future work; CLI currently processes a single OpenAPI document per invocation.
            6. **Duplicates.** Service discovery logic is consolidated within `runtime/client.ts`, avoiding repeated imports across downstream packages.
            7. **Improvements Needed.** Next iteration should surface retry configuration and spec diffing directly within the generator summary to pre-empt contract regressions.
            8. **Styling Improvements.** Console output now uses `[api-sdk]` prefixes and tabular summaries, standardising release logs across CI and local runs.
            9. **Efficiency Analysis.** SHA-256 caching skips regeneration when the spec hash is unchanged while still refreshing manifests (including service/model counts), eliminating redundant codegen passes in CI and ensuring seed data remains in lockstep with generated clients.
            10. **Strengths to Keep.** Hash-based idempotence, manifest emission, and service registry freezing deliver predictable SDK builds with runtime safety nets.
            11. **Weaknesses to Remove.** Generator still depends on Node `process.env` for proxies (see npm warning); plan migration to explicit CLI options for proxy handling.
            12. **Palette.** Logging adopts concise severity-neutral phrasing, ensuring automation transcripts remain accessible without colour-coded dependencies.
            13. **Layout.** Runtime modules (`configure.ts`, `client.ts`, `manifest.ts`) now sit under `sdk-typescript/src/runtime`, mirroring generated core/service folders for intuitive discovery.
            14. **Text.** CLI help strings and manifest descriptors emphasise spec paths (`backend-nodejs/src/docs/openapi.json`) so documentation accurately cites source contracts.
            15. **Spacing.** Script refactor aligns with Prettier conventions (two-space indentation) and uses destructuring to keep option parsing compact.
            16. **Shape.** `ConfigureSdkOptions` now extends to `userAgent` and `onConfig`, enabling ergonomic injection of headers and observers without leaking OpenAPI internals.
            17. **Effects.** Summary tables highlight spec hash prefixes and operation counts (e.g., 172 operations in v1.51.0), providing instant visibility into surface area changes.
            18. **Thumbs.** `describeSdk()` returns a human-readable label for release notes, supporting copy-paste into change logs and customer comms.
            19. **Media.** The `.manifest.json` file now persists generator provenance, timestamp, enumerated services, and model counts—ready for embedding into release dashboards that cross-check database schema, migrations, and seed coverage.
            20. **Buttons.** CLI execution examples (`npm --prefix sdk-typescript run generate -- --summary`) give release engineers a single command pathway for regen plus auditing.
            21. **Interact.** `listAvailableServices()` and `getService()` expose discoverable integration points, sourcing keys from the manifest when available so dynamic clients, migrations, and telemetry pipelines agree on the exported service catalogue.
            22. **Missing.** Automated publication to NPM remains manual; integrate with release pipeline once audit trails and signing are finalised.
            23. **Design.** Manifest helpers freeze configuration objects to prevent runtime mutation, aligning with the platform's immutability-first SDK guidelines.
            24. **Clone.** Centralised manifest utilities eliminate repeated JSON parsing across consuming modules, reducing drift between service usage patterns.
            25. **Framework.** Script now reads `package.json` to log the `openapi-typescript-codegen` version, supporting governance requirements for dependency traceability.
            26. **Checklist.** Release steps include running `npm --prefix sdk-typescript run build`, committing `.manifest.json`, and capturing CLI summaries in release notes.
            27. **Nav.** Service registry keys (`adminMonetization`, `ads`, `analytics`, `billing`, `communities`, `enablement`, `environment`, `explorer`, `governance`, `observability`, `release`, `securityOperations`, `telemetry`, `core`) provide quick reference anchors for documentation, typed imports, and database view mapping notes.
            28. **Release.** Shipping workflow: regenerate SDK, review manifest hash, bump package version, publish runtime helpers, and circulate summary tables to downstream teams.
      - ✅ 14.B Update Templates & Release Guides (`update_template/backend_updates/backend_change_log.md`, `update_template/backend_updates/api_changes.md`, `update_template/backend_updates/backend_new_files.md`, `update_template/backend_updates/other_backend_updates.md`)
         - 14.B.1 update_template/backend_updates (found at update_template/backend_updates)
            1. **Appraise.** Backend release templates now incorporate SDK regeneration notes so Annex A47 covers both infrastructure and client distribution narratives.
            2. **Function.** `backend_change_log.md` enumerates the new manifest-aware generator, ensuring infra/automation callouts mention SDK tooling enhancements.
            3. **Usefulness.** `api_changes.md` summary explicitly calls out `.manifest.json` publication (including service/model counts), guiding auditors on where to find spec hashes and how to validate schema, migration, and seeding coverage before sign-off.
            4. **Redundant.** Prior blanket statement of “no new backend files” is narrowed to list the manifest, preventing duplicate explanations across templates.
            5. **Placeholders.** Additional annexes for mobile SDKs remain TODO; current update focuses on TypeScript tooling until parity templates exist.
            6. **Duplicates.** `other_backend_updates.md` centralises developer experience guidance, avoiding repeated CLI references across the pack.
            7. **Improvements Needed.** Future revisions should embed checklist tables capturing command output snippets directly within the templates.
            8. **Styling.** Template bullets now include inline code fences (e.g., `npm --prefix sdk-typescript run generate -- --summary`) to align with release style guides.
            9. **Efficiency Analysis.** Highlighting manifest regeneration reduces time wasted cross-referencing backend commits and client packages during CAB reviews.
            10. **Strengths to Keep.** Templates maintain structured headings (Summary, Validation, Developer Experience) while weaving in SDK-specific steps.
            11. **Weaknesses to Remove.** Need to add automation for capturing CLI output snapshots; currently manual copy-paste is required each release.
            12. **Palette.** Plain text emphasis ensures Markdown renders consistently across Confluence, GitHub, and internal portals without colour reliance.
            13. **Layout.** Manifest mention appears under “Backend New Files,” aligning inventory sections with actual artefact outputs.
            14. **Text.** Language emphasises release accountability (“publish the `.manifest.json` fingerprint”) clarifying action-oriented tasks.
            15. **Spacing.** Section spacing preserved for readability across exported PDFs; bullet indentation unchanged.
            16. **Shape.** Template sections continue to use level-two headings, maintaining compatibility with automated doc stitching scripts.
            17. **Effects.** Callouts instruct capturing CLI summaries, making release notes more actionable for stakeholders scanning for risk cues.
            18. **Thumbs.** CLI examples double as quick-start notes for incident responders verifying SDK freshness mid-cycle.
            19. **Media.** Manifest references pave the way for embedding spec hashes into dashboards without altering template structure.
            20. **Buttons.** Template instructions highlight a single canonical command, reducing release-time branching decisions.
            21. **Interact.** Guidance encourages cross-team collaboration by pointing data consumers to hashed manifests during go/no-go calls.
            22. **Missing.** Need a future appendix for verifying built artefacts in `dist/`; current templates stop at manifest commit confirmation.
            23. **Design.** Release guide copy mirrors the SDK logging prefix `[api-sdk]`, reinforcing consistent nomenclature across artefacts.
            24. **Clone.** Consolidated manifest messaging prevents each functional template from restating context in conflicting ways.
            25. **Framework.** Templates now align with governance requirements to document codegen outputs as part of release evidence packages.
            26. **Checklist.** Action items now include regenerating SDK, capturing CLI summary, listing manifest in new-files inventory, and reconciling manifest service totals against database migrations and seed snapshots.
            27. **Nav.** Clear headings point reviewers to manifest updates without scanning unrelated infrastructure notes.
            28. **Release.** Updated guides instruct teams to run the generator, publish hashes, and attach summaries to the backend change log before CAB submission.
      - ✅ 15.A Docs & unresolved mappings (`backend-nodejs/migrations/20250115104500_navigation_annex.js`, `backend-nodejs/seeds/004_navigation_annex.js`, `backend-nodejs/src/repositories/NavigationAnnexRepository.js`, `backend-nodejs/src/controllers/NavigationAnnexController.js`, `backend-nodejs/src/routes/navigation.routes.js`, `frontend-reactjs/src/api/navigationAnnexApi.js`, `frontend-reactjs/src/context/NavigationMetadataContext.jsx`, `frontend-reactjs/src/components/navigation/AppNotificationPanel.jsx`, `frontend-reactjs/src/pages/handbook/NavigationAnnex.jsx`, `docs/product/navigation-backlog.md`, `docs/operations/navigation-readiness.md`, `docs/design-system/navigation-annex.md`, `docs/strategy/navigation-briefing.md`)
         - 15.A.1 Documentation Coverage Gap (Annex A53 — Product backlog)
            1. **Appraise.** `navigation_annex_backlog_items` now stores the Annex A53 backlog introduced in migration `backend-nodejs/migrations/20250115104500_navigation_annex.js`, replacing ad-hoc Markdown summaries with canonical records.
            2. **Function.** `NavigationAnnexRepository.describe` aggregates backlog rows, dedupes epics, and exposes them through `GET /api/v1/navigation/annex` so the handbook and notification panel use the same payload.
            3. **Usefulness.** `frontend-reactjs/src/api/navigationAnnexApi.js` normalises the response and `NavigationMetadataContext.jsx` feeds it into the UI, giving every surface up-to-date backlog data without duplicating logic.
            4. **Redundant.** The static `frontend-reactjs/src/navigation/metadata.js` file was removed, eliminating divergent route metadata definitions.
            5. **Placeholders.** Seed data in `backend-nodejs/seeds/004_navigation_annex.js` provides deterministic epics (UX-401, UX-402, OPS-218, OPS-219) so environments share the same backlog until live editing arrives. The legacy SQL script remains available under `backend-nodejs/database/seeders/003_seed_navigation_annex.sql` for manual maintenance but is no longer the source of truth.
            6. **Duplicates.** Repository sorting collapses multiple rows per nav item into a single initiative, preventing duplicate backlog cards in the handbook.
            7. **Improvements Needed.** Extend the seeds to cover additional navigation items and add automated tests around `NavigationAnnexRepository` to guard against regression.
            8. **Styling.** `NavigationAnnex.jsx` gained loading and error states while preserving the existing annex layout and typography.
            9. **Efficiency.** The repository queries each annex table once, memoising results inside the request cycle, and the frontend caches results for one minute via `httpClient` response caching.
            10. **Strengths to Keep.** `docs/product/navigation-backlog.md` now documents how the seeds, migration, and API tie together so future updates remain traceable.
            11. **Weaknesses to Remove.** Backlog edits still require manual seeder updates; plan a lightweight admin form or CLI wrapper to reduce friction.
            12. **Palette.** Handbook sections reuse existing slate and primary tokens, avoiding new palette debt while surfacing real backlog content.
            13. **Layout.** Section grouping in `NavigationAnnex.jsx` now key off annex data, ensuring anchors and quick links stay aligned with the database.
            14. **Text.** Updated docs call out the migration and API endpoints, giving contributors concrete instructions for maintaining Annex A53.
            15. **Spacing.** Loading and error callouts respect the 8px grid and rounded corners used elsewhere in the handbook.
            16. **Shape.** The backlog chips still rely on rounded pills, keeping parity with other annex sections.
            17. **Effects.** Notification panel rows maintain existing hover/focus treatments while new annex data is injected.
            18. **Thumbs.** Product epics reference evidence capture (screenshots, logs) inside `docs/product/navigation-backlog.md`, reminding teams to attach artefacts during reviews.
            19. **Media.** The backlog doc instructs teams to archive performance captures and breadcrumbs alongside annex updates.
            20. **Buttons.** “View execution plan” links now route through `NavigationMetadataProvider` navigation callbacks, using the new annex hrefs.
            21. **Interact.** `NavigationMetadataContext` exposes a `refresh` helper so handbook readers can pull fresh data without reloading the page.
            22. **Missing.** Add integration tests that hit `/api/v1/navigation/annex` with different roles to verify scoping logic once fixtures expand.
            23. **Design.** The annex card layout remains unchanged, but now displays real impacted files drawn from the database rather than prose.
            24. **Clone.** Removing the local metadata file prevents future drift between docs, notifications, and handbook content.
            25. **Framework.** Repository logic is plain Knex and JSON parsing, making it easy to port to other services that need annex data.
            26. **Checklist.** `docs/product/navigation-backlog.md` now walks through updating `backend-nodejs/seeds/004_navigation_annex.js`, reseeding the database, and validating the Annex API for release readiness.
            27. **Nav.** Route metadata now flows from the database, so anchors like `/handbook/navigation-annex#feed-registry` map directly to seeded backlog entries.
            28. **Release.** Ship backlog changes by applying the navigation annex migration if needed, rerunning the seed script, validating `/api/v1/navigation/annex`, and smoke-testing the handbook.
         - 15.A.2 Operations Coverage Gap (Annex A54 — Runbooks & enablement)
            1. **Appraise.** `navigation_annex_operation_tasks` captures Annex A54 checklists, ensuring operational tasks align with seeded backlog items.
            2. **Function.** Repository logic filters tasks by role and `include_in_checklist`, feeding `AppNotificationPanel` and `docs/operations/navigation-readiness.md` with identical data.
            3. **Usefulness.** Loading states and error copy in `AppNotificationPanel.jsx` make annex availability visible to operators instead of silently failing.
            4. **Redundant.** Manual instructions referencing `mapNavigationToInitiatives` were removed; the new API serves as the single source of truth.
            5. **Placeholders.** Seeds provide operational tasks for feed, course discovery, quick actions, and upload readiness until dynamic authoring is delivered.
            6. **Duplicates.** Task keys (e.g., `ops-feed-registry-audit`) are unique in the table, preventing duplicate checklist entries when multiple roles share a surface.
            7. **Improvements Needed.** Add automated coverage to verify `include_in_checklist` and cadence sorting when more roles are introduced.
            8. **Styling.** Error banners in the notification panel reuse existing rose colour tokens to highlight annex fetch issues without introducing new styles.
            9. **Efficiency.** Role filtering occurs server-side and the frontend caches responses, reducing redundant work when users reopen the panel.
            10. **Strengths to Keep.** `docs/operations/navigation-readiness.md` now enumerates each annex task with references to the seeded keys, guiding release managers.
            11. **Weaknesses to Remove.** Ownership of annex seeds is not yet codified; assign maintainers per runbook section to avoid stale data.
            12. **Palette.** Notification chips and banners continue using the established slate and primary palette.
            13. **Layout.** Checklist rows retain the flexible grid introduced previously, accommodating annex data without overflow.
            14. **Text.** Operational docs instruct teams to query `/api/v1/navigation/annex?role=instructor` so they can verify seeds from tooling.
            15. **Spacing.** Loading and error list items respect the standard padding and gap tokens.
            16. **Shape.** Checklist cards maintain rounded-rectangle styling, ensuring annex tasks feel native to the panel.
            17. **Effects.** Interactions (hover/focus) remained intact for the “View runbook” CTA thanks to unobtrusive data injections.
            18. **Thumbs.** Tasks call for archiving evidence (e.g., screenshots, console logs) reinforcing operational accountability.
            19. **Media.** Readiness docs now reference screenshot capture requirements tied to annex task IDs.
            20. **Buttons.** Runbook links point at updated anchors within the operations handbook, using annex hrefs seeded in the database.
            21. **Interact.** Operators can revisit the panel after refreshing the annex API to confirm tasks cleared, aided by the new loading states.
            22. **Missing.** Add CLI tooling to insert annex tasks during incident retros once requirements expand beyond the seed set.
            23. **Design.** The operations section header still brands the list as Annex A54, reinforcing context while new data streams in.
            24. **Clone.** Eliminating hard-coded checklists avoids copy-paste drift between docs, UI, and runbooks.
            25. **Framework.** Annex tasks are plain SQL rows, making it easy for other services to consume them if needed.
            26. **Checklist.** Release checklist now requires updating seeds, verifying the API response, and confirming notification panel rendering during staging sign-off.
            27. **Nav.** Runbook anchors (e.g., `#navigation-registry-validation`) are referenced directly from annex hrefs stored in the database.
            28. **Release.** Ship operational updates by seeding new tasks, re-running `npm --workspace backend-nodejs run seed`, validating `/api/v1/navigation/annex`, and rehearsing the runbook.
         - 15.A.3 Design System Dependencies (Annex A55 — `user_experience.md`)
            1. **Appraise.** Design dependencies are now persisted in `navigation_annex_design_dependencies`, aligning Annex A55 with the actual token usage across navigation surfaces.
            2. **Function.** The repository groups tokens, QA checks, and references per navigation item and surfaces aggregate data for the notification panel and handbook.
            3. **Usefulness.** `docs/design-system/navigation-annex.md` references the database-backed annex so designers know exactly how to update seeds when tokens shift.
            4. **Redundant.** The removed metadata module no longer duplicated token lists; the annex API is authoritative.
            5. **Placeholders.** Seeds cover feed spacing, course skeleton palettes, and instructor upload progress tokens until further design dependencies are catalogued.
            6. **Duplicates.** Dependency keys enforce uniqueness (e.g., `feed-focus-outline`), avoiding repeated QA steps across surfaces.
            7. **Improvements Needed.** Expand seeds to capture additional navigation components and add automated linting to ensure components adopt required tokens.
            8. **Styling.** Notification panel chips and QA lists now show live annex data while keeping original design treatments.
            9. **Efficiency.** Aggregated sets dedupe tokens/refs so repeated entries are collapsed before reaching the UI.
            10. **Strengths to Keep.** The annex API supports future consumers (e.g., Storybook) without adding bespoke endpoints.
            11. **Weaknesses to Remove.** Manual seed edits risk human error; consider exposing a design ops CLI for safer updates.
            12. **Palette.** No new palette requirements—existing token badges continue using neutral slate styles.
            13. **Layout.** Design annex sections in the handbook still align with the responsive grid while listing seeded dependencies.
            14. **Text.** QA copy references specific accessibility targets (focus-visible, prefers-reduced-motion) lifted from the seeds.
            15. **Spacing.** Token chips and QA lists honour the same spacing tokens as before, now populated dynamically.
            16. **Shape.** Rounded token capsules mirror other design system callouts, reinforcing consistency.
            17. **Effects.** Hover styles for reference links remain unchanged, confirming data injection didn’t regress focus cues.
            18. **Thumbs.** Annex instructions still call for capturing contrast checks and screenshots to document design sign-off.
            19. **Media.** Handbook references point designers back to source files for visual audits.
            20. **Buttons.** No new buttons added; existing interactions remain stable with live data.
            21. **Interact.** Designers can refresh the annex context to verify token updates once seeds are rerun.
            22. **Missing.** Add automated comparison between Figma tokens and annex seeds to flag drift.
            23. **Design.** Annex-driven data ensures design reviews use the same references displayed in the UI.
            24. **Clone.** Removing hard-coded lists prevents divergence between design docs and application state.
            25. **Framework.** Simple SQL-backed storage keeps annex data portable across web and mobile pipelines.
            26. **Checklist.** `docs/design-system/navigation-annex.md` documents how to run the curl command against `/api/v1/navigation/annex` to verify design dependencies.
            27. **Nav.** Handbook anchors still segment design tasks by navigation item, now sourced from seeded data.
            28. **Release.** Design sign-off requires updating seeds, seeding the database, validating the API output, and confirming notification panel plus handbook rendering.
         - 15.A.4 Strategy & Stakeholder Communication (Annex A56 — `user_experience.md`)
            1. **Appraise.** Strategy pillars, narratives, and metrics are stored in `navigation_annex_strategy_narratives` and `navigation_annex_strategy_metrics`, synchronising Annex A56 across interfaces.
            2. **Function.** `NavigationAnnexRepository` groups metrics by pillar and surfaces aggregated narratives for the notification panel and docs.
            3. **Usefulness.** `docs/strategy/navigation-briefing.md` now maps seeded metrics (e.g., `nav-click-depth`, `upload-readiness-pass-rate`) directly to API output, aiding stakeholder briefings.
            4. **Redundant.** Previous prose-only goals have been replaced with measurable targets seeded in the database.
            5. **Placeholders.** Initial seeds cover retention, activation, and efficiency pillars while leaving room to expand coverage.
            6. **Duplicates.** Metric keys are unique per narrative, preventing duplicate KPI cards in the UI.
            7. **Improvements Needed.** Hook analytics ingestion to update annex metrics automatically instead of manual seed edits.
            8. **Styling.** Strategy cards retain existing primary badges and typography while showing dynamic data.
            9. **Efficiency.** Narrative grouping ensures only relevant metrics are sent to the client, keeping payloads lean.
            10. **Strengths to Keep.** The API enables dashboards or external reports to consume the same stakeholder messaging without scraping docs.
            11. **Weaknesses to Remove.** Baseline data still requires manual verification; automate sourcing from analytics systems.
            12. **Palette.** No palette changes—strategy cards continue using subdued primary backgrounds for readability.
            13. **Layout.** Notification panel strategy section handles loading/error states gracefully with annex-driven content.
            14. **Text.** Docs and UI copy emphasise measurable outcomes, reflecting seeded baseline and target values.
            15. **Spacing.** Strategy list items keep consistent padding, ensuring metrics remain scannable.
            16. **Shape.** Rounded cards continue to match other annex sections, now populated dynamically.
            17. **Effects.** Hover/focus styles on metric rows remain unaffected by the data source change.
            18. **Thumbs.** Stakeholders are prompted to archive evidence (e.g., dashboard exports) per seeded metric as part of release comms.
            19. **Media.** Briefing doc encourages attaching analytics snapshots corresponding to annex metrics.
            20. **Buttons.** No CTA changes; strategy section focuses on at-a-glance metrics.
            21. **Interact.** Annex API enables tooling to fetch metrics filtered by role (e.g., instructor vs. admin) thanks to repository scoping.
            22. **Missing.** Introduce automated alerts when annex metrics fall outside targets once analytics integrations land.
            23. **Design.** Strategy cards remain on brand while communicating seeded KPIs, ensuring executives see accurate goals.
            24. **Clone.** Centralising metrics in the database prevents drift between decks, docs, and UI summaries.
            25. **Framework.** The simple schema supports future exports (CSV, PDFs) without bespoke transformations.
            26. **Checklist.** `docs/strategy/navigation-briefing.md` explains how to rerun seeds and validate annex data via curl, tying strategy updates to tangible steps.
            27. **Nav.** Pillar order in the notification panel mirrors seeded display orders, keeping leadership narratives predictable.
            28. **Release.** Update seeds, reseed the database, validate annex API output, and brief stakeholders with refreshed metrics to close Annex A56.<|MERGE_RESOLUTION|>--- conflicted
+++ resolved
@@ -168,16 +168,6 @@
         16. **Full Upgrade Plan & Release Steps.** Migrate, reseed sample courses, rehearse editing flows to inspect snapshots, update SDK/docs, and deploy alongside UI consumers of the new history APIs.
       - 5.C Community, Social & Messaging Schema (`models/CommunityModel.js`, `models/CommunityEventModel.js`, `models/PostModel.js`, `models/ReactionModel.js`, `models/DirectMessageThreadModel.js`, `models/SocialGraphModel.js`, `migrations/*community*`, `migrations/*social*`)
       - 5.D Commerce & Finance Schema (`models/InvoiceModel.js`, `models/SubscriptionModel.js`, `models/PaymentAttemptModel.js`, `models/EscrowPayoutModel.js`, `models/CommunityDonationModel.js`, `migrations/*billing*`, `migrations/*finance*`)
-<<<<<<< HEAD
-      - 5.E Analytics, Governance & Observability Schema (`models/AnalyticsAlertModel.js`, `models/TelemetryExportModel.js`, `models/RuntimeConfigModel.js`, `models/AuditEventModel.js`, `models/PlatformSettingModel.js`, `migrations/*analytics*`, `migrations/*governance*`)
-      - 5.F Marketing, Content & Enablement Schema (`models/BlogPostModel.js`, `models/BlogCategoryModel.js`, `models/EbookModel.js`, `models/AdsCampaignModel.js`, `models/EnablementGuideModel.js`, `models/IntegrationProviderModel.js`, `migrations/*marketing*`, `migrations/*integration*`)
-      - 6.A Generated API Client & Runtime Configuration (`src/generated/`, `src/index.ts`, `src/runtime/configure.ts`, `src/runtime/base.ts`)
-      - 6.B Authentication & Session Utilities (`src/runtime/auth.ts`, `src/runtime/tokenStore.ts`, `src/runtime/configure.ts`)
-      - 7.A Environment Provisioning & Infrastructure as Code (`infrastructure/terraform/`, `docker-compose.yml`, `infrastructure/environments/`)
-      - 7.B CI/CD Automation & Release Tooling (`scripts/`, `backend-nodejs/scripts/`, `update_template/`, `qa/`)
-      - ✓ 7.C Observability Stack & Runtime Telemetry (`infrastructure/observability/`, `backend-nodejs/src/observability/`, `docs/operations/observability.md`)
-      - ✓ 7.D Local Tooling & Developer Enablement (`file_list.md`, `EDULURE_GUIDE.md`, `backend-nodejs/README.md`, `frontend-reactjs/README.md`, `valuation/`, `scripts/setup-*`)
-=======
 - ✓ 5.E Analytics, Governance & Observability Schema (`models/AnalyticsAlertModel.js`, `models/TelemetryExportModel.js`, `models/RuntimeConfigModel.js`, `models/AuditEventModel.js`, `models/PlatformSettingModel.js`, `migrations/*analytics*`, `migrations/*governance*`)
       - ✓ 5.F Marketing, Content & Enablement Schema (`models/BlogPostModel.js`, `models/BlogCategoryModel.js`, `models/EbookModel.js`, `models/AdsCampaignModel.js`, `models/EnablementGuideModel.js`, `models/IntegrationProviderModel.js`, `migrations/*marketing*`, `migrations/*integration*`)
 - ✓ 6.A Generated API Client & Runtime Configuration (`src/generated/`, `src/index.ts`, `src/runtime/configure.ts`, `src/runtime/base.ts`)
@@ -216,9 +206,8 @@
          16. **Full Upgrade Plan & Release Steps.** Roll out by updating consumer apps to use the shared session manager, validate storage adapters per platform, coordinate Annex documentation refresh, and publish the SDK once integration smoke tests pass. 
       - ✓ 7.A Environment Provisioning & Infrastructure as Code (`infrastructure/terraform/`, `docker-compose.yml`, `infrastructure/environments/`)
       - ✓ 7.B CI/CD Automation & Release Tooling (`scripts/`, `backend-nodejs/scripts/`, `update_template/`, `qa/`)
-      - 7.C Observability Stack & Runtime Telemetry (`infrastructure/observability/`, `backend-nodejs/src/observability/`, `docs/operations/observability.md`)
-      - 7.D Local Tooling & Developer Enablement (`file_list.md`, `EDULURE_GUIDE.md`, `backend-nodejs/README.md`, `frontend-reactjs/README.md`, `valuation/`, `scripts/setup-*`)
->>>>>>> c16c3dd8
+      - ✓ 7.C Observability Stack & Runtime Telemetry (`infrastructure/observability/`, `backend-nodejs/src/observability/`, `docs/operations/observability.md`)
+      - ✓ 7.D Local Tooling & Developer Enablement (`file_list.md`, `EDULURE_GUIDE.md`, `backend-nodejs/README.md`, `frontend-reactjs/README.md`, `valuation/`, `scripts/setup-*`)
       - 8.A Automated Test Suites & Coverage
       - 8.B Manual QA & Release Governance (`qa/`, `update_template/`, `docs/operations/qa.md`)
       - 8.C Test Data, Fixtures & Sandboxes (`backend-nodejs/seeds/`, `frontend-reactjs/src/testUtils/`, `Edulure-Flutter/test/fixtures/`)
