1. Part 1 — Logic Flows & End-to-End Analysis
      - ✅ 1.A Identity, Sessions & Profile Security (`controllers/AuthController.js`, `controllers/UserController.js`, `controllers/SecurityOperationsController.js`, `controllers/VerificationController.js`, `services/AuthService.js`, `services/TwoFactorService.js`, `services/EmailVerificationService.js`, `services/SessionRegistry.js`, `models/UserModel.js`, `models/UserSessionModel.js`, `models/TwoFactorChallengeModel.js`)
        1. **Appraisal.** The identity surface spans registration through impersonation safeguards, combining `AuthController.js`, `UserController.js`, and verification flows so a single pipeline enforces password, email, and device hygiene across web and mobile entry points.
        2. **Functionality.** Login, refresh, and logout endpoints mint JWT/refresh tokens, enforce throttling, and hydrate sessions through `SessionRegistry.js` while verification APIs call `EmailVerificationService.js` to issue signed URLs with audit trails in `DomainEventModel.js`. SQL migrations (`001_create_users_table.sql`, `007_identity_onboarding_dashboard.sql`) now provision aligned identity, session, and challenge tables so seeds and runtime models share the same structure across environments.
        3. **Logic Usefulness.** `AuthService.js` centralises hashing, session minting, and event emission so higher-level controllers stay declarative, and `SecurityOperationsController.js` gives responders consistent risk context for escalations.
        4. **Redundancies.** Historical duplication between controller responses and `AuthService` sanitisation is resolved by the shared serializer in `services/serializers/userSerializer.js`, keeping profile, dashboard preferences, and session metadata aligned across identity entry points.
        5. **Placeholders or Stubs.** Security posture exports still stub SIEM adapters; when wiring `DomainEventDispatcherService.js`, ensure downstream connectors enforce encryption-at-rest guarantees.
        6. **Duplicate Functions.** The new serializer removes parallel implementations in `UserService.js` and `AuthService.js`; remaining overlaps like legacy `utils/sessionHelpers.js` should be retired once downstream tests migrate.
        7. **Improvements Needed.** Introduce WebAuthn registration, breached password checks, and device binding so high-risk actions can trigger step-up verification via `TwoFactorService.js`.
        8. **Styling Improvements.** Align notification templates invoked by `MailService.js` with colour tokens in `docs/design-system/tokens.md` and ensure verification states mirror the onboarding UI palette.
        9. **Efficiency Analysis.** Cache password and policy lookups plus role aggregations by pushing them through `DistributedRuntimeCache.js`, reducing repeated reads during sign-in bursts.
        10. **Strengths to Keep.** Role-aware two-factor enforcement, domain events for every sensitive transition, and structured throttling keep the security posture observable and auditable.
        11. **Weaknesses to Remove.** Manual toggles for policy enforcement and cookie flag divergence between REST and GraphQL contexts should be normalised through governance-backed settings.
        12. **Styling & Colour Review.** Refresh verification email gradients and inline badges to meet AA contrast ratios while matching web onboarding states.
        13. **CSS, Orientation & Placement.** Provide JSON layout hints for transactional emails so spacing and iconography stay consistent with the React login forms.
        14. **Text Analysis.** Audit password and MFA copy for clarity, reduce redundant warnings, and link to escalation playbooks maintained by support.
        15. **Change Checklist Tracker.** Extend `qa/security-readiness-checklist.md` with MFA expiry, impersonation audit, and serializer regression tests before each release.
        16. **Full Upgrade Plan & Release Steps.** Stage serializer rollout behind flags, canary new auth flows with secondary JWT keys, run penetration tests, coordinate support comms, and monitor analytics for anomalies before full deploy.
      - ✅ 1.B Learner Onboarding, Dashboard & Feedback (`controllers/DashboardController.js`, `controllers/LearnerDashboardController.js`, `controllers/LearnerFeedbackController.js`, `controllers/SetupController.js`, `services/LearnerDashboardService.js`, `services/LearnerProgressService.js`, `services/SetupOrchestratorService.js`, `models/LearnerOnboardingResponseModel.js`, `models/DashboardWidgetModel.js`)
        1. **Appraisal.** Onboarding forms, setup orchestration, and dashboard APIs collaborate to personalise journeys, merge invite flows, and surface telemetry-backed insights for every learner persona.
        2. **Functionality.** `LearnerDashboardController.js` validates complex payloads, invokes `LearnerDashboardService.js` for wallet, finance, and tutoring operations, while `LearnerProgressService.js` aggregates enrolment progress snapshots consumed by dashboards. The shared SQL migration `007_identity_onboarding_dashboard.sql` seeds aligned course, module, lesson, enrollment, and onboarding tables so progress serializers, seeds, and API payloads stay in lockstep across deployments.
        3. **Logic Usefulness.** Services normalise metadata, merge invite ledgers, and emit acknowledgement references so frontend clients and success teams share consistent state.
        4. **Redundancies.** Layout hints now originate from `buildCourseCardLayoutMetadata` inside `LearnerProgressService.js`, removing the need for React and Flutter clients to maintain diverging grid constants.
        5. **Placeholders or Stubs.** Some onboarding tasks still defer to TODO integrations (billing, HRIS); annotate backlog IDs and enforce deterministic responses until connectors arrive.
        6. **Duplicate Functions.** Layout metadata is centralised in `buildDashboardLayoutFromSummaries`, preventing each widget hydrator from reimplementing card sizing and padding rules.
        7. **Improvements Needed.** Layer cohort benchmarking, persona-driven onboarding paths, and partial form persistence to reduce abandonment.
        8. **Styling Improvements.** API responses now include card padding, aspect ratios, and accent colours so downstream clients can map to design tokens without guesswork.
        9. **Efficiency Analysis.** Continue batching progress queries and prefetching upcoming lessons; reuse the new layout metadata to enable memoised rendering on the client side.
        10. **Strengths to Keep.** Strong Joi validation, audit events for onboarding transitions, and explicit acknowledgement references keep operations reliable and observable.
        11. **Weaknesses to Remove.** Manual CSV feedback exports and static widget registries should be replaced with telemetry warehouse syncs and canonical definitions to avoid drift.
        12. **Styling & Colour Review.** Align sentiment and streak badges with `docs/design-system/components/dashboard.md` to guarantee parity across surfaces.
        13. **CSS, Orientation & Placement.** Grid hints returned alongside course summaries specify column spans and breakpoints, ensuring responsive layouts remain consistent on tablets and phones.
        14. **Text Analysis.** Keep onboarding tooltips under 140 characters, remove jargon, and localise critical copy surfaced through `LearnerOnboardingResponseModel.js`.
        15. **Change Checklist Tracker.** Add onboarding smoke tests, dashboard analytics validation, and layout snapshot checks to the release checklist.
        16. **Full Upgrade Plan & Release Steps.** Ship new widgets behind feature flags, seed staging with anonymised telemetry, conduct usability studies, brief CSMs, and roll out once KPI uplifts are validated.
      - 1.C Courses, Catalogue & Creation Studio (`controllers/CourseController.js`, `controllers/CatalogueController.js`, `controllers/ContentController.js`, `controllers/CreationStudioController.js`, `controllers/ExplorerController.js`, `services/CourseAccessService.js`, `services/CreationStudioService.js`, `services/CreationAnalyticsService.js`, `services/CreationRecommendationService.js`, `models/CourseModel.js`, `models/LessonModel.js`, `models/AssessmentModel.js`)
      - 1.D Community, Events & Programming (`controllers/CommunityController.js`, `controllers/CommunityEngagementController.js`, `controllers/CommunityProgrammingController.js`, `controllers/CommunityOperationsController.js`, `controllers/CommunityMonetizationController.js`, `controllers/CommunityMemberAdminController.js`, `controllers/CommunityModerationController.js`, `controllers/CommunityChatController.js`, `services/CommunityService.js`, `services/CommunityEngagementService.js`, `services/CommunityProgrammingService.js`, `services/CommunityModerationService.js`, `services/CommunityDonationLifecycle.js`, `services/CommunityAffiliateCommissionService.js`, `services/CommunityOperationsService.js`, `models/CommunityModel.js`, `models/CommunityEventModel.js`, `models/CommunityMembershipModel.js`)
      - 1.E Feed, Social Graph & Direct Messaging (`controllers/FeedController.js`, `controllers/SocialGraphController.js`, `controllers/DirectMessageController.js`, `services/LiveFeedService.js`, `services/SocialGraphService.js`, `services/DirectMessageService.js`, `services/SavedSearchService.js`, `models/PostModel.js`, `models/FeedItemModel.js`, `models/SocialGraphModel.js`, `models/DirectMessageThreadModel.js`)
      - 1.F Explorer, Search & Discovery (`controllers/ExplorerController.js`, `controllers/CatalogueController.js`, `controllers/BusinessIntelligenceController.js`, `services/ExplorerSearchService.js`, `services/SearchIngestionService.js`, `services/SearchSuggestionService.js`, `services/ExplorerAnalyticsService.js`, `models/SearchQueryModel.js`)
      - 1.G Commerce, Billing & Monetisation (`controllers/PaymentController.js`, `controllers/AdminMonetizationController.js`, `controllers/AdminRevenueManagementController.js`, `controllers/CommunityMonetizationController.js`, `controllers/EscrowController.js`, `services/PaymentService.js`, `services/MonetizationFinanceService.js`, `services/CommunityDonationLifecycle.js`, `services/EscrowService.js`, `jobs/monetizationReconciliationJob.js`, `models/InvoiceModel.js`, `models/SubscriptionModel.js`, `models/CommunityDonationModel.js`)
      - 1.H Ads, Growth & Content Marketing (`controllers/AdsController.js`, `controllers/AdminAdsController.js`, `controllers/BlogController.js`, `controllers/AdminBlogController.js`, `controllers/EbookController.js`, `controllers/AdminGrowthController.js`, `services/AdsService.js`, `services/AdsPlacementService.js`, `services/MarketingContentService.js`, `models/AdsCampaignModel.js`, `models/BlogPostModel.js`, `models/EbookModel.js`)
      - 1.I Analytics, Intelligence & Telemetry (`controllers/AnalyticsController.js`, `controllers/BusinessIntelligenceController.js`, `controllers/ObservabilityController.js`, `controllers/TelemetryController.js`, `services/TelemetryIngestionService.js`, `services/TelemetryWarehouseService.js`, `services/ExplorerAnalyticsService.js`, `jobs/telemetryWarehouseJob.js`, `models/AnalyticsAlertModel.js`, `models/TelemetryExportModel.js`)
      - 1.J Governance, Compliance & Runtime Control (`controllers/GovernanceController.js`, `controllers/ComplianceController.js`, `controllers/RuntimeConfigController.js`, `controllers/AdminFeatureFlagController.js`, `controllers/AdminControlController.js`, `controllers/AdminAuditLogController.js`, `services/FeatureFlagGovernanceService.js`, `services/GovernanceStakeholderService.js`, `services/ComplianceService.js`, `jobs/dataRetentionJob.js`, `jobs/dataPartitionJob.js`, `models/RuntimeConfigModel.js`, `models/AuditEventModel.js`, `models/PlatformSettingModel.js`)
      - 1.K Integrations, Enablement & Environment Parity (`controllers/AdminIntegrationsController.js`, `controllers/EnablementController.js`, `controllers/IntegrationKeyInviteController.js`, `controllers/EnvironmentParityController.js`, `services/IntegrationOrchestratorService.js`, `services/IntegrationProviderService.js`, `services/EnablementContentService.js`, `services/EnvironmentParityService.js`, `services/IntegrationApiKeyService.js`, `models/IntegrationProviderModel.js`, `models/EnablementGuideModel.js`)
      - 1.L Media, Storage & Asset Pipeline (`controllers/MediaUploadController.js`, `services/AssetIngestionService.js`, `services/AssetService.js`, `services/StorageService.js`, `services/AntivirusService.js`, `models/AssetModel.js`, `models/AssetIngestionJobModel.js`, `models/AssetConversionOutputModel.js`)
      - ✅ 1.M Release, Provider Transition & Platform Settings (`controllers/ReleaseManagementController.js`, `controllers/ProviderTransitionController.js`, `controllers/AdminSettingsController.js`, `services/ReleaseOrchestrationService.js`, `services/ProviderTransitionService.js`, `services/PlatformSettingsService.js`, `models/ReleaseChecklistModel.js`, `models/ProviderTransitionModel.js`, `models/PlatformSettingModel.js`)
      - ✅ 1.N GraphQL Gateway & HTTP Bootstrapping (`graphql/schema.js`, `graphql/router.js`, `server.js`, `servers/websocket.server.js`, `bootstrap/`, `app.js`)
      - ✅ 1.O Repositories, Data Access & Domain Events (`repositories/`, `services/DomainEventDispatcherService.js`, `services/ChangeDataCaptureService.js`, `models/DomainEventModel.js`, `models/JobStateModel.js`)
      - 2.A Marketing, Storytelling & Acquisition (`src/pages/Home.jsx`, `src/pages/About.jsx`, `src/pages/Blog.jsx`, `src/pages/BlogPost.jsx`, `src/pages/Ebooks.jsx`, `src/pages/Terms.jsx`, `src/pages/Privacy.jsx`, `src/components/marketing/`, `src/data/marketing/`)
      - 2.B Authentication, Registration & Setup (`src/pages/Login.jsx`, `src/pages/Register.jsx`, `src/pages/InstructorRegister.jsx`, `src/pages/Setup.jsx`, `src/features/auth/`, `src/components/forms/`)
      - 2.C Learner Dashboard & Insights (`src/pages/dashboard/index.jsx`, `src/pages/dashboard/widgets/*`, `src/components/dashboard/`, `src/hooks/useLearnerDashboard.js`)
      - 2.D Courses, Library & Live Sessions (`src/pages/Courses.jsx`, `src/pages/ContentLibrary.jsx`, `src/pages/LiveClassrooms.jsx`, `src/components/learning/`, `src/components/video/`, `src/hooks/useCoursePlayer.js`)
      - 2.E Community, Events & Messaging (`src/pages/Communities.jsx`, `src/pages/Feed.jsx`, `src/components/community/`, `src/components/chat/`, `src/hooks/useCommunityRealtime.js`)
      - 2.F Analytics, Admin & Operations Dashboards (`src/pages/Analytics.jsx`, `src/pages/admin/index.jsx`, `src/pages/admin/sections/*`, `src/components/admin/`, `src/hooks/useAdminAnalytics.js`)
      - 2.G Commerce, Billing & Profile Management (`src/pages/Profile.jsx`, `src/pages/TutorProfile.jsx`, `src/components/billing/`, `src/hooks/useBillingPortal.js`)
      - 2.H Integrations, Enablement & Invitations (`src/pages/IntegrationCredentialInvite.jsx`, `src/components/integrations/`, `src/hooks/useIntegrationInvite.js`)
      - 2.I Support, Knowledge & Feedback (`src/features/support/`, `src/components/support/`, `src/pages/support/*`, `src/hooks/useSupportLauncher.js`)
      - 2.J Shared Layout, Theming & Component Infrastructure (`src/App.jsx`, `src/layouts/`, `src/styles/`, `src/components/common/`, `src/providers/ThemeProvider.jsx`)
      - 3.A Authentication & Identity Management (`lib/features/auth/`, `lib/services/authentication_service.dart`, `lib/services/secure_storage_service.dart`)
      - 3.B Community Feed & Engagement (`lib/features/feed/`, `lib/features/community_spaces/`, `lib/services/feed_service.dart`, `lib/services/community_service.dart`)
      - 3.C Lessons, Assessments & Offline Learning (`lib/features/lessons/`, `lib/features/assessments/`, `lib/services/lesson_download_service.dart`, `lib/services/progress_service.dart`)
      - 3.D Instructor Quick Actions & Operations (`lib/features/instructor/`, `lib/services/instructor_service.dart`, `lib/services/scheduling_service.dart`)
      - 3.E Billing & Subscription Management (`lib/integrations/billing.dart`, `lib/features/billing/`, `lib/services/billing_service.dart`)
      - 3.F Notifications, Messaging & Support (`lib/features/notifications/`, `lib/features/support/`, `lib/services/push_service.dart`, `lib/services/inbox_service.dart`)
      - 4.A Community Reminder Job (`communityReminderJob.js`)
      - 4.B Data Partition Job (`dataPartitionJob.js`)
      - 4.C Data Retention Job (`dataRetentionJob.js`)
      - 4.D Moderation Follow-Up Job (`moderationFollowUpJob.js`)
      - 4.E Monetization Reconciliation Job (`monetizationReconciliationJob.js`)
      - 4.F Telemetry Warehouse Job (`telemetryWarehouseJob.js`)
      - 5.A Identity & Access Schema (`models/UserModel.js`, `models/UserSessionModel.js`, `models/TwoFactorChallengeModel.js`, `models/UserRoleAssignmentModel.js`, `migrations/*user*`)
      - 5.B Learning Content Schema (`models/CourseModel.js`, `models/LessonModel.js`, `models/ModuleModel.js`, `models/AssessmentModel.js`, `models/CertificateModel.js`, `migrations/*course*`)
      - 5.C Community, Social & Messaging Schema (`models/CommunityModel.js`, `models/CommunityEventModel.js`, `models/PostModel.js`, `models/ReactionModel.js`, `models/DirectMessageThreadModel.js`, `models/SocialGraphModel.js`, `migrations/*community*`, `migrations/*social*`)
      - 5.D Commerce & Finance Schema (`models/InvoiceModel.js`, `models/SubscriptionModel.js`, `models/PaymentAttemptModel.js`, `models/EscrowPayoutModel.js`, `models/CommunityDonationModel.js`, `migrations/*billing*`, `migrations/*finance*`)
      - 5.E Analytics, Governance & Observability Schema (`models/AnalyticsAlertModel.js`, `models/TelemetryExportModel.js`, `models/RuntimeConfigModel.js`, `models/AuditEventModel.js`, `models/PlatformSettingModel.js`, `migrations/*analytics*`, `migrations/*governance*`)
      - 5.F Marketing, Content & Enablement Schema (`models/BlogPostModel.js`, `models/BlogCategoryModel.js`, `models/EbookModel.js`, `models/AdsCampaignModel.js`, `models/EnablementGuideModel.js`, `models/IntegrationProviderModel.js`, `migrations/*marketing*`, `migrations/*integration*`)
      - 6.A Generated API Client & Runtime Configuration (`src/generated/`, `src/index.ts`, `src/runtime/configure.ts`, `src/runtime/base.ts`)
      - 6.B Authentication & Session Utilities (`src/runtime/auth.ts`, `src/runtime/tokenStore.ts`, `src/runtime/configure.ts`)
      - 7.A Environment Provisioning & Infrastructure as Code (`infrastructure/terraform/`, `docker-compose.yml`, `infrastructure/environments/`)
      - 7.B CI/CD Automation & Release Tooling (`scripts/`, `backend-nodejs/scripts/`, `update_template/`, `qa/`)
      - 7.C Observability Stack & Runtime Telemetry (`infrastructure/observability/`, `backend-nodejs/src/observability/`, `docs/operations/observability.md`)
      - 7.D Local Tooling & Developer Enablement (`file_list.md`, `EDULURE_GUIDE.md`, `backend-nodejs/README.md`, `frontend-reactjs/README.md`, `valuation/`, `scripts/setup-*`)
      - 8.A Automated Test Suites & Coverage
      - 8.B Manual QA & Release Governance (`qa/`, `update_template/`, `docs/operations/qa.md`)
      - 8.C Test Data, Fixtures & Sandboxes (`backend-nodejs/seeds/`, `frontend-reactjs/src/testUtils/`, `Edulure-Flutter/test/fixtures/`)
      - 9.A Product & Technical Guides (`EDULURE_GUIDE.md`, `README.md`, `user experience.md`, `docs/design-system/`)
      - 9.B Operational Playbooks & Incident Response (`docs/operations/`, `qa/operations/`, `scripts/incident-*`)
      - 9.C Design System Assets & UX Research (`docs/design-system/`, `user experience.md`, `frontend-reactjs/src/styles/`, `Edulure-Flutter/lib/theme/`)
      - 9.D Strategy, Valuation & Stakeholder Communication (`valuation/`, `docs/operations/strategy.md`, `user experience.md`)
   - Annex A: Expanded Analysis Narratives
      - ✅ A1. Identity, Sessions & Profile Security (1.A)
        *See Part 1.A for the 16-point breakdown covering auth flows, shared serializers, and release governance updates.*
      - ✅ A2. Learner Onboarding, Dashboard & Feedback (1.B)
        *See Part 1.B for the end-to-end dashboard narrative including layout metadata exports and onboarding orchestration.*
      - A3. Courses, Catalogue & Creation Studio (1.C)
      - A4. Community, Events & Programming (1.D)
      - [x] A5. Feed, Social Graph & Direct Messaging (1.E)
      - [x] A6. Explorer, Search & Discovery (1.F)
      - A7. Commerce, Billing & Monetisation (1.G)
      - A8. Ads, Growth & Content Marketing (1.H)
      - ✅ A9. Analytics, Intelligence & Telemetry (1.I)
      - ✅ A10. Governance, Compliance & Runtime Control (1.J)
      - A11. Integrations, Enablement & Environment Parity (1.K) ✓
      - A12. Media, Storage & Asset Pipeline (1.L) ✓
      - ✅ A13. Release, Provider Transition & Platform Settings (1.M)
      - ✅ A14. GraphQL Gateway & HTTP Bootstrapping (1.N)
      - ✅ A15. Repositories, Data Access & Domain Events (1.O)
      - ✓ A16. Marketing, Storytelling & Acquisition (2.A)
      - ✓ A17. Authentication, Registration & Setup (2.B)
      - A18. Learner Dashboard & Insights (2.C)
      - A19. Courses, Library & Live Sessions (2.D)
      - A20. Community, Events & Messaging (2.E)
      - A21. Analytics, Admin & Operations Dashboards (2.F)
      - A22. Commerce, Billing & Profile Management (2.G) ✓
      - A23. Integrations, Enablement & Invitations (2.H) ✓
      - A24. Support, Knowledge & Feedback (2.I)
      - A25. Shared Layout, Theming & Component Infrastructure (2.J)
      - A26. Flutter Authentication & Identity (3.A)
      - A27. Flutter Community Feed & Engagement (3.B)
      - A28. Flutter Lessons, Assessments & Offline Learning (3.C)
      - A29. Flutter Instructor Quick Actions & Operations (3.D)
      - A30. Flutter Billing & Subscription Management (3.E)
      - A31. Flutter Notifications, Messaging & Support (3.F)
      - A32. Community Reminder Job (4.A)
      - A33. Data Partition Job (4.B)
      - A34. Data Retention Job (4.C)
      - A35. Moderation Follow-Up Job (4.D)
      - A36. Monetization Reconciliation Job (4.E)
      - A37. Telemetry Warehouse Job (4.F)
      - A38. Identity & Access Schema (5.A)
      - A39. Learning Content Schema (5.B)
      - A40. Community, Social & Messaging Schema (5.C)
      - A41. Commerce & Finance Schema (5.D)
      - A42. Analytics, Governance & Observability Schema (5.E)
      - A43. Marketing, Content & Enablement Schema (5.F)
      - A44. SDK Generated Client & Runtime Configuration (6.A)
      - A45. SDK Authentication & Session Utilities (6.B)
      - A46. Environment Provisioning & Infrastructure as Code (7.A)
      - A47. CI/CD Automation & Release Tooling (7.B)
      - A48. Observability Stack & Runtime Telemetry (7.C)
      - A49. Local Tooling & Developer Enablement (7.D)
      - A50. Automated Test Suites & Coverage (8.A)
      - A51. Manual QA & Release Governance (8.B)
      - A52. Test Data, Fixtures & Sandboxes (8.C)
      - A53. Product & Technical Guides (9.A)
      - A54. Operational Playbooks & Incident Response (9.B)
      - A55. Design System Assets & UX Research (9.C)
      - A56. Strategy, Valuation & Stakeholder Communication (9.D)
      - B1. Backend Identity & Security Cluster
         - B1.A. Authentication & Session Flow (`backend-nodejs/src/controllers/auth`, `services/auth`, `middleware/sessionGuard.js`)
         - B1.B. Authorization & Role Management (`backend-nodejs/src/services/authorization`, `database/migrations/*roles*`)
      - B2. Backend Learning Delivery Cluster
         - B2.A. Course Authoring & Lesson Orchestration (`backend-nodejs/src/controllers/lessons`, `services/lessons`, `models/Lesson.ts`)
         - B2.B. Assessment Engine (`backend-nodejs/src/services/assessments`, `routes/assessments.js`, `frontend-reactjs/src/pages/assessments`)
      - B3. Backend Community & Engagement Cluster
         - B3.A. Community Feed & Posts (`backend-nodejs/src/controllers/feed`, `services/feed`, `frontend-reactjs/src/pages/community/Feed.jsx`)
         - B3.B. Leaderboards & Recognition (`backend-nodejs/src/services/leaderboard`, `frontend-reactjs/src/pages/community/Leaderboard.jsx`)
      - B4. Backend Monetisation & Commerce Cluster
         - B4.A. Subscription Billing (`backend-nodejs/src/services/billing`, `integrations/stripe`, `frontend-reactjs/src/pages/billing`)
      - B5. Frontend Web Experience Deep Dive
         - B5.A. Learner Dashboard (`frontend-reactjs/src/pages/dashboard/LearnerDashboard.jsx`, `components/dashboard`) ✅
         - B5.B. Course Player (`frontend-reactjs/src/pages/player/CoursePlayer.jsx`, `components/player`) ✅
      - B6. Flutter Mobile App Deep Dive (`Edulure-Flutter`)
         - B6.A. Mobile Learning Experience (`lib/modules/learning`, `lib/widgets/player`)
      - B7. Data & Analytics Platform
         - ✅ B7.A. Warehouse & ETL (`infrastructure/data/warehouse`, `scripts/etl`)
      - B8. Infrastructure & DevOps
         - B8.A. Deployment Pipeline (`infrastructure/pipeline`, `github/workflows`)
      - B9. Quality Assurance & Observability (`qa`, `backend-nodejs/observability`)
         - B9.A. Automated Testing Coverage
      - B10. Documentation & Knowledge Management (`docs`, `EDULURE_GUIDE.md`, `logic_flows.md`)
         - B10.A. Comprehensive Documentation Programme
      - C1. Learner Support Workspace (`frontend-reactjs/src/pages/dashboard/LearnerSupport.jsx`, `frontend-reactjs/src/hooks/useLearnerSupportCases.js`, `frontend-reactjs/src/api/learnerDashboardApi.js`, `backend-nodejs/src/controllers/LearnerDashboardController.js`, `backend-nodejs/src/services/LearnerDashboardService.js`, `backend-nodejs/src/services/SupportKnowledgeBaseService.js`, `backend-nodejs/src/repositories/LearnerSupportRepository.js`) ✅
      - C2. Admin Support Hub & Trust-Safety Command Centre (`frontend-reactjs/src/pages/dashboard/admin/AdminSupportHub.jsx`, `frontend-reactjs/src/pages/dashboard/admin/AdminTrustSafety.jsx`, `frontend-reactjs/src/hooks/useSupportDashboard.js`, `frontend-reactjs/src/components/dashboard/DashboardStateMessage.jsx`, `backend-nodejs/src/services/DashboardService.js`, `backend-nodejs/src/controllers/AdminSettingsController.js`, `backend-nodejs/src/models/SupportTicketModel.js`)
      - C3. Field Services & Onsite Delivery Coordination (`frontend-reactjs/src/pages/dashboard/FieldServices.jsx`, `frontend-reactjs/src/components/dashboard/FieldServiceConflictModal.jsx`, `frontend-reactjs/src/api/learnerDashboardApi.js`, `backend-nodejs/src/services/LearnerDashboardService.js`, `backend-nodejs/src/models/FieldServiceAssignmentModel.js`)
      - C4. Live Classes & Tutoring Operations (`frontend-reactjs/src/pages/dashboard/InstructorLiveClasses.jsx`, `frontend-reactjs/src/pages/dashboard/LearnerLiveClasses.jsx`, `frontend-reactjs/src/pages/dashboard/InstructorTutorBookings.jsx`, `backend-nodejs/src/controllers/InstructorBookingController.js`, `backend-nodejs/src/controllers/AdminBookingController.js`, `backend-nodejs/src/services/LearnerDashboardService.js`, `backend-nodejs/src/services/InstructorSchedulingService.js`, `backend-nodejs/src/models/TutorBookingModel.js`) ✅
      - C5. Integration Credential Invitations & API Key Governance (`frontend-reactjs/src/pages/IntegrationCredentialInvite.jsx`, `frontend-reactjs/src/api/integrationInviteApi.js`, `frontend-reactjs/src/hooks/usePageMetadata.js`, `backend-nodejs/src/controllers/AdminIntegrationsController.js`, `backend-nodejs/src/services/IntegrationApiKeyService.js`, `backend-nodejs/src/services/IntegrationApiKeyInviteService.js`, `backend-nodejs/src/services/IntegrationDashboardService.js`)
      - C6. Admin Approvals, Operations & Setup Governance (`frontend-reactjs/src/pages/admin/sections/AdminApprovalsSection.jsx`, `frontend-reactjs/src/pages/admin/sections/AdminOperationsSection.jsx`, `frontend-reactjs/src/hooks/useSetupProgress.js`, `frontend-reactjs/src/pages/Admin.jsx`, `backend-nodejs/src/controllers/AdminSettingsController.js`, `backend-nodejs/src/services/PlatformSettingsService.js`, `backend-nodejs/src/services/ReleaseOrchestrationService.js`)
      - ✅ C7. Legal, Privacy & Compliance Centre (`frontend-reactjs/src/pages/Terms.jsx`, `frontend-reactjs/src/pages/Privacy.jsx`, `frontend-reactjs/src/pages/LegalContact.jsx`, `backend-nodejs/src/controllers/ComplianceController.js`, `backend-nodejs/src/models/DataSubjectRequestModel.js`, `docs/compliance/policies/*`, `docs/legal/content`)
2. Part 2 — User Experience Audit & Component Breakdown
      - 1.A Entrypoints & Layout Containers
         - 1.A.1 AdminShell (frontend-reactjs/src/layouts/AdminShell.jsx)
         - 1.A.2 DashboardLayout (frontend-reactjs/src/layouts/DashboardLayout.jsx)
         - 1.A.3 MainLayout (frontend-reactjs/src/layouts/MainLayout.jsx)
         - 1.A.4 styles (frontend-reactjs/src/styles.css)
      - 1.B Global Navigation & Shell Chrome
         - 1.B.1 TopBar (frontend-reactjs/src/components/TopBar.jsx)
         - 1.B.2 AppNotificationPanel (frontend-reactjs/src/components/navigation/AppNotificationPanel.jsx)
         - 1.B.3 AppSidebar (frontend-reactjs/src/components/navigation/AppSidebar.jsx)
         - 1.B.4 AppTopBar (frontend-reactjs/src/components/navigation/AppTopBar.jsx)
         - 1.B.5 HeaderMegaMenu (frontend-reactjs/src/components/navigation/HeaderMegaMenu.jsx)
         - 1.B.6 LanguageSelector (frontend-reactjs/src/components/navigation/LanguageSelector.jsx)
         - 1.B.7 MobileMegaMenu (frontend-reactjs/src/components/navigation/MobileMegaMenu.jsx)
         - 1.B.8 UserMenu (frontend-reactjs/src/components/navigation/UserMenu.jsx)
         - 1.B.9 routes (frontend-reactjs/src/navigation/routes.js)
         - 1.B.10 utils (frontend-reactjs/src/navigation/utils.js)
      - 1.C Runtime Context Providers & Config
         - 1.C.1 AuthContext (frontend-reactjs/src/context/AuthContext.jsx)
         - 1.C.2 DashboardContext (frontend-reactjs/src/context/DashboardContext.jsx)
         - 1.C.3 LanguageContext (frontend-reactjs/src/context/LanguageContext.jsx)
         - 1.C.4 RealtimeContext (frontend-reactjs/src/context/RealtimeContext.jsx)
         - 1.C.5 RuntimeConfigContext (frontend-reactjs/src/context/RuntimeConfigContext.jsx)
         - 1.C.6 ServiceHealthContext (frontend-reactjs/src/context/ServiceHealthContext.jsx)
      - 1.D Hooks & Composable Logic
         - 1.D.1 useAuthorization (frontend-reactjs/src/hooks/useAuthorization.js)
         - 1.D.2 useAutoDismissMessage (frontend-reactjs/src/hooks/useAutoDismissMessage.js)
         - 1.D.3 useConsentRecords (frontend-reactjs/src/hooks/useConsentRecords.js)
         - 1.D.4 useDataSaverPreference (frontend-reactjs/src/hooks/useDataSaverPreference.js)
         - 1.D.5 useExecutiveDashboard (frontend-reactjs/src/hooks/useExecutiveDashboard.js)
         - 1.D.6 useExplorerEntitySearch (frontend-reactjs/src/hooks/useExplorerEntitySearch.js)
         - 1.D.7 useFeedInteractions (frontend-reactjs/src/hooks/useFeedInteractions.js)
         - 1.D.8 useFinanceDashboard (frontend-reactjs/src/hooks/useFinanceDashboard.js)
         - 1.D.9 useLearnerDashboard (frontend-reactjs/src/hooks/useLearnerDashboard.js)
         - 1.D.10 useLearnerProgress (frontend-reactjs/src/hooks/useLearnerProgress.js)
         - 1.D.11 useLearnerStudyPlan (frontend-reactjs/src/hooks/useLearnerStudyPlan.js)
         - 1.D.12 useLearnerSupportCases (frontend-reactjs/src/hooks/useLearnerSupportCases.js)
         - 1.D.13 useMarketingContent (frontend-reactjs/src/hooks/useMarketingContent.js)
         - 1.D.14 useMediaUpload (frontend-reactjs/src/hooks/useMediaUpload.js)
         - 1.D.15 useOnboardingForm (frontend-reactjs/src/hooks/useOnboardingForm.js)
         - 1.D.16 useRoleGuard (frontend-reactjs/src/hooks/useRoleGuard.js)
         - 1.D.17 useSearchProvider (frontend-reactjs/src/hooks/useSearchProvider.js)
         - 1.D.18 useSetupProgress (frontend-reactjs/src/hooks/useSetupProgress.js)
         - 1.D.19 useSupportDashboard (frontend-reactjs/src/hooks/useSupportDashboard.js)
         - 1.D.20 useSystemPreferencesForm (frontend-reactjs/src/hooks/useSystemPreferencesForm.js)
         - 1.D.21 useTrustSafetyDashboard (frontend-reactjs/src/hooks/useTrustSafetyDashboard.js)
      - 1.E API Clients & Data Contracts
         - 1.E.1 adminAdsApi (frontend-reactjs/src/api/adminAdsApi.js)
         - 1.E.2 adminApi (frontend-reactjs/src/api/adminApi.js)
         - 1.E.3 adminGrowthApi (frontend-reactjs/src/api/adminGrowthApi.js)
         - 1.E.4 adminRevenueApi (frontend-reactjs/src/api/adminRevenueApi.js)
         - 1.E.5 adsApi (frontend-reactjs/src/api/adsApi.js)
         - 1.E.6 analyticsApi (frontend-reactjs/src/api/analyticsApi.js)
         - 1.E.7 authApi (frontend-reactjs/src/api/authApi.js)
         - 1.E.8 blogApi (frontend-reactjs/src/api/blogApi.js)
         - 1.E.9 communityApi (frontend-reactjs/src/api/communityApi.js)
         - 1.E.10 communityChatApi (frontend-reactjs/src/api/communityChatApi.js)
         - 1.E.11 complianceApi (frontend-reactjs/src/api/complianceApi.js)
         - 1.E.12 courseApi (frontend-reactjs/src/api/courseApi.js)
         - 1.E.13 creationStudioApi (frontend-reactjs/src/api/creationStudioApi.js)
         - 1.E.14 dashboardApi (frontend-reactjs/src/api/dashboardApi.js)
         - 1.E.15 ebookApi (frontend-reactjs/src/api/ebookApi.js)
         - 1.E.16 explorerApi (frontend-reactjs/src/api/explorerApi.js)
         - 1.E.17 feedApi (frontend-reactjs/src/api/feedApi.js)
         - 1.E.18 instructorOrchestrationApi (frontend-reactjs/src/api/instructorOrchestrationApi.js)
         - 1.E.19 instructorRosterApi (frontend-reactjs/src/api/instructorRosterApi.js)
         - 1.E.20 integrationAdminApi (frontend-reactjs/src/api/integrationAdminApi.js)
         - 1.E.21 integrationInviteApi (frontend-reactjs/src/api/integrationInviteApi.js)
         - 1.E.22 learnerDashboardApi (frontend-reactjs/src/api/learnerDashboardApi.js)
         - 1.E.23 marketingApi (frontend-reactjs/src/api/marketingApi.js)
         - 1.E.24 mediaApi (frontend-reactjs/src/api/mediaApi.js)
         - 1.E.25 moderationApi (frontend-reactjs/src/api/moderationApi.js)
         - 1.E.26 operatorDashboardApi (frontend-reactjs/src/api/operatorDashboardApi.js)
         - 1.E.27 paymentsApi (frontend-reactjs/src/api/paymentsApi.js)
         - 1.E.28 securityOperationsApi (frontend-reactjs/src/api/securityOperationsApi.js)
         - 1.E.29 setupApi (frontend-reactjs/src/api/setupApi.js)
         - 1.E.30 socialGraphApi (frontend-reactjs/src/api/socialGraphApi.js)
         - 1.E.31 userApi (frontend-reactjs/src/api/userApi.js)
         - 1.E.32 verificationApi (frontend-reactjs/src/api/verificationApi.js)
      - 1.F Utilities, Data Fixtures & Libs
         - 1.F.1 marketingAltText (frontend-reactjs/src/data/marketingAltText.js)
         - 1.F.2 mockData (frontend-reactjs/src/data/mockData.js)
         - 1.F.3 liveSessionQueue (frontend-reactjs/src/utils/liveSessionQueue.js)
         - 1.F.4 mediaCache (frontend-reactjs/src/utils/mediaCache.js)
         - 1.F.5 persistentCache (frontend-reactjs/src/utils/persistentCache.js)
         - 1.F.6 persistentState (frontend-reactjs/src/utils/persistentState.js)
         - 1.F.7 socialGraph (frontend-reactjs/src/utils/socialGraph.js)
         - 1.F.8 uploads (frontend-reactjs/src/utils/uploads.js)
         - 1.F.9 auth (frontend-reactjs/src/utils/validation/auth.js)
         - 1.F.10 onboarding (frontend-reactjs/src/utils/validation/onboarding.js)
      - 2.A Landing & Value Proposition Surfaces
         - 2.A.1 FeatureGrid (frontend-reactjs/src/components/FeatureGrid.jsx)
         - 2.A.2 PageHero (frontend-reactjs/src/components/PageHero.jsx)
         - 2.A.3 StatsBar (frontend-reactjs/src/components/StatsBar.jsx)
         - 2.A.4 Testimonials (frontend-reactjs/src/components/Testimonials.jsx)
         - 2.A.5 ClosingCtaBanner (frontend-reactjs/src/components/home/ClosingCtaBanner.jsx)
         - 2.A.6 CommunitySpotlight (frontend-reactjs/src/components/home/CommunitySpotlight.jsx)
         - 2.A.7 CoursesAdventure (frontend-reactjs/src/components/home/CoursesAdventure.jsx)
         - 2.A.8 EbookShowcase (frontend-reactjs/src/components/home/EbookShowcase.jsx)
         - 2.A.9 HomeFaq (frontend-reactjs/src/components/home/HomeFaq.jsx)
         - 2.A.10 HomeSection (frontend-reactjs/src/components/home/HomeSection.jsx)
         - 2.A.11 PerksGrid (frontend-reactjs/src/components/home/PerksGrid.jsx)
         - 2.A.12 TutorArcade (frontend-reactjs/src/components/home/TutorArcade.jsx)
         - 2.A.13 CaseStudyGrid (frontend-reactjs/src/components/marketing/CaseStudyGrid.jsx)
         - 2.A.14 ConversionPanel (frontend-reactjs/src/components/marketing/ConversionPanel.jsx)
         - 2.A.15 HeroMediaPanel (frontend-reactjs/src/components/marketing/HeroMediaPanel.jsx)
         - 2.A.16 MarketingHero (frontend-reactjs/src/components/marketing/MarketingHero.jsx)
         - 2.A.17 MonetizationRibbon (frontend-reactjs/src/components/marketing/MonetizationRibbon.jsx)
         - 2.A.18 PlanHighlights (frontend-reactjs/src/components/marketing/PlanHighlights.jsx)
         - 2.A.19 PrimaryHero (frontend-reactjs/src/components/marketing/PrimaryHero.jsx)
         - 2.A.20 ProductPreviewTabs (frontend-reactjs/src/components/marketing/ProductPreviewTabs.jsx)
         - 2.A.21 Home (frontend-reactjs/src/pages/Home.jsx)
      - 2.B Content Marketing & Media Publishing
         - 2.B.1 EbookReader (frontend-reactjs/src/components/content/EbookReader.jsx)
         - 2.B.2 MaterialMetadataEditor (frontend-reactjs/src/components/content/MaterialMetadataEditor.jsx)
         - 2.B.3 AvatarCropper (frontend-reactjs/src/components/media/AvatarCropper.jsx)
         - 2.B.4 Blog (frontend-reactjs/src/pages/Blog.jsx)
         - 2.B.5 BlogPost (frontend-reactjs/src/pages/BlogPost.jsx)
         - 2.B.6 Ebooks (frontend-reactjs/src/pages/Ebooks.jsx)
      - 2.C Company, Careers & Legal Transparency
         - 2.C.1 About (frontend-reactjs/src/pages/About.jsx)
         - 2.C.2 Privacy (frontend-reactjs/src/pages/Privacy.jsx)
         - 2.C.3 Terms (frontend-reactjs/src/pages/Terms.jsx)
      - 3.A Authentication & Invitation Pages
         - 3.A.1 InstructorRegister (frontend-reactjs/src/pages/InstructorRegister.jsx)
         - 3.A.2 IntegrationCredentialInvite (frontend-reactjs/src/pages/IntegrationCredentialInvite.jsx)
         - 3.A.3 Login (frontend-reactjs/src/pages/Login.jsx)
         - 3.A.4 Register (frontend-reactjs/src/pages/Register.jsx)
      - 3.B Setup & Pre-launch Handoffs
         - 3.B.1 Setup (frontend-reactjs/src/pages/Setup.jsx)
      - 3.C Identity Forms & Auth Components
         - 3.C.1 AuthCard (frontend-reactjs/src/components/AuthCard.jsx)
         - 3.C.2 SocialSignOn (frontend-reactjs/src/components/SocialSignOn.jsx)
         - 3.C.3 AuthForm (frontend-reactjs/src/components/auth/AuthForm.jsx)
         - 3.C.4 FormStepper (frontend-reactjs/src/components/forms/FormStepper.jsx)
      - 4.A Dashboard Overview & Switcher Pages
         - 4.A.1 CourseViewer (frontend-reactjs/src/pages/dashboard/CourseViewer.jsx)
         - 4.A.2 DashboardAffiliate (frontend-reactjs/src/pages/dashboard/DashboardAffiliate.jsx)
         - 4.A.3 DashboardAssessments (frontend-reactjs/src/pages/dashboard/DashboardAssessments.jsx)
         - 4.A.4 DashboardBookingsSwitch (frontend-reactjs/src/pages/dashboard/DashboardBookingsSwitch.jsx)
         - 4.A.5 DashboardEbooksSwitch (frontend-reactjs/src/pages/dashboard/DashboardEbooksSwitch.jsx)
         - 4.A.6 DashboardInbox (frontend-reactjs/src/pages/dashboard/DashboardInbox.jsx)
      - 4.B Dashboard Shared Components & Feedback
         - 4.B.1 AnalyticsSummaryCard (frontend-reactjs/src/components/dashboard/AnalyticsSummaryCard.jsx)
         - 4.B.2 DashboardActionFeedback (frontend-reactjs/src/components/dashboard/DashboardActionFeedback.jsx)
         - 4.B.3 DashboardNavigation (frontend-reactjs/src/components/dashboard/DashboardNavigation.jsx)
         - 4.B.4 DashboardStateMessage (frontend-reactjs/src/components/dashboard/DashboardStateMessage.jsx)
         - 4.B.5 FieldServiceConflictModal (frontend-reactjs/src/components/dashboard/FieldServiceConflictModal.jsx)
         - 4.B.6 LearnerProgressCard (frontend-reactjs/src/components/dashboard/LearnerProgressCard.jsx)
         - 4.B.7 MetricCard (frontend-reactjs/src/components/dashboard/MetricCard.jsx)
         - 4.B.8 VerificationStatusCard (frontend-reactjs/src/components/dashboard/VerificationStatusCard.jsx)
         - 4.B.9 SkeletonPanel (frontend-reactjs/src/components/loaders/SkeletonPanel.jsx)
         - 4.B.10 ServiceHealthBanner (frontend-reactjs/src/components/status/ServiceHealthBanner.jsx)
      - ✓ 5.A Learner Dashboard Pages — Annex A18 (Learner Dashboard), Annex C1 (Learner Support Workspace)
         - 5.A.1 LearnerBookings (frontend-reactjs/src/pages/dashboard/LearnerBookings.jsx)
         - 5.A.2 LearnerCommunities (frontend-reactjs/src/pages/dashboard/LearnerCommunities.jsx)
         - 5.A.3 LearnerCommunityChats (frontend-reactjs/src/pages/dashboard/LearnerCommunityChats.jsx)
         - 5.A.4 LearnerCourses (frontend-reactjs/src/pages/dashboard/LearnerCourses.jsx)
         - 5.A.5 LearnerEbooks (frontend-reactjs/src/pages/dashboard/LearnerEbooks.jsx)
         - 5.A.6 LearnerFinancial (frontend-reactjs/src/pages/dashboard/LearnerFinancial.jsx)
         - 5.A.7 LearnerLiveClasses (frontend-reactjs/src/pages/dashboard/LearnerLiveClasses.jsx)
         - 5.A.8 LearnerSettings (frontend-reactjs/src/pages/dashboard/LearnerSettings.jsx)
         - 5.A.9 LearnerSocial (frontend-reactjs/src/pages/dashboard/LearnerSocial.jsx)
         - 5.A.10 LearnerSupport (frontend-reactjs/src/pages/dashboard/LearnerSupport.jsx)
            1. **Appraise.** `LearnerSupport.jsx` now elevates SLA visibility with semantic badges while `useLearnerSupportCases.js` deduplicates conversation messages and attachments, aligning Annex C1’s learner workspace with the Annex A18 dashboard expectations.
            2. **Function.** `getSlaBadgeDescriptor`, `formatSlaDeadline`, and the enriched hook fields (`slaStatus`, `assignmentLabel`, `slaMinutesRemaining`) power list chips, stats grids, and SLA checkpoint summaries while the composer pipes payloads through `createSupportTicket`, `replyToSupportTicket`, and `closeSupportTicket` APIs.
            3. **Usefulness.** Knowledge suggestions render inline cards sourced from `knowledgeSuggestions` while `DashboardService.getDashboardForUser` now hydrates the `knowledgeBase` array with top-ranked `support_articles` via `SupportKnowledgeBaseService.searchArticles`, ensuring the annex playbooks reflect live data alongside escalation breadcrumbs and tooltips.
            4. **Redundant.** Message normalisation now merges duplicate IDs and attachments, eliminating the prior UI jitter when optimistic updates appended the same payload twice.
            5. **Placeholders.** Contact fallbacks still reference placeholder `href="#"` channels when the API omits live links, and voice-call scheduling remains disabled until telephony integrations land.
            6. **Duplicates.** SLA formatting logic lives solely in `LearnerSupport.jsx`; future work should move the badge descriptor into the shared dashboard formatting utilities to avoid duplicating countdown text across widgets.
            7. **Improvements Needed.** Wire SLA status to live websocket push events, expose agent avatars beside `assignmentLabel`, and allow learners to acknowledge knowledge suggestions so analytics can log deflection rates.
            8. **Styling Improvements.** Case cards, SLA chips, and the escalation timeline now reuse dashboard pill tokens (`rounded-3xl`, semantic badge palettes) so the workspace matches the broader learner shell.
            9. **Efficiency Analysis.** Message deduplication, attachment merging, and memoised case enrichments reduce render thrash when large transcripts stream in, keeping the timeline performant even for legacy tickets.
            10. **Strengths to Keep.** Dual-column layout with sticky metadata, inline composer, and knowledge guidance retains the single-pane-of-glass experience Annex C1 champions.
            11. **Weaknesses to Remove.** Offline replies still queue locally without surfacing retry state per message; exposing retry chips in `MessageTimeline` would prevent silent failures.
            12. **Palette.** SLA and priority badges now adopt the same semantic colours (`bg-emerald-100`, `bg-rose-100`) used across the dashboard, ensuring brand and accessibility parity.
            13. **Layout.** The detail grid adds a sixth cell for SLA checkpoints and the escalation panel stacks beneath the timeline, balancing information density without forcing horizontal scroll.
            14. **Text.** Badge tooltips (“SLA on track”, “Breached …”), timeline copy, and knowledge card excerpts sharpen copywriting so learners see action-first phrasing.
            15. **Spacing.** `space-y` utilities and the refreshed 3-column knowledge list maintain comfortable rhythm between panels while keeping the reply composer within reach.
            16. **Shape.** Rounded-3xl shells, dashed borders on empty states, and subtle timeline markers keep the support hub visually consistent with other learner modules.
            17. **Effects.** Badge hover/focus states inherit dashboard focus outlines, and the escalation feed avoids animations, respecting reduced-motion preferences baked into the layout.
            18. **Thumbs.** Suggested playbooks now highlight read-time chips so learners can quickly judge effort before opening a guide.
            19. **Media.** Attachment metadata merges duplicates and retains names/sizes, preserving context when learners upload logs or transcripts.
            20. **Buttons.** Pill buttons (`dashboard-primary-pill`, focus-visible outlines) now complement SLA chips, while archive/reopen controls remain accessible and keyboard friendly.
            21. **Interact.** `data-sla-status` attributes on list badges and detail chips open the door for automated filtering, and tooltip strings keep screen readers informed without extra markup.
            22. **Missing.** Auto-refresh on SLA countdowns still relies on manual refresh; consider `setInterval` or React Query subscriptions to avoid stale timers.
            23. **Design.** `getSlaBadgeDescriptor` centralises badge labelling, keeping copy cohesive as new SLA states emerge.
            24. **Clone.** Merge logic prevents duplicate message rendering, replacing the previous per-component dedupe implementations with a single hook-level source of truth.
            25. **Framework.** Enhancements lean on existing persistent storage (`usePersistentCollection`) and context boundaries, so no new architectural primitives were required.
            26. **Checklist.** Regression suite should cover badge rendering, knowledge suggestion linking, escalation timeline ordering, and message dedupe, alongside running `npm --prefix frontend-reactjs run lint`.
            27. **Nav.** SLA chips, escalation breadcrumbs, and knowledge cards extend Annex A18 navigation cues by labelling contexts (“Case detail”, “Suggested playbooks”) for quick scanning.
            28. **Release.** Roll out behind the support workspace feature flag, capture telemetry on SLA badge engagement, and document the changes in Annex C1 plus the learner dashboard release notes.
      - ✓ 5.B Learner Deep-dive Modules — Annex C1 (Learner Support)
         - 5.B.1 LearnerUpcomingSection (frontend-reactjs/src/pages/dashboard/learner/sections/LearnerUpcomingSection.jsx)
<<<<<<< HEAD
            1. **Appraise.** `LearnerUpcomingSection.jsx` now adds urgency descriptors, semantic badges, and action-aware styling so the Annex C1 commitments rail mirrors Annex A18 priorities.
            2. **Function.** `resolveActionVariant`, `resolveLinkTarget`, and urgency data attributes drive tailored CTA treatments, external link handling, and analytics-friendly tagging.
            3. **Usefulness.** Learners see contextual copy (“Upcoming soon”, “Scheduled and on track”) alongside host, date, relative labels, and urgency descriptors with analytics-friendly `data-urgency` attributes driven by `normaliseUpcoming` in `LearnerOverview.jsx`.
            4. **Redundant.** Button rendering no longer duplicates target/rel logic—the helper centralises external link decisions while preserving mailto/self navigation.
            5. **Placeholders.** Disabled CTAs still render greyed buttons when no actionable `href` exists; future revisions could hide them entirely or surface alternative prompts.
            6. **Duplicates.** Urgency text aligns with the shared dashboard urgency vocabulary; remaining duplication inside `LearnerOverview.normaliseUpcoming` can move to a reusable formatter later.
            7. **Improvements Needed.** Pipe through locations or delivery modes, extend badge variants for assessment deadlines, and offer iCal exports when schedules include calendar links.
            8. **Styling Improvements.** Focus-visible outlines, variant-specific colours, and consistent rounded-full buttons bring the module in step with the dashboard shell.
            9. **Efficiency Analysis.** External link resolution pre-parses URLs once per render, preventing runtime errors from malformed links while keeping the component lightweight.
            10. **Strengths to Keep.** Compact cards with urgency chips and relative timestamps maintain scannability while layering richer context.
            11. **Weaknesses to Remove.** The component still lacks inline actions for rescheduling or joining waitlists—hooks to bookings/live-class APIs would complete the experience.
            12. **Palette.** Action variants use emerald/indigo/primary shades consistent with learner CTAs, and urgency badges keep rose/amber/emerald semantics for accessibility.
            13. **Layout.** Card spacing remains vertical for clarity, and the new descriptor line avoids crowding by using subdued slate tones.
            14. **Text.** CTA aria-labels mention the event title, supporting assistive tech, while urgency descriptors avoid jargon and stay action-focused.
            15. **Spacing.** Extra `mt-1` spacing between host and urgency copy keeps the hierarchy readable even on small screens.
            16. **Shape.** Rounded-2xl shells and pill badges continue the learner dashboard motif, reinforcing familiarity across modules.
            17. **Effects.** Hover elevation (`hover:-translate-y-0.5`, `hover:shadow-md`) and focus outlines echo the rest of the dashboard without introducing new motion patterns.
            18. **Thumbs.** Cards remain thumb-friendly on touch devices thanks to generous padding and full-width button targets.
            19. **Media.** While still text-first, structured descriptors ensure upcoming live sessions can later embed icons without layout shifts.
            20. **Buttons.** Variant-aware CTAs adjust colour and outline tokens to match action types, and disabled states now render with neutral greys to signal inactivity.
            21. **Interact.** `data-urgency` attributes and descriptive aria labels give analytics and accessibility layers hooks for filtering and narration.
            22. **Missing.** Countdown timers remain static per render; consider injecting live countdown hooks for high-priority sessions.
            23. **Design.** Helper functions encapsulate variant logic, letting designers extend CTA palettes without touching JSX internals.
            24. **Clone.** Shared functions avoid repeating external-link guards across other learner widgets, reducing drift when rules evolve.
            25. **Framework.** Enhancements stay within the existing component boundary—no new dependencies beyond `clsx` were required.
            26. **Checklist.** Regression checks: verify urgency badges render across statuses, ensure external links respect targets, and confirm disabled CTAs show grey styling.
            27. **Nav.** Urgency descriptors plus aria-labelled buttons tie into Annex A18 navigation heuristics, making commitments easy to skim by keyboard or screen reader.
            28. **Release.** Bundle with learner dashboard refresh, announce urgency badge upgrades in Annex C1 notes, and monitor click-through on join/review CTA variants post-launch.
      - 6.A Instructor Dashboard Pages
=======
      - ✓ 6.A Instructor Dashboard Pages — Annex A19 (Courses & Library), Annex C4 (Live Classes & Tutoring Operations)
>>>>>>> 58669ab8
         - 6.A.1 InstructorCommunityChats (frontend-reactjs/src/pages/dashboard/InstructorCommunityChats.jsx)
         - 6.A.2 InstructorCommunityCreate (frontend-reactjs/src/pages/dashboard/InstructorCommunityCreate.jsx)
         - 6.A.3 InstructorCommunityManage (frontend-reactjs/src/pages/dashboard/InstructorCommunityManage.jsx)
         - 6.A.4 InstructorCommunityOperations (frontend-reactjs/src/pages/dashboard/InstructorCommunityOperations.jsx)
         - 6.A.5 InstructorCommunityPodcasts (frontend-reactjs/src/pages/dashboard/InstructorCommunityPodcasts.jsx)
         - 6.A.6 InstructorCommunityWebinars (frontend-reactjs/src/pages/dashboard/InstructorCommunityWebinars.jsx)
         - 6.A.7 InstructorEbooks (frontend-reactjs/src/pages/dashboard/InstructorEbooks.jsx)
         - 6.A.8 InstructorGrowth (frontend-reactjs/src/pages/dashboard/InstructorGrowth.jsx)
         - 6.A.9 InstructorLiveClasses (frontend-reactjs/src/pages/dashboard/InstructorLiveClasses.jsx)
         - 6.A.10 InstructorPricing (frontend-reactjs/src/pages/dashboard/InstructorPricing.jsx)
         - 6.A.11 InstructorProjects (frontend-reactjs/src/pages/dashboard/InstructorProjects.jsx)
         - 6.A.12 InstructorServiceSuite (frontend-reactjs/src/pages/dashboard/InstructorServiceSuite.jsx)
         - 6.A.13 InstructorTutorBookings (frontend-reactjs/src/pages/dashboard/InstructorTutorBookings.jsx)
         - 6.A.14 InstructorTutorManagement (frontend-reactjs/src/pages/dashboard/InstructorTutorManagement.jsx)
         - 6.A.15 InstructorTutorSchedule (frontend-reactjs/src/pages/dashboard/InstructorTutorSchedule.jsx)
        1. **Appraisal.** Instructor live operations now surface timezone-aware schedules, resource runbooks, and calendar exports (`pages/dashboard/InstructorLiveClasses.jsx`, `pages/dashboard/InstructorTutorBookings.jsx`) so Annex A19’s course orchestration narrative and Annex C4’s tutoring control room describe real workflows rather than placeholders.
        2. **Functionality.** The live classroom console introduces a scheduling preference banner with timezone selector, session cards render dynamic prep/resource links, alerts, and readiness summaries, while tutor bookings add segment filters, CSV exports, and .ics calendar generation built from `utils/calendar.js` helpers.
        3. **Logic Usefulness.** `resolveRelativeTime` and `formatDateTime` ensure countdowns, SLA deadlines, and mentor hand-offs reference the same clocks, giving instructors and coordinators reliable go-live windows and reducing manual reconciliation during high-volume cohorts.
        4. **Redundancies.** Shared calendar utilities eliminate bespoke ICS builders inside dashboard pages and reuse a single filename normaliser for both tutoring and live class exports, cutting duplicated DOM download logic and aligning Annex documentation with the new helper.
        5. **Placeholders.** Static “Schedule TBC” and generic escalation copy are replaced by real alerts (`data.escalations`) and enriched prep links sourced from session payloads, so Annex callouts can cite working join, recording, and material links instead of TODO notes.
        6. **Duplicate Functions.** Pipeline segmentation, CSV quoting, and relative time formatting moved into memoised helpers, removing repeated map/filter logic throughout the bookings workspace and aligning with the reusable `downloadCalendarEvents` workflow.
        7. **Improvements Needed.** Next iteration should stream export feedback through a toast service, hydrate booking analytics cards with backend SLA deltas, and thread timezone selection through `ScheduleGrid`’s event filters to keep grid/tooling parity.
        8. **Styling Improvements.** New rounded-pill controls, amber escalation banners, and prep/resource stacks re-use dashboard typography/spacing tokens, matching the user_experience.md palette guidance for Annex A19 hero modules and Annex C4 risk panels.
        9. **Efficiency Analysis.** `useMemo` caches for filtered pipeline/confirmed lists avoid recomputation across renders, while export handlers short-circuit when no records exist, keeping dashboard interactions smooth even as routing queues grow.
        10. **Strengths to Keep.** Keep the action feedback pattern, shared scheduling grid, and modular session cards—they now support richer data without sacrificing readability, fulfilling Annex expectations for cross-surface consistency.
        11. **Weaknesses to Remove.** Tutor routing still depends on manual refresh after CSV/ICS exports; wire server-triggered rehydration and consider batching notifications to curb duplicate SLA alerts across channels.
        12. **Styling & Colour Review.** Accessibility-checked badge palettes (emerald/amber/rose) extend to alerts, support routing, and escalations, ensuring Annex references to readiness states stay in sync with live colour tokens.
        13. **CSS, Orientation & Placement.** Responsive stacking for pipeline controls and live hand-off cards keeps key operations above the fold on tablet while preserving the two-column analytics grid on desktop.
        14. **Text Analysis.** Inline copy now emphasises action-first phrasing (“Export pipeline CSV”, “Live classroom hand-off”) mirroring user_experience.md tone guidance, and prep tooltips stay under 140 characters for quick scanning.
        15. **Change Checklist Tracker.** Add regression checks for timezone selector persistence, export success/failure messaging, CSV header integrity, and ICS start/end validation before shipping future instructor dashboard updates.
        16. **Full Upgrade Plan & Release Steps.** Phase 1 rolls the shared calendar utility + timezone selector, Phase 2 expands pipeline analytics and tutoring telemetry, Phase 3 integrates backend-driven alerts/escalations, and Phase 4 publishes Annex A19/C4 documentation updates alongside release comms.
        17. **Data Integration.** `DashboardService.buildInstructorDashboard` now emits richer tutor booking objects (pipeline, confirmed, stats) sourced from `TutorBookingModel`, reconciling SLA deadlines, segment metadata, and revenue minor units with the seed dataset so Annex C4 references live production-like payloads.
        18. **Live Session Surface.** Instructor live classroom records expose structured `resources`, `support`, `alerts`, `pricing`, and sanitized join/check-in links, mirroring the reinforced metadata stored in `live_classrooms` and `live_classroom_registrations` migrations for Annex A19 documentation.
        19. **Notification Fidelity.** Tutor alerts include titles, details, deadlines, and CTA routing directly from backend orchestration, matching the scheduler UI requirements and ensuring tutoring SLAs align with operational runbooks.
        20. **Seed Synchronisation.** `backend-nodejs/seeds/001_bootstrap.js` seeds tutor bookings and live classrooms with expanded metadata (segments, preferred slots, whiteboard notes, support contacts, pricing) to guarantee demo environments reflect the new dashboard schema.
        21. **Future Proofing.** Revenue roll-ups and waitlist risk alerts derive from model metadata so future Annex updates can plug into the same pipeline without duplicating frontend heuristics.
      - 6.B Instructor Deep-dive Modules
         - 6.B.1 CourseLifecyclePlanner (frontend-reactjs/src/pages/dashboard/instructor/courseCreation/CourseLifecyclePlanner.jsx)
         - 6.B.2 CourseLibraryTable (frontend-reactjs/src/pages/dashboard/instructor/courseLibrary/CourseLibraryTable.jsx)
         - 6.B.3 CourseManagementHeader (frontend-reactjs/src/pages/dashboard/instructor/courseManagement/CourseManagementHeader.jsx)
         - 6.B.4 CreationStudioSummary (frontend-reactjs/src/pages/dashboard/instructor/creationStudio/CreationStudioSummary.jsx)
         - 6.B.5 PricingRevenueMix (frontend-reactjs/src/pages/dashboard/instructor/pricing/PricingRevenueMix.jsx)
         - 6.B.6 InstructorMetricsSection (frontend-reactjs/src/pages/dashboard/instructor/sections/InstructorMetricsSection.jsx)
      - 6.C Creation Studio & Course Tooling
         - 6.C.1 AssessmentQuickView (frontend-reactjs/src/components/course/AssessmentQuickView.jsx)
         - 6.C.2 CourseCard (frontend-reactjs/src/components/course/CourseCard.jsx)
         - 6.C.3 CourseModuleNavigator (frontend-reactjs/src/components/course/CourseModuleNavigator.jsx)
         - 6.C.4 CourseProgressBar (frontend-reactjs/src/components/course/CourseProgressBar.jsx)
         - 6.C.5 BlockEditor (frontend-reactjs/src/components/creation/BlockEditor.jsx)
      - 7.A Admin & Operator Experience Pages
         - 7.A.1 Admin (frontend-reactjs/src/pages/Admin.jsx)
         - 7.A.2 Analytics (frontend-reactjs/src/pages/Analytics.jsx)
         - 7.A.3 AdminPolicyHubSection (frontend-reactjs/src/pages/admin/sections/AdminPolicyHubSection.jsx)
         - 7.A.4 AdminControl (frontend-reactjs/src/pages/dashboard/AdminControl.jsx)
         - 7.A.5 AdminGovernance (frontend-reactjs/src/pages/dashboard/AdminGovernance.jsx)
         - 7.A.6 AdminIntegrations (frontend-reactjs/src/pages/dashboard/AdminIntegrations.jsx)
         - 7.A.7 AdminOperator (frontend-reactjs/src/pages/dashboard/AdminOperator.jsx)
      - 7.B Administration & Moderation Components
         - 7.B.1 AdminStats (frontend-reactjs/src/components/AdminStats.jsx)
         - 7.B.2 AdminSummaryCard (frontend-reactjs/src/components/admin/AdminSummaryCard.jsx)
         - 7.B.3 ModerationChecklistForm (frontend-reactjs/src/components/moderation/ModerationChecklistForm.jsx)
         - 7.B.4 ModerationMediaPreview (frontend-reactjs/src/components/moderation/ModerationMediaPreview.jsx)
         - 7.B.5 ModerationQueue (frontend-reactjs/src/components/moderation/ModerationQueue.jsx)
      - ✓ 8.A Public Community & Social Pages — Annex A20 (Community & Events)
        1. **Appraise.** `pages/Communities.jsx` and `pages/Feed.jsx` now expose persona-aligned directories, analytics, and community health scorecards driven by real component logic instead of placeholder copy, matching the Annex A20 expectations captured in `user_experience.md`.
        2. **Function.** Persona extraction, momentum scoring, and last-activity signals are centralised in `frontend-reactjs/src/utils/communityPersona.js` and mirrored by `backend-nodejs/src/utils/communityPersona.js`; `CommunityService.serializeCommunity` now emits persona summaries and momentum scores that `Communities.jsx` consumes in the discovery grid while `Feed.jsx` renders a complementary “Community health” panel beside the live feed.
        3. **Usefulness.** Operators can slice communities by persona, access model, and momentum, see counts for open vs. NDA-gated cohorts, and jump directly into high-momentum chapters from both the discovery grid and the feed leaderboard with backend-aligned stats (`CommunityModel.listByUserWithStats`, `CommunityModel.getStats`).
        4. **Redundancies.** Prior hard-coded persona badges, repetitive list filters, and bespoke activity heuristics were replaced with shared helpers (`extractCommunityPersonas`, `computeCommunityEngagementScore`, `resolveLastActivity`) and backend normalisers so both pages, APIs, and seeds stay in sync.
        5. **Placeholders.** Community APIs now surface personas, access models, and NDA flags sourced from `backend-nodejs/seeds/001_bootstrap.js`; remaining work tracks publishing analytics events and feature-flag toggles before exposing public directory presets.
        6. **Duplicates.** Directory filtering and momentum ranking now reuse the same helper module, eliminating duplicated `toLowerCase`/`includes` checks that previously lived in multiple components.
        7. **Improvements Needed.** Wire analytics events for persona filter usage, expose pagination for the discovery grid, and replace heuristic monetisation labels with canonical pricing tier data when the billing API publishes it.
        8. **Styling Improvements.** Filter controls, persona pills, and scorecards inherit the community palette tokens (`bg-primary/10`, `rounded-3xl`), aligning with the typography and spacing prescribed in the UX audit while remaining Tailwind-compatible.
        9. **Efficiency Analysis.** `useMemo` caches filtered directories, persona summaries, and momentum rankings, ensuring the expanded directory does not recompute on every keystroke and keeping the feed sidebar reactive without extra renders.
        10. **Strengths to Keep.** The rich hero content, classroom tabs, and moderation tooling introduced previously remain untouched while gaining persona-aware discovery wrappers and cross-page consistency.
        11. **Weaknesses to Remove.** Momentum metrics currently derive from aggregate counts; elevate to rolling-window analytics exports and expose billing tier metadata once monetisation services publish canonical payloads.
        12. **Palette.** New chips and summary cards reuse slate neutrals and primary accents, preventing a separate colour system from emerging around persona filters and analytics callouts.
        13. **Layout.** Responsive grids (`sm:grid-cols-2`, `xl:grid-cols-3`) keep cards evenly distributed on desktop while stacking gracefully on mobile, matching the directory layout guidelines in `user_experience.md`.
        14. **Text.** Microcopy now explains why filters exist (“Use these lenses to scope live programming…”) and provides actionable empty states, improving comprehension without duplicating marketing language.
        15. **Spacing.** Directory and sidebar cards follow the 8px rhythm (p-4/p-5 gaps) and maintain consistent pill spacing, resolving the cramped alignment noted in the audit.
        16. **Shape.** All cards adopt `rounded-3xl`/`rounded-2xl` radii so the persona layer mirrors existing community hero treatments, avoiding mismatched silhouettes.
        17. **Effects.** Hover/focus transitions (lift on hover, focus-visible outlines) signal interactivity for the new directory buttons and leaderboard rows, supporting accessibility and keyboard navigation.
        18. **Thumbs.** Persona summary chips surface top personas at a glance, giving community managers screenshot-ready highlights for release notes and stakeholder reviews.
        19. **Media.** Discovery cards reference resource counts and live signals, preparing the ground for future thumbnail previews without altering current asset pipelines.
        20. **Buttons.** Selecting a community now routes through consistent pill buttons (directory grid, health leaderboard, TopBar switcher) that all share focus states and analytics context.
        21. **Interact.** Directory filters update in real time, search debounces through `useMemo`, and leaderboard buttons call `setSelectedCommunity`, letting power users pivot between personas and specific hubs without page reloads.
        22. **Missing.** Pending work includes wiring analytics events for persona filter usage, adding saved filter presets per persona, and exposing aggregate charts for trend deltas beyond the top four personas.
        23. **Design.** `communityPersona.js` captures the persona taxonomy defined in Annex A20 so future components (moderation, onboarding) can consume the same normalised vocabulary.
        24. **Clone.** Shared helpers prevent feed, dashboard, and marketing surfaces from reinventing persona parsing or momentum scoring, containing future duplication risks.
        25. **Framework.** Document the persona heuristics and scoring formula in the community enablement playbook so backend and analytics teams can align when shipping official metrics.
        26. **Checklist.** QA should cover persona filter combinations, NDA gating, momentum ordering, and leaderboard navigation before regression sign-off, plus verify empty states when APIs return zero communities.
        27. **Nav.** Discovery cards and leaderboard buttons feed directly into `setSelectedCommunity`, preserving the canonical routing path so breadcrumbs, CRUD panels, and metadata headers stay in sync.
        28. **Release.** Ship alongside backend persona metadata, update Annex A20 narratives, capture screenshots of the new discovery grid and health sidebar for stakeholder decks, and brief community ops on the new filters.
         - 8.A.1 Communities (frontend-reactjs/src/pages/Communities.jsx)
         - 8.A.2 Feed (frontend-reactjs/src/pages/Feed.jsx)
         - 8.A.3 communityPersona (frontend-reactjs/src/utils/communityPersona.js)
      - 8.B Dashboard Community & Messaging Suites
         - 8.B.1 CommunitySafety (frontend-reactjs/src/pages/dashboard/community/CommunitySafety.jsx)
         - 8.B.2 ChannelSidebar (frontend-reactjs/src/pages/dashboard/community/instructorChats/ChannelSidebar.jsx)
         - 8.B.3 EventPlanner (frontend-reactjs/src/pages/dashboard/community/instructorChats/EventPlanner.jsx)
         - 8.B.4 MessageComposer (frontend-reactjs/src/pages/dashboard/community/instructorChats/MessageComposer.jsx)
         - 8.B.5 MessageTimeline (frontend-reactjs/src/pages/dashboard/community/instructorChats/MessageTimeline.jsx)
         - 8.B.6 PresencePanel (frontend-reactjs/src/pages/dashboard/community/instructorChats/PresencePanel.jsx)
         - 8.B.7 ResourceLibraryPanel (frontend-reactjs/src/pages/dashboard/community/instructorChats/ResourceLibraryPanel.jsx)
         - 8.B.8 RoleManagementPanel (frontend-reactjs/src/pages/dashboard/community/instructorChats/RoleManagementPanel.jsx)
         - 8.B.9 channelMetadata (frontend-reactjs/src/pages/dashboard/community/instructorChats/channelMetadata.js)
         - 8.B.10 useCommunityChatWorkspace (frontend-reactjs/src/pages/dashboard/community/instructorChats/useCommunityChatWorkspace.js)
      - 8.C Community, Feed & Social Components
         - 8.C.1 CommunityAboutPanel (frontend-reactjs/src/components/community/CommunityAboutPanel.jsx)
         - 8.C.2 CommunityChatModule (frontend-reactjs/src/components/community/CommunityChatModule.jsx)
         - 8.C.3 CommunityCrudManager (frontend-reactjs/src/components/community/CommunityCrudManager.jsx)
         - 8.C.4 CommunityEventSchedule (frontend-reactjs/src/components/community/CommunityEventSchedule.jsx)
         - 8.C.5 CommunityInteractiveSuite (frontend-reactjs/src/components/community/CommunityInteractiveSuite.jsx)
         - 8.C.6 CommunityMap (frontend-reactjs/src/components/community/CommunityMap.jsx)
         - 8.C.7 CommunityMemberDirectory (frontend-reactjs/src/components/community/CommunityMemberDirectory.jsx)
         - 8.C.8 CommunityMembersManager (frontend-reactjs/src/components/community/CommunityMembersManager.jsx)
         - 8.C.9 CommunityResourceEditor (frontend-reactjs/src/components/community/CommunityResourceEditor.jsx)
         - 8.C.10 CommunityResourceLibrary (frontend-reactjs/src/components/community/CommunityResourceLibrary.jsx)
         - 8.C.11 Composer (frontend-reactjs/src/components/feed/Composer.jsx)
         - 8.C.12 FeedItemCard (frontend-reactjs/src/components/feed/FeedItemCard.jsx)
         - 8.C.13 FeedList (frontend-reactjs/src/components/feed/FeedList.jsx)
         - 8.C.14 SponsoredCard (frontend-reactjs/src/components/feed/SponsoredCard.jsx)
      - 9.A Course, Library & Discovery Pages
         - 9.A.1 ContentLibrary (frontend-reactjs/src/pages/ContentLibrary.jsx)
         - 9.A.2 Courses (frontend-reactjs/src/pages/Courses.jsx)
         - 9.A.3 Explorer (frontend-reactjs/src/pages/Explorer.jsx)
         - 9.A.4 LiveClassrooms (frontend-reactjs/src/pages/LiveClassrooms.jsx)
      - 9.D Scheduling, Calendar & Classroom Utilities
         - 9.D.1 CalendarEventDialog (frontend-reactjs/src/components/calendar/CalendarEventDialog.jsx)
         - 9.D.2 ScheduleGrid (frontend-reactjs/src/components/scheduling/ScheduleGrid.jsx)
      - 9.E Search & Discovery Components
         - 9.E.1 BlogSearchSection (frontend-reactjs/src/components/search/BlogSearchSection.jsx)
         - 9.E.2 ExplorerPreviewDrawer (frontend-reactjs/src/components/search/ExplorerPreviewDrawer.jsx)
         - 9.E.3 ExplorerSearchSection (frontend-reactjs/src/components/search/ExplorerSearchSection.jsx)
         - 9.E.4 FilterChips (frontend-reactjs/src/components/search/FilterChips.jsx)
         - 9.E.5 GlobalSearchBar (frontend-reactjs/src/components/search/GlobalSearchBar.jsx)
         - 9.E.6 SearchResultCard (frontend-reactjs/src/components/search/SearchResultCard.jsx)
      - ✅ 10.A Commerce, Checkout & Pricing Components
         - 10.A.1 CampaignEditor (frontend-reactjs/src/components/ads/CampaignEditor.jsx)
         - 10.A.2 CampaignPreview (frontend-reactjs/src/components/ads/CampaignPreview.jsx)
         - 10.A.3 CheckoutDialog (frontend-reactjs/src/components/commerce/CheckoutDialog.jsx)
         - 10.A.4 CheckoutPriceSummary (frontend-reactjs/src/components/commerce/CheckoutPriceSummary.jsx)
         - 10.A.5 EdulureAds (frontend-reactjs/src/pages/dashboard/EdulureAds.jsx)
      - ✓ 11.A Profile & Account Surfaces — Annex A22 (Profile & Billing Management)
         1. **Appraisal.** `IdentityVerificationService.js` now composes the same verification summary that fuels `pages/Profile.jsx`, so Annex A22 shows inline validation, audit chronology, and billing cross-links sourced from the production KYC tables instead of mock placeholders.
         2. **Functionality.** `composeVerificationSummary` joins `KycVerificationModel`, `KycDocumentModel`, and `KycAuditLogModel` rows into a payload with decrypted document metadata, required/outstanding document arrays, and a timestamped timeline rendered by the React verification card.
         3. **Usefulness.** Learners see backend-confirmed audit events (“submitted_for_review”, “review_approved”) beside local upload states, reducing reconciliation pings because the profile accurately mirrors compliance status.
         4. **Redundancies.** Timeline construction moved from the client into the service, eliminating duplicate logic across `fetchVerificationSummary`, `attachVerificationDocument`, and `submitVerificationPackage` while giving the UI a single canonical feed.
         5. **Placeholders.** When a tenant lacks audit rows the service falls back to deterministic “verification ready” messaging, keeping Annex copy stable until reviewers create history.
         6. **Duplicates.** Document labels now come directly from `REQUIRED_DOCUMENT_TYPES`, preventing diverging helper text between backend policy and the profile upload checklist.
         7. **Improvements Needed.** Next sprint should hydrate reviewer avatars and SLA countdowns in the timeline once compliance exposes enriched metadata through `KycAuditLogModel`.
         8. **Styling.** Profile verification badges reuse Annex accent tokens while server responses supply label/description text so the React component no longer hardcodes design copy.
         9. **Efficiency.** Timeline generation runs in SQL once per summary request and returns memo-friendly arrays, avoiding repeated client recomputation on every render.
         10. **Strengths.** Backend-verified outstanding document lists, audit-fed timelines, and persisted upload metadata keep account owners, finance, and compliance reviewing the same state snapshot.
         11. **Weaknesses.** Profile editing still lacks backend-driven localisation for validation strings; introduce translation scaffolding before rolling out to multilingual tenants.
         12. **Styling & Colour Review.** Server-provided labels respect Annex typography hierarchy, and the UI continues to apply focus/hover states that match billing cards and consent ledgers.
         13. **CSS, Orientation & Placement.** The verification pane preserves two-column balance on desktop while stacking timeline events beneath alerts on mobile without reflow glitches.
         14. **Text Analysis.** Backend summaries surface concise, action-focused copy (“Upload the back of your government ID”) derived from compliance descriptions, keeping tooltips consistent across channels.
         15. **Change Checklist Tracker.** QA now verifies audit ingestion, outstanding document gating, and failure messaging against seeded KYC data before approving Annex A22 shipments.
         16. **Release.** Roll Annex A22 alongside compliance migrations: run `20250211104500_secure_kyc_financial_payloads.js`, backfill audit logs, brief support on new timeline semantics, and monitor submission completion rates.
      - ✓ 11.B Support & Success Workflows — Annex C1 (Learner Support Workspace)
         1. **Appraisal.** `LearnerSupportRepository.js` and `SupportTicketModel.js` now align with migrations/seeds so Annex C1’s workspace displays knowledge suggestions, breadcrumbs, and AI summaries backed by live database fields.
         2. **Functionality.** `createSupportTicket`, `updateSupportTicket`, and message APIs persist escalation breadcrumbs, notification metadata, and AI context while `TicketForm.jsx` reads/writes the same structures surfaced in the learner dashboard.
         3. **Usefulness.** Learners review suggestion chips and SLA breadcrumbs that match backend records, letting success agents continue cases without reconciling local-only state.
         4. **Redundancies.** Shared option builders and repository helpers normalise categories, priorities, and breadcrumbs so both backend and modal reuse the same serialisation rules.
         5. **Placeholders.** Notification preferences stay in local storage until the preference API lands, but schema columns (`knowledge_suggestions`, `follow_up_due_at`) keep production parity for when the server begins storing them.
         6. **Duplicates.** Support migrations (`20250321120000_learner_support_enhancements.js`) and `database/install.sql` enforce identical columns across fresh installs, seeds, and runtime queries, avoiding drift between environments.
         7. **Improvements Needed.** Wire analytics events for preference toggles and hydrate SMS availability from tenant configuration before widening Annex rollout.
         8. **Styling.** Chips, focus traps, and toast semantics continue to match Annex colour tokens, and backend-driven suggestion text removes redundant hard-coded copy in the modal.
         9. **Efficiency.** Repository helpers batch message inserts and breadcrumb updates, while the modal mutates shallow clones so React renders remain lightweight even with persisted metadata.
         10. **Strengths.** Accessible modal patterns, persisted AI summaries, and knowledge suggestions sourced from `support_articles` keep success workflows observable end-to-end.
         11. **Weaknesses.** Local-only notification storage prevents cross-device preference sync; a follow-up should store channel/digest choices server-side through the learner preferences service.
         12. **Styling & Colour Review.** Error, warning, and success states reuse Annex palettes so toast colours, chips, and banners stay consistent across dashboard and modal surfaces.
         13. **CSS, Orientation & Placement.** Grid utilities ensure preference toggles collapse into single-column stacks on small screens while preserving accessible hit targets.
         14. **Text Analysis.** Support microcopy now references seeded articles (“Resolve recurring billing declines”) and AI summary blurbs kept under 140 characters for clarity.
         15. **Change Checklist Tracker.** Regression passes now include repository timeline hydration, breadcrumb updates, and notification toggle persistence before C1 deployments.
         16. **Release.** Sequence Annex C1 with the learner support migration bundle, reseed knowledge articles via `001_bootstrap.js`, publish enablement notes, and monitor case resolution SLAs post-launch.
      - ✓ 11.C Settings, Preferences & Profile Components — Annex A22 (Profile Management)
         - 11.C.1 ProfileIdentityEditor (frontend-reactjs/src/components/profile/ProfileIdentityEditor.jsx)
         - 11.C.2 SettingsAccordion (frontend-reactjs/src/components/settings/SettingsAccordion.jsx)
         - 11.C.3 SettingsLayout (frontend-reactjs/src/components/settings/SettingsLayout.jsx)
         - 11.C.4 SettingsToggleField (frontend-reactjs/src/components/settings/SettingsToggleField.jsx)
         - 11.C.5 SystemPreferencesPanel (frontend-reactjs/src/components/settings/SystemPreferencesPanel.jsx)
         1. **Appraisal.** Profile identity editing now calculates a completion percentage badge and exposes live tagline/bio character budgets in `ProfileIdentityEditor.jsx`, replacing the static “Ready for publishing” label so Annex A22 can reference exact readiness metrics tied to the learner’s form payload.
         2. **Functionality.** `SettingsAccordion.jsx` persists open state via `persistenceKey`, emits `onToggle` notifications, and wires `aria-controls`/`id` pairs while `SystemPreferencesPanel.jsx` normalises form submission with an internal `handleSystemSubmit`, preventing double submissions across dashboard and profile surfaces.
         3. **Usefulness.** `SettingsLayout.jsx` now renders breadcrumb trails plus a locale-aware “Last saved” stamp, and the panel surfaces reset hooks (`onResetSystem`, `onResetPersonalisation`) so operators can mirror Annex workflows that call for restoring defaults or clearing sponsor signals before re-saving.
         4. **Redundancies.** Toggle meta badges and supporting actions in `SettingsToggleField.jsx` centralise status chips, removing bespoke “Paused/Active” markup from both preferences panel instances while `SystemPreferencesPanel.jsx` funnels sync copy through a single `syncStatus` prop.
         5. **Placeholders.** Sync messaging currently reuses `useSystemPreferencesForm` status strings; future Annex revisions should swap in tenant-localised phrasing once the preferences API returns translated copies.
         6. **Duplicates.** Reset handlers lean on `setSystemPreferencesForm` with `DEFAULT_SYSTEM_FORM` seeds, eliminating repeated manual resets that previously diverged between the dashboard view and profile drawer.
         7. **Improvements Needed.** Follow-up work should add optimistic diffing before invoking `refreshSystemPreferences()` so the new `lastSavedAt` metadata can highlight unsaved local edits instead of always assuming the server source of truth.
         8. **Styling.** Completion, status, and reset affordances share Annex tokens: `border-primary/40`, `text-rose-500`, and `dashboard-pill` classes align notification, digest, and sponsor toggles with the Annex palette regardless of container.
         9. **Efficiency.** Memoised completion summaries and `Intl.DateTimeFormat` formatting avoid recalculating badge labels on every render, while accordion persistence skips extra layout reflows by reading localStorage once during initialisation.
         10. **Strengths.** Learners can now audit when preferences last synced, restore defaults with one click, and review contextual helper text (e.g., digest dependencies) without leaving Annex A22 flows, keeping dashboard and profile behaviour consistent.
         11. **Weaknesses.** Preferences still rely on sequential `refreshSystemPreferences()` calls; adding concurrency guards and explicit loading banners would ensure the persisted open-state UX stays informative during slow network hops.
         12. **Styling & Colour Review.** Toggle cards retain soft white surfaces while new meta badges lean on uppercase slate typography, ensuring accessibility even when supporting actions render inline buttons.
         13. **CSS, Orientation & Placement.** `SystemPreferencesPanel.jsx` keeps `md:grid-cols-3` layouts for dense toggles, guaranteeing the added meta labels and helper text don’t break Annex spacing on tablet breakpoints.
         14. **Text Analysis.** Copy updates (“Restoring preferences from your last sync…”, “Enable email notifications to activate the digest.”) satisfy Annex guidance for action-led microcopy while clearly signalling dependencies between controls.
         15. **Change Checklist Tracker.** QA must now verify badge percentages, breadcrumb links, accordion persistence keys, reset flows, and last-saved timestamps across both dashboard and profile entry points before signing off Annex A22.
         16. **Release.** Ship alongside the preferences API schema update: migrate documentation to include new reset hooks, update automated smoke tests to cover `syncStatus`, and brief support teams on the restored-from-cloud messaging introduced in this pass.
         17. **Database Alignment.** `database/migrations/007_identity_onboarding_dashboard.sql`, `database/install.sql`, and the governance snapshot now enumerate learner system preferences, finance profiles, payment methods, billing contacts, and finance purchases so Annex A22 data flows stay in lockstep with production DDL across bootstrap, migrations, and manual installs.
         18. **Seed Cohesion.** SQL seeders mirror the Node bootstrap fixtures by inserting learner preferences, billing contacts, payment methods, and finance purchase exemplars for `noemi.carvalho@edulure.test`, ensuring Annex walkthroughs surface identical data whether environments are hydrated via Knex seeds or raw SQL.
      - ✓ 12.A Bootstrap & Runtime Wiring (`backend-nodejs/src/bootstrap/bootstrap.js`, `backend-nodejs/src/config/env.js`, `backend-nodejs/src/graphql/gatewayBootstrap.js`, `backend-nodejs/src/graphql/persistedQueryStore.js`, `backend-nodejs/src/graphql/router.js`, `backend-nodejs/src/servers/webServer.js`, `backend-nodejs/src/servers/workerService.js`)
        1. **Appraisal.** GraphQL readiness is now part of the default bootstrap contract: `bootstrap/bootstrap.js` wires `warmGraphQLGateway` alongside database, feature flag, and search cluster lifecycles while `env.graphql` formalises persisted query locations, refresh cadence, and depth/operation limits for every runtime.
        2. **Functionality.** `graphql/gatewayBootstrap.js` warms schema introspection, hydrates JSON and `.graphql` manifests into the shared in-memory store, and schedules safe refreshes via `persistedQueryStore.replaceAll`; readiness emitters in `webServer.js`/`workerService.js` treat the gateway as a first-class dependency and stop handles clear timers deterministically. Vitest coverage in `test/graphql/gatewayBootstrap.test.js` and `test/graphql/persistedQueryStore.test.js` locks in manifest parsing, TTL behaviour, and cache hydration.
        3. **Logic Usefulness.** The bootstrapper downgrades readiness rather than crashing when manifests are missing, emits snapshots with entry counts plus refresh intervals, and feeds env-sourced guard rails straight into `graphql/router.js`, keeping persisted-query policy centralised and reproducible across nodes.
        4. **Redundancies.** Prior duplicated stop semantics in `startCoreInfrastructure` remain eliminated by funnelling descriptors through a single `stopHandler`, ensuring bootstrap helpers (including GraphQL cache timers) tear down without bespoke wiring.
        5. **Placeholders or Stubs.** Persisted query manifests remain optional; when absent, the gateway marks itself degraded so operations can stage manifests independently of code deploys while still exposing meaningful readiness context.
        6. **Duplicate Functions.** The `persistedQueryStore` centralises TTL-aware cache mutation via `set`, `clear`, and `replaceAll`, removing bespoke map resets and allowing manifest refreshes/tests to share the same primitives.
        7. **Improvements Needed.** Surface refresh metrics (success/failure counters, last refresh timestamp) through Prometheus once the observability stack exposes GraphQL-specific gauges, and consider wiring `env.graphql.persistedQueriesPath` into configuration management for environment overrides.
        8. **Styling Improvements.** N/A for runtime wiring; logging already uses structured payloads—ensure follow-up stories keep the `graphql-gateway` logger child consistent with existing naming conventions.
        9. **Efficiency Analysis.** Cached manifests prevent recomputation on every GraphQL call, while readiness retries reuse the generic exponential backoff in `executeWithRetry`; the store prunes expired entries on access so manifests and runtime traffic remain lightweight.
        10. **Strengths to Keep.** Centralised bootstrap orchestration, bounded retry logic, readiness snapshots with manifest health, and dedicated documentation in `backend-nodejs/README.md` give SRE and platform operations a predictable control plane for GraphQL availability.
        11. **Weaknesses to Remove.** Future iterations should prune stale persisted queries by reconciling manifest hashes against live traffic; at present, `replaceAll` overwrites the in-memory cache but lacks differential metrics for removed entries.
        12. **Styling & Colour Review.** Not applicable—ensure Grafana dashboards adopt the new readiness component name when visualising GraphQL status.
        13. **CSS, Orientation & Placement.** Not applicable to backend bootstrapping; document the new readiness component placement in service topology diagrams instead.
        14. **Text Analysis.** Bootstrap log messages highlight manifest paths and entry counts; maintain concise, action-oriented phrasing for on-call operators when extending messaging.
        15. **Change Checklist Tracker.** Add GraphQL manifest validation, readiness probe assertions, and env regression checks (including README GraphQL gateway section) to the release checklist before promoting stacks that rely on persisted queries.
        16. **Full Upgrade Plan & Release Steps.** Roll out by enabling GraphQL readiness in staging, publishing manifests to storage, monitoring readiness degradation signals, and toggling refresh intervals per environment before enabling the feature in production.
      - ✓ 12.B Routing, Middleware & Entry Points (`backend-nodejs/src/middleware/auth.js`, `backend-nodejs/src/middleware/runtimeConfig.js`, `backend-nodejs/src/routes/creation.routes.js`)
        1. **Appraisal.** Middleware now shapes request actors, permissions, runtime config, and domain event lifecycles end-to-end—`auth.js` emits a canonical actor object, `runtimeConfig.js` exposes domain event helpers, and `creation.routes.js` registers contextual defaults for studio endpoints.
        2. **Functionality.** Access tokens hydrate `req.actor`, `req.permissions`, and `req.session`, while runtime middleware adds `req.recordDomainEvent`/`req.registerDomainEventDefaults` for controllers to emit enriched domain events backed by `DomainEventModel.record`. Creation routes seed defaults for project/template entities so downstream handlers inherit entity metadata automatically, and the queue plumbing stays aligned with `migrations/20250301100000_domain_event_dispatch_queue.js`, the governance snapshot (`database/schema/mysql-governance-baseline.json`), and bootstrap seed fixtures in `seeds/001_bootstrap.js`.
        3. **Logic Usefulness.** Feature flag evaluation now leverages actor-aware context, and domain event defaults merge request metadata (trace IDs, correlation IDs, actor roles) with route-specific descriptors, dramatically reducing boilerplate when recording events while ensuring dispatch rows conform to the seeded schema.
        4. **Redundancies.** Permissions derived from JWT scope/claims replace ad-hoc role checks spread across controllers, consolidating permission resolution in `auth.js` while `runtimeConfig` centralises request context enrichment for both REST and GraphQL flows.
        5. **Placeholders or Stubs.** Event emission helpers currently target `DomainEventModel.record`; integrate dispatcher shortcuts in future if controllers require async fire-and-forget semantics beyond the model layer.
        6. **Duplicate Functions.** By funnelling domain-event payload merging into `mergePayload`/`mergeDescriptors`, repeated deep merge logic across controllers can be removed as they adopt the middleware helpers.
        7. **Improvements Needed.** Implement controller-level utilities to automatically invoke `req.recordDomainEvent` after mutating operations (e.g., project creation) and expand permission maps when additional roles (moderator, partner) come online.
        8. **Styling Improvements.** N/A for backend middleware; ensure accompanying documentation references the new request properties so SDK consumers remain aligned.
        9. **Efficiency Analysis.** Actor/permission derivation occurs once per request, and domain event defaults reuse the same array for merged descriptors; additional allocations are minimal compared with controller-level duplication they replace.
        10. **Strengths to Keep.** Strong separation between authentication, runtime configuration, and routing metadata ensures consistent observability, while route-level defaults keep domain event payloads cohesive across REST and future GraphQL layers.
        11. **Weaknesses to Remove.** Introduce graceful fallbacks when `req.recordDomainEvent` fails (e.g., emit logs without throwing) and continue auditing controllers so they rely on middleware-provided actor metadata instead of direct JWT parsing.
        12. **Styling & Colour Review.** Not relevant to backend entry points; keep request-context logging fields stable for dashboard theming parity.
        13. **CSS, Orientation & Placement.** Not applicable; ensure updated middleware ordering is documented in service flow diagrams to prevent regressions when composing Express routers.
        14. **Text Analysis.** Error messages remain concise (“Invalid or expired token”, “Insufficient permissions”) and event helper exceptions clearly describe missing keys to streamline debugging.
        15. **Change Checklist Tracker.** Expand QA sign-off to include domain-event smoke tests, permission-matrix validation for JWT claims, and route metadata assertions before releasing entry-point changes.
        16. **Full Upgrade Plan & Release Steps.** Deploy middleware updates to staging, verify domain event emission via telemetry, audit permission-driven routes for regressions, and coordinate documentation updates before promoting to production.
      - 12.C Controllers & GraphQL Gateways
      - 12.A Bootstrap & Runtime Wiring
         - 12.A.1 bootstrap (backend-nodejs/src/bootstrap/bootstrap.js)
         - 12.A.2 database (backend-nodejs/src/config/database.js)
         - 12.A.3 workerService (backend-nodejs/src/servers/workerService.js)
      - 12.B Routing, Middleware & Entry Points
         - 12.B.1 auth (backend-nodejs/src/middleware/auth.js)
         - 12.B.2 runtimeConfig (backend-nodejs/src/middleware/runtimeConfig.js)
         - 12.B.3 creation.routes (backend-nodejs/src/routes/creation.routes.js)
      - ✅ 12.C Controllers & GraphQL Gateways
         - 12.C.1 EbookController (backend-nodejs/src/controllers/EbookController.js)
         - 12.C.2 schema (backend-nodejs/src/graphql/schema.js)
        1. **Appraisal.** `EbookController.js` now deduplicates and sanitises author, tag, category, and language collections while the GraphQL schema clamps pagination and trims search parameters, aligning back-office payload hygiene with the curated catalogue expectations captured in `user_experience.md`.
        2. **Functionality.** Normalisers convert mixed string/array payloads into trimmed sets, metadata is deep-cloned before persistence, and GraphQL exposes a `prefetch` JSON field so dashboard surfaces can hydrate hero modules alongside feed entries without ad-hoc REST calls. The sanitised collections now match the JSON columns enforced by `EbookModel.js`, keeping catalogue seeds and future content imports schema-valid.
        3. **Logic Usefulness.** Languages are uppercased to keep locale badges consistent across marketing and learner storefronts, while keyword filtering on placements guarantees ad targeting terms mirror the UX taxonomy shared across web, React Native, and Flutter.
        4. **Redundancies.** Centralising pagination parsing removes bespoke limit handling from downstream services and lets React and Flutter clients rely on a single rule-set rather than duplicating array dedupe logic per platform.
        5. **Placeholders or Stubs.** GraphQL still delegates feature-flag awareness to `LiveFeedService`; wiring the new sanitised metadata through gateway-level analytics toggles remains on the backlog before exposing experimental feed variants.
        6. **Duplicate Functions.** Shared helpers (`trimText`, `normalisePaginationInput`, `normaliseArray`) replace one-off string munging that previously lived in controllers, GraphQL resolvers, and client utilities.
        7. **Improvements Needed.** Next iteration should surface currency validation errors from `EbookService` with localized copy so the UX writing guidelines in `user_experience.md` are enforced server-side.
        8. **Styling Improvements.** Sanitised `metadata` payloads give design systems reliable hooks for cover gradients and content warnings, preventing mismatched accent colours across the ebook shelf, dashboard cards, and marketing pages.
        9. **Efficiency Analysis.** Pagination and keyword clamps cap list sizes, guarding the GraphQL gateway and marketplace endpoints against oversized queries while keeping response payloads within telemetry budgets.
        10. **Strengths to Keep.** Consistent Joi validation, shared normalisers, and the new GraphQL `prefetch` surface maintain observability and keep timeline hydration deterministic across channels.
        11. **Weaknesses to Remove.** Ebooks still accept arbitrary metadata structures; a typed contract should eventually govern marketing highlights versus purchase funnels so analytics dashboards remain comparable.
        12. **Styling & Colour Review.** With metadata sanitised, align ebook accent tokens with the brand palette documented in `user_experience.md` to avoid divergent gradients between marketing pages and instructor consoles.
        13. **CSS, Orientation & Placement.** GraphQL prefetch data should feed layout engines so featured posts and placements reserve space before hydration, matching responsive breakpoints encoded in the UX specification.
        14. **Text Analysis.** Normalised pricing errors and Joi feedback should inherit the concise tone-of-voice guidelines (≤120 characters, action-first) referenced in the support copy tables.
        15. **Change Checklist Tracker.** Extend backend QA to cover pagination clamps, keyword trimming, and metadata sanitisation before promoting new feed or marketplace filters to production.
        16. **Full Upgrade Plan & Release Steps.** Roll out the sanitisation helpers, observe API analytics for pagination shifts, stage GraphQL schema changes behind gateway versioning, update client SDKs, and publish the new payload contract to the platform changelog.
      - ✅ 12.D Domain Models & Persistence
         - 12.D.1 ReportingPaymentsRevenueDailyView (backend-nodejs/src/models/ReportingPaymentsRevenueDailyView.js)
         - 12.D.2 LearnerSupportRepository (backend-nodejs/src/repositories/LearnerSupportRepository.js)
        1. **Appraisal.** Daily revenue summaries now support currency scoping and hole-filling for timeline charts, while learner support persistence emits domain events for ticket creation, updates, messaging, and closure.
        2. **Functionality.** Currency filters flow through SQL builders, date windows are generated server-side, repository list views respect status/limit options, and close/add operations refresh breadcrumbs and return mapped artefacts. The base `006_create_learner_support_tables.sql` migration now provisions breadcrumbs, AI summary, follow-up, and knowledge suggestion columns up-front so seeds and runtime models stay aligned without relying on ad-hoc alter statements.
        3. **Logic Usefulness.** Domain events encode ticket state transitions so support analytics, CRM syncs, and notification workers can respond without scraping tables, fulfilling Annex A15 expectations.
        4. **Redundancies.** Centralised limit/currency normalisers prevent controllers and services from reimplementing filter parsing for every dashboard or export routine.
        5. **Placeholders or Stubs.** Event dispatchers still await downstream subscribers for satisfaction surveys and escalation routing; wire those handlers before exposing support telemetry to leadership dashboards.
        6. **Duplicate Functions.** The new helpers replace bespoke pagination parsing scattered across repositories and services, keeping learner support and reporting consistent with the shared toolkit in Annex C1.
        7. **Improvements Needed.** Add currency conversion hooks so finance summaries can express both native and platform base currencies without duplicating reporting SQL.
        8. **Styling Improvements.** Filled date gaps give UX designers stable line charts and card gradients that match the reporting layouts catalogued in `user_experience.md`.
        9. **Efficiency Analysis.** `whereIn` filters and capped case listings reduce redundant message hydration, cutting latency for learners scrolling large support histories.
        10. **Strengths to Keep.** Breadcrumb updates, automatic follow-up recalculation, and serialised attachments maintain the thorough audit trail expected in support experiences.
        11. **Weaknesses to Remove.** Satisfaction updates still rely on caller-provided scores; consider enforcing allowed ranges and storing the rater identity for governance checks.
        12. **Styling & Colour Review.** Domain events should drive consistent badge states (open, pending, closed) so the support timeline palette mirrors the gradients specified in the UX audit.
        13. **CSS, Orientation & Placement.** Filled reporting series align with dashboard spacing assumptions, preventing the empty-day collapse observed in previous user testing.
        14. **Text Analysis.** Event payloads use verb-first labels (“case_created”, “case_closed”) that map cleanly to support copywriting guidelines and notification templates.
        15. **Change Checklist Tracker.** Add coverage for `fillGaps` timelines and list option normalisation to regression suites before each release.
        16. **Full Upgrade Plan & Release Steps.** Deploy reporting changes alongside analytics schema docs, broadcast the new domain events to downstream consumers, backfill historic gaps for SLA dashboards, and validate support timelines with CX before GA.
      - 12.E Services & Integrations
      - ✅ 12.E Services & Integrations (`backend-nodejs/src/integrations/HubSpotClient.js`, `backend-nodejs/src/services/CourseLiveService.js`, `backend-nodejs/src/observability/metrics.js`)
        1. **Appraisal.** `HubSpotClient.request` now wraps every attempt in `recordIntegrationRequestAttempt` while `CourseLiveService` publishes presence gauges through `updateLiveCoursePresenceMetrics`, aligning external CRM syncs with live collaboration telemetry.
        2. **Function.** Exponential backoff, audit logging, and idempotency digests remain, but duration/outcome labels now feed Prometheus histograms and `purgeStaleViewers` trims idle viewers before returning presence snapshots.
        3. **Usefulness.** Integration counters, retry tallies, and live-session totals surface in `/metrics`, letting runbooks correlate CRM throttling with classroom participation.
        4. **Redundancies.** A shared `recordAttemptMetrics` closure replaces repeated `Date.now()` bookkeeping, and metrics helpers eliminate bespoke logging in each retry branch.
        5. **Placeholders or Stubs.** Future Salesforce or marketing connectors still need wiring, but they can now adopt the same metrics contract without reimplementing timers.
        6. **Duplicate Functions.** Retry loops, audit metadata, and metrics emission share one path so new integrations avoid cloning duration/label scaffolding.
        7. **Improvements Needed.** Extend the helper exports to GraphQL/webhook clients and ship alerts when `outcome=retry` exceeds agreed thresholds.
        8. **Styling Improvements.** Constructor guards normalise configuration (`Math.max` on history/idle windows) so inconsistent environment values no longer slip through.
        9. **Efficiency Analysis.** `purgeStaleViewers` and `maybeCleanupSession` reclaim memory for abandoned broadcasts while retry counters highlight 429 storms in HubSpot traffic.
        10. **Strengths to Keep.** Structured audit logging, digest-driven idempotency, and bounded chat history continue to provide durable safety rails.
        11. **Weaknesses to Remove.** Presence metrics still miss persona granularity and should eventually tag instructors versus learners for deeper diagnostics.
        12. **Palette.** Structured JSON logs and Prometheus label keys keep observability dashboards colour-coded without ad-hoc formatting.
        13. **CSS, Orientation & Placement.** Backend modules stay in domain folders—`integrations/`, `services/`, `observability/`—so ownership remains clear.
        14. **Text Analysis.** Timeout and network faults now emit `'timeout'` or `'error'` status codes, giving SRE alerts clearer copy than generic 500s.
        15. **Spacing.** Idle and retention windows default to 120s/900s and clamp to sensible floors, preventing outlier configs from choking cleanup loops.
        16. **Shape.** Course sessions now enforce lifecycle boundaries (active, idle, retired) so downstream APIs never leak empty shells.
        17. **Effects.** Retry counters, success/failure outcomes, and jittered delays expose the effect of upstream throttling directly in dashboards.
        18. **Thumbs.** Document the live-session gauge semantics so support teams can quickly screenshot Grafana slices during incidents.
        19. **Media.** Add sequence diagrams in `docs/observability` explaining how CRM retries and chat presence cleanups interact.
        20. **Buttons.** Future toggles should let ops disable presence metrics or change idle cutoffs via runtime config without code edits.
        21. **Interact.** Integration metrics couple with `/metrics` scraping, enabling operators to compare CRM traffic with live-session churn in real time.
        22. **Missing.** Automated tests for `purgeStaleViewers` and integration retry metrics remain to be added before GA.
        23. **Design.** Observability helpers (`recordIntegrationRequestAttempt`, `updateLiveCoursePresenceMetrics`) encapsulate cross-cutting concerns so service classes stay domain-focused.
        24. **Clone.** Instrumentation helpers prevent future HTTP clients from cloning the same `try/catch` stats scaffolding.
        25. **Framework.** Update backend integration playbooks to include guidance on invoking the new metrics exports.
        26. **Checklist.** Add QA steps verifying that `CourseLiveService.reset()` zeroes gauges and HubSpot retries increment counters during smoke tests.
        27. **Nav.** Link Prometheus metric names into the enablement runbook so operators can jump straight to dashboards.
        28. **Release.** Roll out metrics registration, update Grafana to track the new series, and brief enablement teams on idle eviction before promoting to production.
         - 12.E.1 HubSpotClient (backend-nodejs/src/integrations/HubSpotClient.js)
         - 12.E.2 CourseLiveService (backend-nodejs/src/services/CourseLiveService.js)
      - ✅ 12.F Async Jobs & Observability (`backend-nodejs/src/jobs/communityReminderJob.js`, `backend-nodejs/src/observability/probes.js`, `backend-nodejs/src/observability/metrics.js`)
        1. **Appraisal.** `CommunityReminderJob` now emits background job counters while `communityEventConstants.js` freezes the shared status/channel enums so migrations, models, and seeds describe reminders and participants with the same taxonomy.
        2. **Function.** Each run classifies outcomes (success, partial, idle, skipped, failure) with duration histograms, Twilio configuration short-circuits emit `outcome=skipped` metrics, and `/` plus `/status` aggregate readiness and liveness checks.
        3. **Usefulness.** Operators can read job throughput and failure counts from `/metrics`, confirm stack health via a single JSON payload, and rely on the bootstrap seed data to exercise pending/sent reminders during local smoke tests.
        4. **Redundancies.** The shared `recordBackgroundJobRun` eliminates bespoke logging math, Twilio sends reuse the integration metrics helper introduced for HubSpot, and the new constants module prevents duplicate status arrays in migrations, models, and seeds.
        5. **Placeholders or Stubs.** Remaining Annex A32 jobs still lack wrappers but can now reuse the exported recorder without additional scaffolding.
        6. **Duplicate Functions.** Twilio delivery and CRM metrics rely on the same helper, removing duplicate timer code for outbound integrations.
        7. **Improvements Needed.** Add alerts keyed off `outcome=partial` and instrument the other queue workers with the same recorder.
        8. **Styling Improvements.** Probe responses now package nested readiness/liveness dictionaries, standardising key casing for API consumers.
        9. **Efficiency Analysis.** High-resolution timers convert `process.hrtime.bigint()` into milliseconds so dashboards catch sub-second variance in reminder batches.
        10. **Strengths to Keep.** Config-driven enablement flags, audit trails, and retry loops remain while gaining transparent telemetry.
        11. **Weaknesses to Remove.** Automated regression tests should assert that `/status` respects HEAD requests and that metrics increment as expected.
        12. **Palette.** Health payloads stick to `ready`, `degraded`, and `down`, aligning with existing status colour tokens across ops tooling.
        13. **Layout.** Summary responses embed `liveness` and `readiness` sections so monitoring UIs can slot them into cards without reshaping data.
        14. **Text Analysis.** Error fields bubble up provider codes (e.g., Twilio `code`), improving pager copy when dispatches fail.
        15. **Spacing.** Background job counters include separate `processed`, `succeeded`, and `failed` labels so dashboards can render stacked visualisations cleanly.
        16. **Shape.** New `/` and `/status` endpoints provide canonical health entry points, reducing ad-hoc check shapes across environments.
        17. **Effects.** Integration retries and message failures now surface as metric spikes, visualising external outage impact immediately.
        18. **Thumbs.** Capture screenshots of Grafana tiles once dashboards ingest the new series for on-call runbooks.
        19. **Media.** Incorporate the summary response schema into observability diagrams to explain how readiness cascades across services.
        20. **Buttons.** The job still respects the `enabled` flag; consider surfacing that state through `/status` so operators see toggles at a glance.
        21. **Interact.** `/status` supports HEAD for lightweight probes while returning the same aggregated story as GET.
        22. **Missing.** Backfill Prometheus alerts for `outcome=failure` and expand probe contract tests to cover HEAD semantics and degraded states; Twilio metric stubs are now verified in unit tests.
        23. **Design.** Observability helpers consolidate instrumentation so future queue workers and probes align without bespoke code.
        24. **Clone.** Exported recorders prevent new jobs from rewriting the same instrumentation loops.
        25. **Framework.** Document the background job metric schema (`edulure_background_job_runs_total`, etc.) for the platform governance pack.
        26. **Checklist.** Add release gates verifying `/status` appears in load balancer configs and that metrics registry registers the new counters.
        27. **Nav.** Update operational runbooks to reference `/status` and the job metric names for quick troubleshooting.
        28. **Release.** Stage metrics on a canary worker, update dashboards, and brief on-call rotations before promoting the new observability stack.
         - 12.F.1 communityReminderJob (backend-nodejs/src/jobs/communityReminderJob.js)
         - 12.F.2 probes (backend-nodejs/src/observability/probes.js)
         - 12.F.3 backend-nodejs/src/jobs (found at backend-nodejs/src/jobs)
      - ✅ 12.G Database Seeds & Migrations
         - 12.G.1 20250213143000_creation_studio (backend-nodejs/migrations/20250213143000_creation_studio.js)
         - 12.G.2 002_search_documents (backend-nodejs/seeds/002_search_documents.js)
         - 12.G.3 backend-nodejs/database/migrations (found at backend-nodejs/database/migrations)
      - ✅ 13.A Infrastructure Blueprints (`infrastructure/terraform/modules/backend_service`, `infrastructure/observability`, `infrastructure/docker/nginx.conf`)
        1. **Environment Topology.** `infrastructure/terraform/modules/backend_service` now emits CloudWatch alarms, dashboards, and SSM blueprints so Annex A46 spans compute, networking, and observability metadata in one module.
        2. **Provisioning Controls.** CPU and memory alarms (`aws_cloudwatch_metric_alarm.cpu_high`, `.memory_high`) subscribe to configurable SNS topics, providing automated rollback hooks for deployment orchestration.
        3. **Scaling Context.** Blueprint payload serialises desired/max task counts, target utilisation, and health-check paths, giving pipelines deterministic cues before scaling events.
        4. **Credential Hygiene.** The SSM blueprint parameter (toggled via `blueprint_parameter_name`) stores JSON with subnet IDs, security group, and Secrets Manager references while inheriting environment tags.
        5. **Observability Stack.** `observability.tf` publishes a CloudWatch dashboard that correlates ECS utilisation, ALB throughput, and response time while exporting hashed artefact references consumed by the blueprint registry and Grafana.
        6. **Dashboards.** `infrastructure/observability/grafana/dashboards/environment-runtime.json` mirrors the Terraform metrics, exposes the SSM blueprint stat, and now ships with a checksum tracked by the manifest and parity service.
        7. **Operational Docs.** `infrastructure/observability/README.md` documents data sources, alarm wiring, registry hydration (`environment_blueprints`), and how parity checks escalate blueprint drift alongside dashboard guidance.
        8. **Runtime Exposure.** `infrastructure/docker/nginx.conf` adds an `/ops/runtime-blueprint.json` endpoint plus the `X-Env-Blueprint` header so on-call tooling can fetch the active environment manifest without backend hops.
        9. **Caching & Security.** Blueprint endpoint responses disable caching, inherit strict headers, and default the blueprint path to `/edulure/$host/api/environment-blueprint` for deterministic lookup.
        10. **Manifest Cohesion.** `infrastructure/environment-manifest.json` now embeds blueprint paths, hashed modules/dashboards, version metadata, and an environment-specific registry that the database seed and pipeline tooling ingest.
        11. **Strengths to Keep.** Terraform module remains idempotent, centralises logging, hydrates the blueprint registry, and keeps deployment circuit breaker defaults intact.
        12. **Weaknesses to Remove.** Future iterations should stream alarm state into the registry, extend parity checks to SSM payload integrity, and broaden alert coverage (e.g., throttled requests).
        13. **Change Checklist.** Ensure SNS topics exist, provision the Grafana dashboard via IaC, and publish the SSM parameter before toggling the Nginx header in production.
        14. **Release Steps.** Roll out to staging, verify `/ops/runtime-blueprint.json`, confirm alarms fire via synthetic load, and promote to production alongside updated pipeline manifests.
      - ✅ 13.B Security & Automation Scripts (`scripts/security/generate-license-report.mjs`, `scripts/release/deployment-pipeline.mjs`)
        1. **CI Integration.** License script now supports `--ci`, `--summary-path`, and `--pipeline-manifest` flags so Annex A47 outputs Markdown summaries and JSON manifests for GitHub runners.
        2. **Policy Orchestration.** Violations render into `policy-violations.json`, Markdown digests, and aggregated severity data for downstream alerts.
        3. **Failure Semantics.** `--no-fail-on-violation` allows gated stages to continue while still surfacing findings, aligning with approval workflows.
        4. **Pipeline Manifest.** Generated manifest enumerates inventory, policy-review, and artifact publication steps so Annex B8 has machine-readable checkpoints.
        5. **Deployment Blueprint.** `scripts/release/deployment-pipeline.mjs` now surfaces blueprint metadata (version, module hashes, SSM parameter, runtime endpoint) alongside Terraform directories so Annex A47/B8 runbooks reference the same registry artefacts as parity checks.
        6. **Phase Coverage.** Pipeline plan covers build, security, infrastructure, deployment, and verification phases, including JSON/Markdown outputs that validate the live blueprint endpoint with explicit `curl` headers.
        7. **Command Hygiene.** Markdown renderer escapes backticks, annotates blueprint registry context, and surfaces explicit commands, enabling copy-paste friendly runbooks.
        8. **Manifest Hooks.** Environment manifest references the pipeline script, license manifest, and `environment_blueprints` registry so CI/CD tooling can locate automation outputs deterministically.
        9. **Gaps.** Future work should ingest readiness results automatically, reconcile the blueprint registry against live SSM payloads, and attach severity scoring to npm audit output for richer dashboards.
        10. **Release Steps.** Validate license summary generation locally, commit pipeline manifest outputs in CI artifacts, and announce new commands to release engineers.
      - ✅ 14.A TypeScript SDK & Tooling (`sdk-typescript/scripts/generate-sdk.mjs`, `sdk-typescript/src/runtime/configure.ts`, `sdk-typescript/src/runtime/client.ts`, `sdk-typescript/src/runtime/manifest.ts`, `sdk-typescript/src/generated/.manifest.json`, `sdk-typescript/src/index.ts`)
         - 14.A.1 sdk-typescript/scripts (found at sdk-typescript/scripts)
            1. **Appraise.** Within `sdk-typescript/scripts/generate-sdk.mjs` and runtime modules under `sdk-typescript/src/runtime/*`, the SDK toolchain now exposes manifest-driven metadata, client bootstrapping helpers, and documented CLI ergonomics so API consumers align with backend releases.
            2. **Function.** The generator accepts `--spec`, `--out`, `--force`, `--dry-run`, and `--summary` flags, parses `backend-nodejs/src/docs/openapi.json`, and emits `.openapi-hash` plus `.manifest.json` artefacts alongside regenerated TypeScript bindings.
            3. **Usefulness.** `createSdkClient` now freezes the entire service registry (`AdminMonetizationService`, `AdsService`, `AnalyticsService`, `BillingService`, `CommunitiesService`, `EnablementService`, `EnvironmentService`, `ExplorerService`, `GovernanceService`, `ObservabilityService`, `ReleaseService`, `SecurityOperationsService`, `TelemetryService`, `DefaultService`) while `configureSdk` auto-infers the OpenAPI version from the manifest so runtime consumers, migrations, and seeded data stay anchored to the active surface area.
            4. **Redundant.** Prior ad-hoc scripts and manual version bumps are replaced by a hash-aware generator and manifest helpers (`getSdkManifest`, `describeSdk`, `isManifestFresh`) centralising drift detection.
            5. **Placeholders.** Watch-mode regeneration and multi-spec orchestration remain future work; CLI currently processes a single OpenAPI document per invocation.
            6. **Duplicates.** Service discovery logic is consolidated within `runtime/client.ts`, avoiding repeated imports across downstream packages.
            7. **Improvements Needed.** Next iteration should surface retry configuration and spec diffing directly within the generator summary to pre-empt contract regressions.
            8. **Styling Improvements.** Console output now uses `[api-sdk]` prefixes and tabular summaries, standardising release logs across CI and local runs.
            9. **Efficiency Analysis.** SHA-256 caching skips regeneration when the spec hash is unchanged while still refreshing manifests (including service/model counts), eliminating redundant codegen passes in CI and ensuring seed data remains in lockstep with generated clients.
            10. **Strengths to Keep.** Hash-based idempotence, manifest emission, and service registry freezing deliver predictable SDK builds with runtime safety nets.
            11. **Weaknesses to Remove.** Generator still depends on Node `process.env` for proxies (see npm warning); plan migration to explicit CLI options for proxy handling.
            12. **Palette.** Logging adopts concise severity-neutral phrasing, ensuring automation transcripts remain accessible without colour-coded dependencies.
            13. **Layout.** Runtime modules (`configure.ts`, `client.ts`, `manifest.ts`) now sit under `sdk-typescript/src/runtime`, mirroring generated core/service folders for intuitive discovery.
            14. **Text.** CLI help strings and manifest descriptors emphasise spec paths (`backend-nodejs/src/docs/openapi.json`) so documentation accurately cites source contracts.
            15. **Spacing.** Script refactor aligns with Prettier conventions (two-space indentation) and uses destructuring to keep option parsing compact.
            16. **Shape.** `ConfigureSdkOptions` now extends to `userAgent` and `onConfig`, enabling ergonomic injection of headers and observers without leaking OpenAPI internals.
            17. **Effects.** Summary tables highlight spec hash prefixes and operation counts (e.g., 172 operations in v1.51.0), providing instant visibility into surface area changes.
            18. **Thumbs.** `describeSdk()` returns a human-readable label for release notes, supporting copy-paste into change logs and customer comms.
            19. **Media.** The `.manifest.json` file now persists generator provenance, timestamp, enumerated services, and model counts—ready for embedding into release dashboards that cross-check database schema, migrations, and seed coverage.
            20. **Buttons.** CLI execution examples (`npm --prefix sdk-typescript run generate -- --summary`) give release engineers a single command pathway for regen plus auditing.
            21. **Interact.** `listAvailableServices()` and `getService()` expose discoverable integration points, sourcing keys from the manifest when available so dynamic clients, migrations, and telemetry pipelines agree on the exported service catalogue.
            22. **Missing.** Automated publication to NPM remains manual; integrate with release pipeline once audit trails and signing are finalised.
            23. **Design.** Manifest helpers freeze configuration objects to prevent runtime mutation, aligning with the platform's immutability-first SDK guidelines.
            24. **Clone.** Centralised manifest utilities eliminate repeated JSON parsing across consuming modules, reducing drift between service usage patterns.
            25. **Framework.** Script now reads `package.json` to log the `openapi-typescript-codegen` version, supporting governance requirements for dependency traceability.
            26. **Checklist.** Release steps include running `npm --prefix sdk-typescript run build`, committing `.manifest.json`, and capturing CLI summaries in release notes.
            27. **Nav.** Service registry keys (`adminMonetization`, `ads`, `analytics`, `billing`, `communities`, `enablement`, `environment`, `explorer`, `governance`, `observability`, `release`, `securityOperations`, `telemetry`, `core`) provide quick reference anchors for documentation, typed imports, and database view mapping notes.
            28. **Release.** Shipping workflow: regenerate SDK, review manifest hash, bump package version, publish runtime helpers, and circulate summary tables to downstream teams.
      - ✅ 14.B Update Templates & Release Guides (`update_template/backend_updates/backend_change_log.md`, `update_template/backend_updates/api_changes.md`, `update_template/backend_updates/backend_new_files.md`, `update_template/backend_updates/other_backend_updates.md`)
         - 14.B.1 update_template/backend_updates (found at update_template/backend_updates)
            1. **Appraise.** Backend release templates now incorporate SDK regeneration notes so Annex A47 covers both infrastructure and client distribution narratives.
            2. **Function.** `backend_change_log.md` enumerates the new manifest-aware generator, ensuring infra/automation callouts mention SDK tooling enhancements.
            3. **Usefulness.** `api_changes.md` summary explicitly calls out `.manifest.json` publication (including service/model counts), guiding auditors on where to find spec hashes and how to validate schema, migration, and seeding coverage before sign-off.
            4. **Redundant.** Prior blanket statement of “no new backend files” is narrowed to list the manifest, preventing duplicate explanations across templates.
            5. **Placeholders.** Additional annexes for mobile SDKs remain TODO; current update focuses on TypeScript tooling until parity templates exist.
            6. **Duplicates.** `other_backend_updates.md` centralises developer experience guidance, avoiding repeated CLI references across the pack.
            7. **Improvements Needed.** Future revisions should embed checklist tables capturing command output snippets directly within the templates.
            8. **Styling.** Template bullets now include inline code fences (e.g., `npm --prefix sdk-typescript run generate -- --summary`) to align with release style guides.
            9. **Efficiency Analysis.** Highlighting manifest regeneration reduces time wasted cross-referencing backend commits and client packages during CAB reviews.
            10. **Strengths to Keep.** Templates maintain structured headings (Summary, Validation, Developer Experience) while weaving in SDK-specific steps.
            11. **Weaknesses to Remove.** Need to add automation for capturing CLI output snapshots; currently manual copy-paste is required each release.
            12. **Palette.** Plain text emphasis ensures Markdown renders consistently across Confluence, GitHub, and internal portals without colour reliance.
            13. **Layout.** Manifest mention appears under “Backend New Files,” aligning inventory sections with actual artefact outputs.
            14. **Text.** Language emphasises release accountability (“publish the `.manifest.json` fingerprint”) clarifying action-oriented tasks.
            15. **Spacing.** Section spacing preserved for readability across exported PDFs; bullet indentation unchanged.
            16. **Shape.** Template sections continue to use level-two headings, maintaining compatibility with automated doc stitching scripts.
            17. **Effects.** Callouts instruct capturing CLI summaries, making release notes more actionable for stakeholders scanning for risk cues.
            18. **Thumbs.** CLI examples double as quick-start notes for incident responders verifying SDK freshness mid-cycle.
            19. **Media.** Manifest references pave the way for embedding spec hashes into dashboards without altering template structure.
            20. **Buttons.** Template instructions highlight a single canonical command, reducing release-time branching decisions.
            21. **Interact.** Guidance encourages cross-team collaboration by pointing data consumers to hashed manifests during go/no-go calls.
            22. **Missing.** Need a future appendix for verifying built artefacts in `dist/`; current templates stop at manifest commit confirmation.
            23. **Design.** Release guide copy mirrors the SDK logging prefix `[api-sdk]`, reinforcing consistent nomenclature across artefacts.
            24. **Clone.** Consolidated manifest messaging prevents each functional template from restating context in conflicting ways.
            25. **Framework.** Templates now align with governance requirements to document codegen outputs as part of release evidence packages.
            26. **Checklist.** Action items now include regenerating SDK, capturing CLI summary, listing manifest in new-files inventory, and reconciling manifest service totals against database migrations and seed snapshots.
            27. **Nav.** Clear headings point reviewers to manifest updates without scanning unrelated infrastructure notes.
            28. **Release.** Updated guides instruct teams to run the generator, publish hashes, and attach summaries to the backend change log before CAB submission.
      - 15.A Docs & unresolved mappings
         - 15.A.1 Documentation Coverage Gap (unresolved path)<|MERGE_RESOLUTION|>--- conflicted
+++ resolved
@@ -371,7 +371,6 @@
             28. **Release.** Roll out behind the support workspace feature flag, capture telemetry on SLA badge engagement, and document the changes in Annex C1 plus the learner dashboard release notes.
       - ✓ 5.B Learner Deep-dive Modules — Annex C1 (Learner Support)
          - 5.B.1 LearnerUpcomingSection (frontend-reactjs/src/pages/dashboard/learner/sections/LearnerUpcomingSection.jsx)
-<<<<<<< HEAD
             1. **Appraise.** `LearnerUpcomingSection.jsx` now adds urgency descriptors, semantic badges, and action-aware styling so the Annex C1 commitments rail mirrors Annex A18 priorities.
             2. **Function.** `resolveActionVariant`, `resolveLinkTarget`, and urgency data attributes drive tailored CTA treatments, external link handling, and analytics-friendly tagging.
             3. **Usefulness.** Learners see contextual copy (“Upcoming soon”, “Scheduled and on track”) alongside host, date, relative labels, and urgency descriptors with analytics-friendly `data-urgency` attributes driven by `normaliseUpcoming` in `LearnerOverview.jsx`.
@@ -400,10 +399,7 @@
             26. **Checklist.** Regression checks: verify urgency badges render across statuses, ensure external links respect targets, and confirm disabled CTAs show grey styling.
             27. **Nav.** Urgency descriptors plus aria-labelled buttons tie into Annex A18 navigation heuristics, making commitments easy to skim by keyboard or screen reader.
             28. **Release.** Bundle with learner dashboard refresh, announce urgency badge upgrades in Annex C1 notes, and monitor click-through on join/review CTA variants post-launch.
-      - 6.A Instructor Dashboard Pages
-=======
       - ✓ 6.A Instructor Dashboard Pages — Annex A19 (Courses & Library), Annex C4 (Live Classes & Tutoring Operations)
->>>>>>> 58669ab8
          - 6.A.1 InstructorCommunityChats (frontend-reactjs/src/pages/dashboard/InstructorCommunityChats.jsx)
          - 6.A.2 InstructorCommunityCreate (frontend-reactjs/src/pages/dashboard/InstructorCommunityCreate.jsx)
          - 6.A.3 InstructorCommunityManage (frontend-reactjs/src/pages/dashboard/InstructorCommunityManage.jsx)
