1. Part 1 — Logic Flows & End-to-End Analysis
      - ✅ 1.A Identity, Sessions & Profile Security (`controllers/AuthController.js`, `controllers/UserController.js`, `controllers/SecurityOperationsController.js`, `controllers/VerificationController.js`, `services/AuthService.js`, `services/TwoFactorService.js`, `services/EmailVerificationService.js`, `services/SessionRegistry.js`, `models/UserModel.js`, `models/UserSessionModel.js`, `models/TwoFactorChallengeModel.js`)
        1. **Appraisal.** The identity surface spans registration through impersonation safeguards, combining `AuthController.js`, `UserController.js`, and verification flows so a single pipeline enforces password, email, and device hygiene across web and mobile entry points.
        2. **Functionality.** Login, refresh, and logout endpoints mint JWT/refresh tokens, enforce throttling, and hydrate sessions through `SessionRegistry.js` while verification APIs call `EmailVerificationService.js` to issue signed URLs with audit trails in `DomainEventModel.js`. SQL migrations (`001_create_users_table.sql`, `007_identity_onboarding_dashboard.sql`) now provision aligned identity, session, and challenge tables so seeds and runtime models share the same structure across environments.
        3. **Logic Usefulness.** `AuthService.js` centralises hashing, session minting, and event emission so higher-level controllers stay declarative, and `SecurityOperationsController.js` gives responders consistent risk context for escalations.
        4. **Redundancies.** Historical duplication between controller responses and `AuthService` sanitisation is resolved by the shared serializer in `services/serializers/userSerializer.js`, keeping profile, dashboard preferences, and session metadata aligned across identity entry points.
        5. **Placeholders or Stubs.** Security posture exports still stub SIEM adapters; when wiring `DomainEventDispatcherService.js`, ensure downstream connectors enforce encryption-at-rest guarantees.
        6. **Duplicate Functions.** The new serializer removes parallel implementations in `UserService.js` and `AuthService.js`; remaining overlaps like legacy `utils/sessionHelpers.js` should be retired once downstream tests migrate.
        7. **Improvements Needed.** Introduce WebAuthn registration, breached password checks, and device binding so high-risk actions can trigger step-up verification via `TwoFactorService.js`.
        8. **Styling Improvements.** Align notification templates invoked by `MailService.js` with colour tokens in `docs/design-system/tokens.md` and ensure verification states mirror the onboarding UI palette.
        9. **Efficiency Analysis.** Cache password and policy lookups plus role aggregations by pushing them through `DistributedRuntimeCache.js`, reducing repeated reads during sign-in bursts.
        10. **Strengths to Keep.** Role-aware two-factor enforcement, domain events for every sensitive transition, and structured throttling keep the security posture observable and auditable.
        11. **Weaknesses to Remove.** Manual toggles for policy enforcement and cookie flag divergence between REST and GraphQL contexts should be normalised through governance-backed settings.
        12. **Styling & Colour Review.** Refresh verification email gradients and inline badges to meet AA contrast ratios while matching web onboarding states.
        13. **CSS, Orientation & Placement.** Provide JSON layout hints for transactional emails so spacing and iconography stay consistent with the React login forms.
        14. **Text Analysis.** Audit password and MFA copy for clarity, reduce redundant warnings, and link to escalation playbooks maintained by support.
        15. **Change Checklist Tracker.** Extend `qa/security-readiness-checklist.md` with MFA expiry, impersonation audit, and serializer regression tests before each release.
        16. **Full Upgrade Plan & Release Steps.** Stage serializer rollout behind flags, canary new auth flows with secondary JWT keys, run penetration tests, coordinate support comms, and monitor analytics for anomalies before full deploy.
      - ✅ 1.B Learner Onboarding, Dashboard & Feedback (`controllers/DashboardController.js`, `controllers/LearnerDashboardController.js`, `controllers/LearnerFeedbackController.js`, `controllers/SetupController.js`, `services/LearnerDashboardService.js`, `services/LearnerProgressService.js`, `services/SetupOrchestratorService.js`, `models/LearnerOnboardingResponseModel.js`, `models/DashboardWidgetModel.js`)
        1. **Appraisal.** Onboarding forms, setup orchestration, and dashboard APIs collaborate to personalise journeys, merge invite flows, and surface telemetry-backed insights for every learner persona.
        2. **Functionality.** `LearnerDashboardController.js` validates complex payloads, invokes `LearnerDashboardService.js` for wallet, finance, and tutoring operations, while `LearnerProgressService.js` aggregates enrolment progress snapshots consumed by dashboards. The shared SQL migration `007_identity_onboarding_dashboard.sql` seeds aligned course, module, lesson, enrollment, and onboarding tables so progress serializers, seeds, and API payloads stay in lockstep across deployments.
        3. **Logic Usefulness.** Services normalise metadata, merge invite ledgers, and emit acknowledgement references so frontend clients and success teams share consistent state.
        4. **Redundancies.** Layout hints now originate from `buildCourseCardLayoutMetadata` inside `LearnerProgressService.js`, removing the need for React and Flutter clients to maintain diverging grid constants.
        5. **Placeholders or Stubs.** Some onboarding tasks still defer to TODO integrations (billing, HRIS); annotate backlog IDs and enforce deterministic responses until connectors arrive.
        6. **Duplicate Functions.** Layout metadata is centralised in `buildDashboardLayoutFromSummaries`, preventing each widget hydrator from reimplementing card sizing and padding rules.
        7. **Improvements Needed.** Layer cohort benchmarking, persona-driven onboarding paths, and partial form persistence to reduce abandonment.
        8. **Styling Improvements.** API responses now include card padding, aspect ratios, and accent colours so downstream clients can map to design tokens without guesswork.
        9. **Efficiency Analysis.** Continue batching progress queries and prefetching upcoming lessons; reuse the new layout metadata to enable memoised rendering on the client side.
        10. **Strengths to Keep.** Strong Joi validation, audit events for onboarding transitions, and explicit acknowledgement references keep operations reliable and observable.
        11. **Weaknesses to Remove.** Manual CSV feedback exports and static widget registries should be replaced with telemetry warehouse syncs and canonical definitions to avoid drift.
        12. **Styling & Colour Review.** Align sentiment and streak badges with `docs/design-system/components/dashboard.md` to guarantee parity across surfaces.
        13. **CSS, Orientation & Placement.** Grid hints returned alongside course summaries specify column spans and breakpoints, ensuring responsive layouts remain consistent on tablets and phones.
        14. **Text Analysis.** Keep onboarding tooltips under 140 characters, remove jargon, and localise critical copy surfaced through `LearnerOnboardingResponseModel.js`.
        15. **Change Checklist Tracker.** Add onboarding smoke tests, dashboard analytics validation, and layout snapshot checks to the release checklist.
        16. **Full Upgrade Plan & Release Steps.** Ship new widgets behind feature flags, seed staging with anonymised telemetry, conduct usability studies, brief CSMs, and roll out once KPI uplifts are validated.
      - 1.C Courses, Catalogue & Creation Studio (`controllers/CourseController.js`, `controllers/CatalogueController.js`, `controllers/ContentController.js`, `controllers/CreationStudioController.js`, `controllers/ExplorerController.js`, `services/CourseAccessService.js`, `services/CreationStudioService.js`, `services/CreationAnalyticsService.js`, `services/CreationRecommendationService.js`, `models/CourseModel.js`, `models/LessonModel.js`, `models/AssessmentModel.js`)
      - 1.D Community, Events & Programming (`controllers/CommunityController.js`, `controllers/CommunityEngagementController.js`, `controllers/CommunityProgrammingController.js`, `controllers/CommunityOperationsController.js`, `controllers/CommunityMonetizationController.js`, `controllers/CommunityMemberAdminController.js`, `controllers/CommunityModerationController.js`, `controllers/CommunityChatController.js`, `services/CommunityService.js`, `services/CommunityEngagementService.js`, `services/CommunityProgrammingService.js`, `services/CommunityModerationService.js`, `services/CommunityDonationLifecycle.js`, `services/CommunityAffiliateCommissionService.js`, `services/CommunityOperationsService.js`, `models/CommunityModel.js`, `models/CommunityEventModel.js`, `models/CommunityMembershipModel.js`)
      - 1.E Feed, Social Graph & Direct Messaging (`controllers/FeedController.js`, `controllers/SocialGraphController.js`, `controllers/DirectMessageController.js`, `services/LiveFeedService.js`, `services/SocialGraphService.js`, `services/DirectMessageService.js`, `services/SavedSearchService.js`, `models/PostModel.js`, `models/FeedItemModel.js`, `models/SocialGraphModel.js`, `models/DirectMessageThreadModel.js`)
      - 1.F Explorer, Search & Discovery (`controllers/ExplorerController.js`, `controllers/CatalogueController.js`, `controllers/BusinessIntelligenceController.js`, `services/ExplorerSearchService.js`, `services/SearchIngestionService.js`, `services/SearchSuggestionService.js`, `services/ExplorerAnalyticsService.js`, `models/SearchQueryModel.js`)
      - 1.G Commerce, Billing & Monetisation (`controllers/PaymentController.js`, `controllers/AdminMonetizationController.js`, `controllers/AdminRevenueManagementController.js`, `controllers/CommunityMonetizationController.js`, `controllers/EscrowController.js`, `services/PaymentService.js`, `services/MonetizationFinanceService.js`, `services/CommunityDonationLifecycle.js`, `services/EscrowService.js`, `jobs/monetizationReconciliationJob.js`, `models/InvoiceModel.js`, `models/SubscriptionModel.js`, `models/CommunityDonationModel.js`)
      - 1.H Ads, Growth & Content Marketing (`controllers/AdsController.js`, `controllers/AdminAdsController.js`, `controllers/BlogController.js`, `controllers/AdminBlogController.js`, `controllers/EbookController.js`, `controllers/AdminGrowthController.js`, `services/AdsService.js`, `services/AdsPlacementService.js`, `services/MarketingContentService.js`, `models/AdsCampaignModel.js`, `models/BlogPostModel.js`, `models/EbookModel.js`)
      - 1.I Analytics, Intelligence & Telemetry (`controllers/AnalyticsController.js`, `controllers/BusinessIntelligenceController.js`, `controllers/ObservabilityController.js`, `controllers/TelemetryController.js`, `services/TelemetryIngestionService.js`, `services/TelemetryWarehouseService.js`, `services/ExplorerAnalyticsService.js`, `jobs/telemetryWarehouseJob.js`, `models/AnalyticsAlertModel.js`, `models/TelemetryExportModel.js`)
      - 1.J Governance, Compliance & Runtime Control (`controllers/GovernanceController.js`, `controllers/ComplianceController.js`, `controllers/RuntimeConfigController.js`, `controllers/AdminFeatureFlagController.js`, `controllers/AdminControlController.js`, `controllers/AdminAuditLogController.js`, `services/FeatureFlagGovernanceService.js`, `services/GovernanceStakeholderService.js`, `services/ComplianceService.js`, `jobs/dataRetentionJob.js`, `jobs/dataPartitionJob.js`, `models/RuntimeConfigModel.js`, `models/AuditEventModel.js`, `models/PlatformSettingModel.js`)
      - 1.K Integrations, Enablement & Environment Parity (`controllers/AdminIntegrationsController.js`, `controllers/EnablementController.js`, `controllers/IntegrationKeyInviteController.js`, `controllers/EnvironmentParityController.js`, `services/IntegrationOrchestratorService.js`, `services/IntegrationProviderService.js`, `services/EnablementContentService.js`, `services/EnvironmentParityService.js`, `services/IntegrationApiKeyService.js`, `models/IntegrationProviderModel.js`, `models/EnablementGuideModel.js`)
      - 1.L Media, Storage & Asset Pipeline (`controllers/MediaUploadController.js`, `services/AssetIngestionService.js`, `services/AssetService.js`, `services/StorageService.js`, `services/AntivirusService.js`, `models/AssetModel.js`, `models/AssetIngestionJobModel.js`, `models/AssetConversionOutputModel.js`)
      - ✅ 1.M Release, Provider Transition & Platform Settings (`controllers/ReleaseManagementController.js`, `controllers/ProviderTransitionController.js`, `controllers/AdminSettingsController.js`, `services/ReleaseOrchestrationService.js`, `services/ProviderTransitionService.js`, `services/PlatformSettingsService.js`, `models/ReleaseChecklistModel.js`, `models/ProviderTransitionModel.js`, `models/PlatformSettingModel.js`)
      - ✅ 1.N GraphQL Gateway & HTTP Bootstrapping (`graphql/schema.js`, `graphql/router.js`, `server.js`, `servers/websocket.server.js`, `bootstrap/`, `app.js`)
      - ✅ 1.O Repositories, Data Access & Domain Events (`repositories/`, `services/DomainEventDispatcherService.js`, `services/ChangeDataCaptureService.js`, `models/DomainEventModel.js`, `models/JobStateModel.js`)
      - 2.A Marketing, Storytelling & Acquisition (`src/pages/Home.jsx`, `src/pages/About.jsx`, `src/pages/Blog.jsx`, `src/pages/BlogPost.jsx`, `src/pages/Ebooks.jsx`, `src/pages/Terms.jsx`, `src/pages/Privacy.jsx`, `src/components/marketing/`, `src/data/marketing/`)
      - 2.B Authentication, Registration & Setup (`src/pages/Login.jsx`, `src/pages/Register.jsx`, `src/pages/InstructorRegister.jsx`, `src/pages/Setup.jsx`, `src/features/auth/`, `src/components/forms/`)
      - 2.C Learner Dashboard & Insights (`src/pages/dashboard/index.jsx`, `src/pages/dashboard/widgets/*`, `src/components/dashboard/`, `src/hooks/useLearnerDashboard.js`)
      - 2.D Courses, Library & Live Sessions (`src/pages/Courses.jsx`, `src/pages/ContentLibrary.jsx`, `src/pages/LiveClassrooms.jsx`, `src/components/learning/`, `src/components/video/`, `src/hooks/useCoursePlayer.js`)
      - 2.E Community, Events & Messaging (`src/pages/Communities.jsx`, `src/pages/Feed.jsx`, `src/components/community/`, `src/components/chat/`, `src/hooks/useCommunityRealtime.js`)
      - 2.F Analytics, Admin & Operations Dashboards (`src/pages/Analytics.jsx`, `src/pages/admin/index.jsx`, `src/pages/admin/sections/*`, `src/components/admin/`, `src/hooks/useAdminAnalytics.js`)
      - 2.G Commerce, Billing & Profile Management (`src/pages/Profile.jsx`, `src/pages/TutorProfile.jsx`, `src/components/billing/`, `src/hooks/useBillingPortal.js`)
      - 2.H Integrations, Enablement & Invitations (`src/pages/IntegrationCredentialInvite.jsx`, `src/components/integrations/`, `src/hooks/useIntegrationInvite.js`)
      - 2.I Support, Knowledge & Feedback (`src/features/support/`, `src/components/support/`, `src/pages/support/*`, `src/hooks/useSupportLauncher.js`)
      - 2.J Shared Layout, Theming & Component Infrastructure (`src/App.jsx`, `src/layouts/`, `src/styles/`, `src/components/common/`, `src/providers/ThemeProvider.jsx`)
      - 3.A Authentication & Identity Management (`lib/features/auth/`, `lib/services/authentication_service.dart`, `lib/services/secure_storage_service.dart`)
      - 3.B Community Feed & Engagement (`lib/features/feed/`, `lib/features/community_spaces/`, `lib/services/feed_service.dart`, `lib/services/community_service.dart`)
      - 3.C Lessons, Assessments & Offline Learning (`lib/features/lessons/`, `lib/features/assessments/`, `lib/services/lesson_download_service.dart`, `lib/services/progress_service.dart`)
      - 3.D Instructor Quick Actions & Operations (`lib/features/instructor/`, `lib/services/instructor_service.dart`, `lib/services/scheduling_service.dart`)
<<<<<<< HEAD
      - ✅ 3.E Billing & Subscription Management (`lib/integrations/billing.dart`, `lib/features/billing/`, `lib/services/billing_service.dart`)
      - ✅ 3.F Notifications, Messaging & Support (`lib/features/notifications/`, `lib/features/support/`, `lib/services/push_service.dart`, `lib/services/inbox_service.dart`)
      - 4.A Community Reminder Job (`communityReminderJob.js`)
      - 4.B Data Partition Job (`dataPartitionJob.js`)
=======
      - 3.E Billing & Subscription Management (`lib/integrations/billing.dart`, `lib/features/billing/`, `lib/services/billing_service.dart`)
      - 3.F Notifications, Messaging & Support (`lib/features/notifications/`, `lib/features/support/`, `lib/services/push_service.dart`, `lib/services/inbox_service.dart`)
      - ✓ 4.A Community Reminder Job (`communityReminderJob.js`)
      - ✓ 4.B Data Partition Job (`dataPartitionJob.js`)
>>>>>>> 6d66b8f6
      - 4.C Data Retention Job (`dataRetentionJob.js`)
      - 4.D Moderation Follow-Up Job (`moderationFollowUpJob.js`)
      - 4.E Monetization Reconciliation Job (`monetizationReconciliationJob.js`)
      - 4.F Telemetry Warehouse Job (`telemetryWarehouseJob.js`)
      - 5.A Identity & Access Schema (`models/UserModel.js`, `models/UserSessionModel.js`, `models/TwoFactorChallengeModel.js`, `models/UserRoleAssignmentModel.js`, `migrations/*user*`)
      - 5.B Learning Content Schema (`models/CourseModel.js`, `models/LessonModel.js`, `models/ModuleModel.js`, `models/AssessmentModel.js`, `models/CertificateModel.js`, `migrations/*course*`)
      - 5.C Community, Social & Messaging Schema (`models/CommunityModel.js`, `models/CommunityEventModel.js`, `models/PostModel.js`, `models/ReactionModel.js`, `models/DirectMessageThreadModel.js`, `models/SocialGraphModel.js`, `migrations/*community*`, `migrations/*social*`)
      - 5.D Commerce & Finance Schema (`models/InvoiceModel.js`, `models/SubscriptionModel.js`, `models/PaymentAttemptModel.js`, `models/EscrowPayoutModel.js`, `models/CommunityDonationModel.js`, `migrations/*billing*`, `migrations/*finance*`)
      - 5.E Analytics, Governance & Observability Schema (`models/AnalyticsAlertModel.js`, `models/TelemetryExportModel.js`, `models/RuntimeConfigModel.js`, `models/AuditEventModel.js`, `models/PlatformSettingModel.js`, `migrations/*analytics*`, `migrations/*governance*`)
      - 5.F Marketing, Content & Enablement Schema (`models/BlogPostModel.js`, `models/BlogCategoryModel.js`, `models/EbookModel.js`, `models/AdsCampaignModel.js`, `models/EnablementGuideModel.js`, `models/IntegrationProviderModel.js`, `migrations/*marketing*`, `migrations/*integration*`)
      - 6.A Generated API Client & Runtime Configuration (`src/generated/`, `src/index.ts`, `src/runtime/configure.ts`, `src/runtime/base.ts`)
      - 6.B Authentication & Session Utilities (`src/runtime/auth.ts`, `src/runtime/tokenStore.ts`, `src/runtime/configure.ts`)
      - 7.A Environment Provisioning & Infrastructure as Code (`infrastructure/terraform/`, `docker-compose.yml`, `infrastructure/environments/`)
      - 7.B CI/CD Automation & Release Tooling (`scripts/`, `backend-nodejs/scripts/`, `update_template/`, `qa/`)
      - 7.C Observability Stack & Runtime Telemetry (`infrastructure/observability/`, `backend-nodejs/src/observability/`, `docs/operations/observability.md`)
      - 7.D Local Tooling & Developer Enablement (`file_list.md`, `EDULURE_GUIDE.md`, `backend-nodejs/README.md`, `frontend-reactjs/README.md`, `valuation/`, `scripts/setup-*`)
      - 8.A Automated Test Suites & Coverage
      - 8.B Manual QA & Release Governance (`qa/`, `update_template/`, `docs/operations/qa.md`)
      - 8.C Test Data, Fixtures & Sandboxes (`backend-nodejs/seeds/`, `frontend-reactjs/src/testUtils/`, `Edulure-Flutter/test/fixtures/`)
      - 9.A Product & Technical Guides (`EDULURE_GUIDE.md`, `README.md`, `user experience.md`, `docs/design-system/`)
      - 9.B Operational Playbooks & Incident Response (`docs/operations/`, `qa/operations/`, `scripts/incident-*`)
      - 9.C Design System Assets & UX Research (`docs/design-system/`, `user experience.md`, `frontend-reactjs/src/styles/`, `Edulure-Flutter/lib/theme/`)
      - 9.D Strategy, Valuation & Stakeholder Communication (`valuation/`, `docs/operations/strategy.md`, `user experience.md`)
   - Annex A: Expanded Analysis Narratives
      - ✅ A1. Identity, Sessions & Profile Security (1.A)
        *See Part 1.A for the 16-point breakdown covering auth flows, shared serializers, and release governance updates.*
      - ✅ A2. Learner Onboarding, Dashboard & Feedback (1.B)
        *See Part 1.B for the end-to-end dashboard narrative including layout metadata exports and onboarding orchestration.*
      - A3. Courses, Catalogue & Creation Studio (1.C) ✓
        *`CourseModel.getCatalogueFilters`, `/catalogue/filters`, new catalogue filter indexes, and enriched seeds/tests keep catalogue facets, layout metadata, and upsell badges aligned across clients.*
      - A4. Community, Events & Programming (1.D) ✓
        *`CommunityService.mergeEvents` + `decorateEventForDisplay` now drive programming priority, accent mapping, and layout hints with refreshed community seeds.*
      - [x] A5. Feed, Social Graph & Direct Messaging (1.E)
      - [x] A6. Explorer, Search & Discovery (1.F)
      - A7. Commerce, Billing & Monetisation (1.G)
      - A8. Ads, Growth & Content Marketing (1.H)
      - ✅ A9. Analytics, Intelligence & Telemetry (1.I)
      - ✅ A10. Governance, Compliance & Runtime Control (1.J)
      - A11. Integrations, Enablement & Environment Parity (1.K) ✓
      - A12. Media, Storage & Asset Pipeline (1.L) ✓
      - ✅ A13. Release, Provider Transition & Platform Settings (1.M)
      - ✅ A14. GraphQL Gateway & HTTP Bootstrapping (1.N)
      - ✅ A15. Repositories, Data Access & Domain Events (1.O)
      - ✓ A16. Marketing, Storytelling & Acquisition (2.A)
      - ✓ A17. Authentication, Registration & Setup (2.B)
      - A18. Learner Dashboard & Insights (2.C)
      - A19. Courses, Library & Live Sessions (2.D)
      - A20. Community, Events & Messaging (2.E)
      - A21. Analytics, Admin & Operations Dashboards (2.F)
      - A22. Commerce, Billing & Profile Management (2.G) ✓
      - A23. Integrations, Enablement & Invitations (2.H) ✓
      - A24. Support, Knowledge & Feedback (2.I)
      - A25. Shared Layout, Theming & Component Infrastructure (2.J)
      - A26. Flutter Authentication & Identity (3.A)
      - A27. Flutter Community Feed & Engagement (3.B)
      - A28. Flutter Lessons, Assessments & Offline Learning (3.C)
      - A29. Flutter Instructor Quick Actions & Operations (3.D)
      - A30. Flutter Billing & Subscription Management (3.E)
      - A31. Flutter Notifications, Messaging & Support (3.F)
      - ✓ A32. Community Reminder Job (4.A)
      - ✓ A33. Data Partition Job (4.B)
      - A34. Data Retention Job (4.C) ✓
         - A34.1 backend-nodejs/src/jobs/dataRetentionJob.js & config/env integration
            1. **Operational depth.** The scheduler now orchestrates retention enforcement, verification, and reporting in a single run loop, mirroring Annex A34’s mandate to purge PII, issue audit trails, and brief compliance stakeholders.
            2. **Configuration surface.** New environment toggles (`DATA_RETENTION_VERIFY`, `DATA_RETENTION_VERIFICATION_SAMPLE_SIZE`, `DATA_RETENTION_REPORT_ENABLED`, `DATA_RETENTION_REPORT_CHANNEL`, `DATA_RETENTION_REPORT_AUDIENCE`) expose governance levers so runtime behaviour aligns with policy sign-off windows.
            3. **Execution guardrails.** `dispatchSummary` fans out post-run responsibilities—audit logging, domain events, and stakeholder communications—without blocking the main retention cycle, keeping resiliency in low-traffic maintenance windows.
            4. **Verification workflow.** Jobs pass a normalised verification contract to the service, ensuring every policy captures pre-run counts, post-run counts, and residual signals that surface soft-delete drift highlighted under “Gaps & Risks.”
            5. **Residual signalling.** Residual matches raise structured warnings, bubble into audit payloads, and switch audit severity from “notice” to “warning,” delivering the verification assurances promised under “Resilience & Efficiency.”
            6. **Audit trail.** Each run records `governance.data_retention.*` events via `AuditEventService`, packaging policy outcomes, residuals, and totals so compliance reviews have an immutable ledger.
            7. **Stakeholder communication.** When not in dry-run mode, the job schedules Governance Roadmap communications with summarised bodies, tagged audiences, and metrics, answering the “UX & Communications” requirement to brief compliance partners.
            8. **Domain events.** Both simulated and committed cycles broadcast `governance.data_retention.(simulated|completed)` domain events with dispatch metadata, creating hooks for telemetry dashboards and alerting pipelines.
            9. **Observability.** Run metadata (trigger, totals, residual counts) is logged and persisted into `lastSummary`, improving runbook triage while keeping failure backoff semantics intact.
            10. **Extensibility.** Verification/reporting configs are normalised helpers, easing future annex work (e.g., batching communications or toggling manifest attachments) without re-threading scheduler wiring.
         - A34.2 backend-nodejs/src/services/dataRetentionService.js
            1. **Strategy normalisation.** Verification options are first-class citizens—sample sizes, residual handling, and metadata propagate through every enforcement branch.
            2. **Pre/Post counts.** Each policy now captures `preRunCount`, residual tallies, and status markers (`cleared`, `residual`, `simulated`), giving auditors quantitative proof of policy execution.
            3. **Audit payload enrichment.** `data_retention_audit_logs` entries carry verification summaries alongside reasons, sample IDs, and contexts, satisfying Annex A34’s requirement for reproducible evidence.
            4. **Sample controls.** Policy sampling honours configurable limits rather than hard-coded values, aligning with the resilience guidance to throttle IO and provide deterministic previews.
            5. **Residual warnings.** Policies that fail to clear matched rows emit targeted logger warnings and still push CDC events, ensuring monitoring catches misaligned soft-delete columns.
            6. **Empty-strategy handling.** Strategies with no matches return structured results (including verification state), so reporting layers still generate zero-impact evidence packets.
         - A34.3 backend-nodejs/test/dataRetentionService.test.js
            1. **Coverage.** New Vitest cases lock in residual detection, dry-run simulation semantics, and audit payload structure, preventing regressions while Annex A34 iterates.
            2. **Builder fidelity.** Shared builder state simulates pre/post deletion counts, guaranteeing verification math mirrors production SQL behaviour.
            3. **Runtime compatibility.** Tests run with stubbed R2 credentials and reuse the same logging cadence seen in worker executions, validating observability parity.
      - A35. Moderation Follow-Up Job (4.D) ✓
         - A35.1 backend-nodejs/src/jobs/moderationFollowUpJob.js & config/env integration
            1. **Operational depth.** The follow-up scheduler now hydrates cases, computes overdue windows, and escalates unresolved actions—directly answering Annex A35’s charge to audit moderation follow-ups end-to-end.
            2. **Configuration knobs.** New env inputs (`MODERATION_FOLLOW_UP_ESCALATE_AFTER_MINUTES`, `MODERATION_FOLLOW_UP_ESCALATION_ROLES`, `MODERATION_FOLLOW_UP_AUDIT_SEVERITY`, `MODERATION_FOLLOW_UP_ANALYTICS_ENABLED`) externalise thresholds and audiences that were previously hard-coded risks.
            3. **Overdue intelligence.** Each follow-up calculates `overdueMinutes`, stamps metadata, and distinguishes escalated versus routine reminders, tightening accountability for aged cases.
            4. **Dual domain events.** The job emits `community.moderation.follow_up.due` plus `...escalated` events with dispatch tags and role audiences so realtime infra and alerting channels can route reminders and escalations separately.
            5. **Audit assurance.** Escalations record `moderation.follow_up.escalated` audit entries with assignee, overdue window, and escalation roles, satisfying Annex A35’s escalation evidence expectations.
            6. **Analytics insight.** Optional analytics events (dispatch versus escalated) push severity-weighted risk scores into `moderation_analytics_events`, feeding dashboards that monitor alert fatigue.
            7. **Metadata hygiene.** `ModerationFollowUpModel.markCompleted` now persists dispatch timestamps, triggers, overdue minutes, and escalation context for retrospective QA.
            8. **Run summaries.** Aggregated logging (processed count, escalations, overdue backlog) keeps operations visibility high without additional queries.
            9. **Graceful cancellation.** Failures capture error context, retain overdue metadata, and avoid silent drops, aligning with resilience guidelines to implement retries and cancellation audit trails.
            10. **Extensibility.** Analytics, audit, and domain event dependencies are injected, simplifying future Annex enhancements (e.g., queue retries or multi-channel notifications).
         - A35.2 backend-nodejs/src/config/env.js
            1. **Schema updates.** Zod parsing now validates follow-up thresholds, escalation roles, and analytics toggles, giving deployment pipelines deterministic config validation.
            2. **Workspace defaults.** Sensible defaults (120-minute escalation, moderator/compliance roles, “notice” audit severity) map directly to tabletop exercises outlined under “Change Management.”
      - A36. Monetization Reconciliation Job (4.E)
      - A37. Telemetry Warehouse Job (4.F)
      - A38. Identity & Access Schema (5.A)
      - A39. Learning Content Schema (5.B)
      - A40. Community, Social & Messaging Schema (5.C)
      - A41. Commerce & Finance Schema (5.D)
      - A42. Analytics, Governance & Observability Schema (5.E)
      - A43. Marketing, Content & Enablement Schema (5.F)
      - A44. SDK Generated Client & Runtime Configuration (6.A)
      - A45. SDK Authentication & Session Utilities (6.B)
      - A46. Environment Provisioning & Infrastructure as Code (7.A)
      - A47. CI/CD Automation & Release Tooling (7.B)
      - A48. Observability Stack & Runtime Telemetry (7.C)
      - A49. Local Tooling & Developer Enablement (7.D)
      - A50. Automated Test Suites & Coverage (8.A)
      - A51. Manual QA & Release Governance (8.B)
      - A52. Test Data, Fixtures & Sandboxes (8.C)
      - A53. Product & Technical Guides (9.A)
      - A54. Operational Playbooks & Incident Response (9.B)
      - A55. Design System Assets & UX Research (9.C)
      - A56. Strategy, Valuation & Stakeholder Communication (9.D)
      - B1. Backend Identity & Security Cluster
         - B1.A. Authentication & Session Flow (`backend-nodejs/src/controllers/auth`, `services/auth`, `middleware/sessionGuard.js`)
         - B1.B. Authorization & Role Management (`backend-nodejs/src/services/authorization`, `database/migrations/*roles*`)
      - B2. Backend Learning Delivery Cluster
         - B2.A. Course Authoring & Lesson Orchestration (`backend-nodejs/src/controllers/lessons`, `services/lessons`, `models/Lesson.ts`)
         - B2.B. Assessment Engine (`backend-nodejs/src/services/assessments`, `routes/assessments.js`, `frontend-reactjs/src/pages/assessments`)
      - B3. Backend Community & Engagement Cluster
         - B3.A. Community Feed & Posts (`backend-nodejs/src/controllers/feed`, `services/feed`, `frontend-reactjs/src/pages/community/Feed.jsx`)
         - B3.B. Leaderboards & Recognition (`backend-nodejs/src/services/leaderboard`, `frontend-reactjs/src/pages/community/Leaderboard.jsx`)
      - B4. Backend Monetisation & Commerce Cluster
         - B4.A. Subscription Billing (`backend-nodejs/src/services/billing`, `integrations/stripe`, `frontend-reactjs/src/pages/billing`)
      - B5. Frontend Web Experience Deep Dive
         - B5.A. Learner Dashboard (`frontend-reactjs/src/pages/dashboard/LearnerDashboard.jsx`, `components/dashboard`) ✅
         - B5.B. Course Player (`frontend-reactjs/src/pages/player/CoursePlayer.jsx`, `components/player`) ✅
      - B6. Flutter Mobile App Deep Dive (`Edulure-Flutter`)
         - B6.A. Mobile Learning Experience (`lib/modules/learning`, `lib/widgets/player`)
      - B7. Data & Analytics Platform
         - ✅ B7.A. Warehouse & ETL (`infrastructure/data/warehouse`, `scripts/etl`)
      - B8. Infrastructure & DevOps
         - B8.A. Deployment Pipeline (`infrastructure/pipeline`, `github/workflows`)
      - B9. Quality Assurance & Observability (`qa`, `backend-nodejs/observability`)
         - B9.A. Automated Testing Coverage
      - B10. Documentation & Knowledge Management (`docs`, `EDULURE_GUIDE.md`, `logic_flows.md`)
         - B10.A. Comprehensive Documentation Programme
      - C1. Learner Support Workspace (`frontend-reactjs/src/pages/dashboard/LearnerSupport.jsx`, `frontend-reactjs/src/hooks/useLearnerSupportCases.js`, `frontend-reactjs/src/api/learnerDashboardApi.js`, `backend-nodejs/src/controllers/LearnerDashboardController.js`, `backend-nodejs/src/services/LearnerDashboardService.js`, `backend-nodejs/src/services/SupportKnowledgeBaseService.js`, `backend-nodejs/src/repositories/LearnerSupportRepository.js`) ✅
      - C2. Admin Support Hub & Trust-Safety Command Centre (`frontend-reactjs/src/pages/dashboard/admin/AdminSupportHub.jsx`, `frontend-reactjs/src/pages/dashboard/admin/AdminTrustSafety.jsx`, `frontend-reactjs/src/hooks/useSupportDashboard.js`, `frontend-reactjs/src/components/dashboard/DashboardStateMessage.jsx`, `backend-nodejs/src/services/DashboardService.js`, `backend-nodejs/src/controllers/AdminSettingsController.js`, `backend-nodejs/src/models/SupportTicketModel.js`)
      - C3. Field Services & Onsite Delivery Coordination (`frontend-reactjs/src/pages/dashboard/FieldServices.jsx`, `frontend-reactjs/src/components/dashboard/FieldServiceConflictModal.jsx`, `frontend-reactjs/src/api/learnerDashboardApi.js`, `backend-nodejs/src/services/LearnerDashboardService.js`, `backend-nodejs/src/models/FieldServiceAssignmentModel.js`)
      - C4. Live Classes & Tutoring Operations (`frontend-reactjs/src/pages/dashboard/InstructorLiveClasses.jsx`, `frontend-reactjs/src/pages/dashboard/LearnerLiveClasses.jsx`, `frontend-reactjs/src/pages/dashboard/InstructorTutorBookings.jsx`, `backend-nodejs/src/controllers/InstructorBookingController.js`, `backend-nodejs/src/controllers/AdminBookingController.js`, `backend-nodejs/src/services/LearnerDashboardService.js`, `backend-nodejs/src/services/InstructorSchedulingService.js`, `backend-nodejs/src/models/TutorBookingModel.js`) ✅
      - C5. Integration Credential Invitations & API Key Governance (`frontend-reactjs/src/pages/IntegrationCredentialInvite.jsx`, `frontend-reactjs/src/api/integrationInviteApi.js`, `frontend-reactjs/src/hooks/usePageMetadata.js`, `backend-nodejs/src/controllers/AdminIntegrationsController.js`, `backend-nodejs/src/services/IntegrationApiKeyService.js`, `backend-nodejs/src/services/IntegrationApiKeyInviteService.js`, `backend-nodejs/src/services/IntegrationDashboardService.js`)
      - C6. Admin Approvals, Operations & Setup Governance (`frontend-reactjs/src/pages/admin/sections/AdminApprovalsSection.jsx`, `frontend-reactjs/src/pages/admin/sections/AdminOperationsSection.jsx`, `frontend-reactjs/src/hooks/useSetupProgress.js`, `frontend-reactjs/src/pages/Admin.jsx`, `backend-nodejs/src/controllers/AdminSettingsController.js`, `backend-nodejs/src/services/PlatformSettingsService.js`, `backend-nodejs/src/services/ReleaseOrchestrationService.js`)
      - ✅ C7. Legal, Privacy & Compliance Centre (`frontend-reactjs/src/pages/Terms.jsx`, `frontend-reactjs/src/pages/Privacy.jsx`, `frontend-reactjs/src/pages/LegalContact.jsx`, `backend-nodejs/src/controllers/ComplianceController.js`, `backend-nodejs/src/models/DataSubjectRequestModel.js`, `docs/compliance/policies/*`, `docs/legal/content`)
2. Part 2 — User Experience Audit & Component Breakdown
      - 1.A Entrypoints & Layout Containers
         - 1.A.1 AdminShell (frontend-reactjs/src/layouts/AdminShell.jsx)
         - 1.A.2 DashboardLayout (frontend-reactjs/src/layouts/DashboardLayout.jsx)
         - 1.A.3 MainLayout (frontend-reactjs/src/layouts/MainLayout.jsx)
         - 1.A.4 styles (frontend-reactjs/src/styles.css)
      - 1.B Global Navigation & Shell Chrome
         - 1.B.1 TopBar (frontend-reactjs/src/components/TopBar.jsx)
         - 1.B.2 AppNotificationPanel (frontend-reactjs/src/components/navigation/AppNotificationPanel.jsx)
         - 1.B.3 AppSidebar (frontend-reactjs/src/components/navigation/AppSidebar.jsx)
         - 1.B.4 AppTopBar (frontend-reactjs/src/components/navigation/AppTopBar.jsx)
         - 1.B.5 HeaderMegaMenu (frontend-reactjs/src/components/navigation/HeaderMegaMenu.jsx)
         - 1.B.6 LanguageSelector (frontend-reactjs/src/components/navigation/LanguageSelector.jsx)
         - 1.B.7 MobileMegaMenu (frontend-reactjs/src/components/navigation/MobileMegaMenu.jsx)
         - 1.B.8 UserMenu (frontend-reactjs/src/components/navigation/UserMenu.jsx)
         - 1.B.9 routes (frontend-reactjs/src/navigation/routes.js)
         - 1.B.10 utils (frontend-reactjs/src/navigation/utils.js)
      - 1.C Runtime Context Providers & Config
         - 1.C.1 AuthContext (frontend-reactjs/src/context/AuthContext.jsx)
         - 1.C.2 DashboardContext (frontend-reactjs/src/context/DashboardContext.jsx)
         - 1.C.3 LanguageContext (frontend-reactjs/src/context/LanguageContext.jsx)
         - 1.C.4 RealtimeContext (frontend-reactjs/src/context/RealtimeContext.jsx)
         - 1.C.5 RuntimeConfigContext (frontend-reactjs/src/context/RuntimeConfigContext.jsx)
         - 1.C.6 ServiceHealthContext (frontend-reactjs/src/context/ServiceHealthContext.jsx)
      - 1.D Hooks & Composable Logic
         - 1.D.1 useAuthorization (frontend-reactjs/src/hooks/useAuthorization.js)
         - 1.D.2 useAutoDismissMessage (frontend-reactjs/src/hooks/useAutoDismissMessage.js)
         - 1.D.3 useConsentRecords (frontend-reactjs/src/hooks/useConsentRecords.js)
         - 1.D.4 useDataSaverPreference (frontend-reactjs/src/hooks/useDataSaverPreference.js)
         - 1.D.5 useExecutiveDashboard (frontend-reactjs/src/hooks/useExecutiveDashboard.js)
         - 1.D.6 useExplorerEntitySearch (frontend-reactjs/src/hooks/useExplorerEntitySearch.js)
         - 1.D.7 useFeedInteractions (frontend-reactjs/src/hooks/useFeedInteractions.js)
         - 1.D.8 useFinanceDashboard (frontend-reactjs/src/hooks/useFinanceDashboard.js)
         - 1.D.9 useLearnerDashboard (frontend-reactjs/src/hooks/useLearnerDashboard.js)
         - 1.D.10 useLearnerProgress (frontend-reactjs/src/hooks/useLearnerProgress.js)
         - 1.D.11 useLearnerStudyPlan (frontend-reactjs/src/hooks/useLearnerStudyPlan.js)
         - 1.D.12 useLearnerSupportCases (frontend-reactjs/src/hooks/useLearnerSupportCases.js)
         - 1.D.13 useMarketingContent (frontend-reactjs/src/hooks/useMarketingContent.js)
         - 1.D.14 useMediaUpload (frontend-reactjs/src/hooks/useMediaUpload.js)
         - 1.D.15 useOnboardingForm (frontend-reactjs/src/hooks/useOnboardingForm.js)
         - 1.D.16 useRoleGuard (frontend-reactjs/src/hooks/useRoleGuard.js)
         - 1.D.17 useSearchProvider (frontend-reactjs/src/hooks/useSearchProvider.js)
         - 1.D.18 useSetupProgress (frontend-reactjs/src/hooks/useSetupProgress.js)
         - 1.D.19 useSupportDashboard (frontend-reactjs/src/hooks/useSupportDashboard.js)
         - 1.D.20 useSystemPreferencesForm (frontend-reactjs/src/hooks/useSystemPreferencesForm.js)
         - 1.D.21 useTrustSafetyDashboard (frontend-reactjs/src/hooks/useTrustSafetyDashboard.js)
      - 1.E API Clients & Data Contracts
         - 1.E.1 adminAdsApi (frontend-reactjs/src/api/adminAdsApi.js)
         - 1.E.2 adminApi (frontend-reactjs/src/api/adminApi.js)
         - 1.E.3 adminGrowthApi (frontend-reactjs/src/api/adminGrowthApi.js)
         - 1.E.4 adminRevenueApi (frontend-reactjs/src/api/adminRevenueApi.js)
         - 1.E.5 adsApi (frontend-reactjs/src/api/adsApi.js)
         - 1.E.6 analyticsApi (frontend-reactjs/src/api/analyticsApi.js)
         - 1.E.7 authApi (frontend-reactjs/src/api/authApi.js)
         - 1.E.8 blogApi (frontend-reactjs/src/api/blogApi.js)
         - 1.E.9 communityApi (frontend-reactjs/src/api/communityApi.js)
         - 1.E.10 communityChatApi (frontend-reactjs/src/api/communityChatApi.js)
         - 1.E.11 complianceApi (frontend-reactjs/src/api/complianceApi.js)
         - 1.E.12 courseApi (frontend-reactjs/src/api/courseApi.js)
         - 1.E.13 creationStudioApi (frontend-reactjs/src/api/creationStudioApi.js)
         - 1.E.14 dashboardApi (frontend-reactjs/src/api/dashboardApi.js)
         - 1.E.15 ebookApi (frontend-reactjs/src/api/ebookApi.js)
         - 1.E.16 explorerApi (frontend-reactjs/src/api/explorerApi.js)
         - 1.E.17 feedApi (frontend-reactjs/src/api/feedApi.js)
         - 1.E.18 instructorOrchestrationApi (frontend-reactjs/src/api/instructorOrchestrationApi.js)
         - 1.E.19 instructorRosterApi (frontend-reactjs/src/api/instructorRosterApi.js)
         - 1.E.20 integrationAdminApi (frontend-reactjs/src/api/integrationAdminApi.js)
         - 1.E.21 integrationInviteApi (frontend-reactjs/src/api/integrationInviteApi.js)
         - 1.E.22 learnerDashboardApi (frontend-reactjs/src/api/learnerDashboardApi.js)
         - 1.E.23 marketingApi (frontend-reactjs/src/api/marketingApi.js)
         - 1.E.24 mediaApi (frontend-reactjs/src/api/mediaApi.js)
         - 1.E.25 moderationApi (frontend-reactjs/src/api/moderationApi.js)
         - 1.E.26 operatorDashboardApi (frontend-reactjs/src/api/operatorDashboardApi.js)
         - 1.E.27 paymentsApi (frontend-reactjs/src/api/paymentsApi.js)
         - 1.E.28 securityOperationsApi (frontend-reactjs/src/api/securityOperationsApi.js)
         - 1.E.29 setupApi (frontend-reactjs/src/api/setupApi.js)
         - 1.E.30 socialGraphApi (frontend-reactjs/src/api/socialGraphApi.js)
         - 1.E.31 userApi (frontend-reactjs/src/api/userApi.js)
         - 1.E.32 verificationApi (frontend-reactjs/src/api/verificationApi.js)
      - 1.F Utilities, Data Fixtures & Libs
         - 1.F.1 marketingAltText (frontend-reactjs/src/data/marketingAltText.js)
         - 1.F.2 mockData (frontend-reactjs/src/data/mockData.js)
         - 1.F.3 liveSessionQueue (frontend-reactjs/src/utils/liveSessionQueue.js)
         - 1.F.4 mediaCache (frontend-reactjs/src/utils/mediaCache.js)
         - 1.F.5 persistentCache (frontend-reactjs/src/utils/persistentCache.js)
         - 1.F.6 persistentState (frontend-reactjs/src/utils/persistentState.js)
         - 1.F.7 socialGraph (frontend-reactjs/src/utils/socialGraph.js)
         - 1.F.8 uploads (frontend-reactjs/src/utils/uploads.js)
         - 1.F.9 auth (frontend-reactjs/src/utils/validation/auth.js)
         - 1.F.10 onboarding (frontend-reactjs/src/utils/validation/onboarding.js)
      - 2.A Landing & Value Proposition Surfaces
         - 2.A.1 FeatureGrid (frontend-reactjs/src/components/FeatureGrid.jsx)
         - 2.A.2 PageHero (frontend-reactjs/src/components/PageHero.jsx)
         - 2.A.3 StatsBar (frontend-reactjs/src/components/StatsBar.jsx)
         - 2.A.4 Testimonials (frontend-reactjs/src/components/Testimonials.jsx)
         - 2.A.5 ClosingCtaBanner (frontend-reactjs/src/components/home/ClosingCtaBanner.jsx)
         - 2.A.6 CommunitySpotlight (frontend-reactjs/src/components/home/CommunitySpotlight.jsx)
         - 2.A.7 CoursesAdventure (frontend-reactjs/src/components/home/CoursesAdventure.jsx)
         - 2.A.8 EbookShowcase (frontend-reactjs/src/components/home/EbookShowcase.jsx)
         - 2.A.9 HomeFaq (frontend-reactjs/src/components/home/HomeFaq.jsx)
         - 2.A.10 HomeSection (frontend-reactjs/src/components/home/HomeSection.jsx)
         - 2.A.11 PerksGrid (frontend-reactjs/src/components/home/PerksGrid.jsx)
         - 2.A.12 TutorArcade (frontend-reactjs/src/components/home/TutorArcade.jsx)
         - 2.A.13 CaseStudyGrid (frontend-reactjs/src/components/marketing/CaseStudyGrid.jsx)
         - 2.A.14 ConversionPanel (frontend-reactjs/src/components/marketing/ConversionPanel.jsx)
         - 2.A.15 HeroMediaPanel (frontend-reactjs/src/components/marketing/HeroMediaPanel.jsx)
         - 2.A.16 MarketingHero (frontend-reactjs/src/components/marketing/MarketingHero.jsx)
         - 2.A.17 MonetizationRibbon (frontend-reactjs/src/components/marketing/MonetizationRibbon.jsx)
         - 2.A.18 PlanHighlights (frontend-reactjs/src/components/marketing/PlanHighlights.jsx)
         - 2.A.19 PrimaryHero (frontend-reactjs/src/components/marketing/PrimaryHero.jsx)
         - 2.A.20 ProductPreviewTabs (frontend-reactjs/src/components/marketing/ProductPreviewTabs.jsx)
         - 2.A.21 Home (frontend-reactjs/src/pages/Home.jsx)
      - 2.B Content Marketing & Media Publishing
         - 2.B.1 EbookReader (frontend-reactjs/src/components/content/EbookReader.jsx)
         - 2.B.2 MaterialMetadataEditor (frontend-reactjs/src/components/content/MaterialMetadataEditor.jsx)
         - 2.B.3 AvatarCropper (frontend-reactjs/src/components/media/AvatarCropper.jsx)
         - 2.B.4 Blog (frontend-reactjs/src/pages/Blog.jsx)
         - 2.B.5 BlogPost (frontend-reactjs/src/pages/BlogPost.jsx)
         - 2.B.6 Ebooks (frontend-reactjs/src/pages/Ebooks.jsx)
      - 2.C Company, Careers & Legal Transparency
         - 2.C.1 About (frontend-reactjs/src/pages/About.jsx)
         - 2.C.2 Privacy (frontend-reactjs/src/pages/Privacy.jsx)
         - 2.C.3 Terms (frontend-reactjs/src/pages/Terms.jsx)
      - 3.A Authentication & Invitation Pages
         - 3.A.1 InstructorRegister (frontend-reactjs/src/pages/InstructorRegister.jsx)
         - 3.A.2 IntegrationCredentialInvite (frontend-reactjs/src/pages/IntegrationCredentialInvite.jsx)
         - 3.A.3 Login (frontend-reactjs/src/pages/Login.jsx)
         - 3.A.4 Register (frontend-reactjs/src/pages/Register.jsx)
      - 3.B Setup & Pre-launch Handoffs
         - 3.B.1 Setup (frontend-reactjs/src/pages/Setup.jsx)
      - 3.C Identity Forms & Auth Components
         - 3.C.1 AuthCard (frontend-reactjs/src/components/AuthCard.jsx)
         - 3.C.2 SocialSignOn (frontend-reactjs/src/components/SocialSignOn.jsx)
         - 3.C.3 AuthForm (frontend-reactjs/src/components/auth/AuthForm.jsx)
         - 3.C.4 FormStepper (frontend-reactjs/src/components/forms/FormStepper.jsx)
      - 4.A Dashboard Overview & Switcher Pages
         - 4.A.1 CourseViewer (frontend-reactjs/src/pages/dashboard/CourseViewer.jsx)
         - 4.A.2 DashboardAffiliate (frontend-reactjs/src/pages/dashboard/DashboardAffiliate.jsx)
         - 4.A.3 DashboardAssessments (frontend-reactjs/src/pages/dashboard/DashboardAssessments.jsx)
         - 4.A.4 DashboardBookingsSwitch (frontend-reactjs/src/pages/dashboard/DashboardBookingsSwitch.jsx)
         - 4.A.5 DashboardEbooksSwitch (frontend-reactjs/src/pages/dashboard/DashboardEbooksSwitch.jsx)
         - 4.A.6 DashboardInbox (frontend-reactjs/src/pages/dashboard/DashboardInbox.jsx)
      - 4.B Dashboard Shared Components & Feedback
         - 4.B.1 AnalyticsSummaryCard (frontend-reactjs/src/components/dashboard/AnalyticsSummaryCard.jsx)
         - 4.B.2 DashboardActionFeedback (frontend-reactjs/src/components/dashboard/DashboardActionFeedback.jsx)
         - 4.B.3 DashboardNavigation (frontend-reactjs/src/components/dashboard/DashboardNavigation.jsx)
         - 4.B.4 DashboardStateMessage (frontend-reactjs/src/components/dashboard/DashboardStateMessage.jsx)
         - 4.B.5 FieldServiceConflictModal (frontend-reactjs/src/components/dashboard/FieldServiceConflictModal.jsx)
         - 4.B.6 LearnerProgressCard (frontend-reactjs/src/components/dashboard/LearnerProgressCard.jsx)
         - 4.B.7 MetricCard (frontend-reactjs/src/components/dashboard/MetricCard.jsx)
         - 4.B.8 VerificationStatusCard (frontend-reactjs/src/components/dashboard/VerificationStatusCard.jsx)
         - 4.B.9 SkeletonPanel (frontend-reactjs/src/components/loaders/SkeletonPanel.jsx)
         - 4.B.10 ServiceHealthBanner (frontend-reactjs/src/components/status/ServiceHealthBanner.jsx)
      - ✓ 5.A Learner Dashboard Pages — Annex A18 (Learner Dashboard), Annex C1 (Learner Support Workspace)
         - 5.A.1 LearnerBookings (frontend-reactjs/src/pages/dashboard/LearnerBookings.jsx)
         - 5.A.2 LearnerCommunities (frontend-reactjs/src/pages/dashboard/LearnerCommunities.jsx)
         - 5.A.3 LearnerCommunityChats (frontend-reactjs/src/pages/dashboard/LearnerCommunityChats.jsx)
         - 5.A.4 LearnerCourses (frontend-reactjs/src/pages/dashboard/LearnerCourses.jsx)
         - 5.A.5 LearnerEbooks (frontend-reactjs/src/pages/dashboard/LearnerEbooks.jsx)
         - 5.A.6 LearnerFinancial (frontend-reactjs/src/pages/dashboard/LearnerFinancial.jsx)
         - 5.A.7 LearnerLiveClasses (frontend-reactjs/src/pages/dashboard/LearnerLiveClasses.jsx)
         - 5.A.8 LearnerSettings (frontend-reactjs/src/pages/dashboard/LearnerSettings.jsx)
         - 5.A.9 LearnerSocial (frontend-reactjs/src/pages/dashboard/LearnerSocial.jsx)
         - 5.A.10 LearnerSupport (frontend-reactjs/src/pages/dashboard/LearnerSupport.jsx)
            1. **Appraise.** `LearnerSupport.jsx` now elevates SLA visibility with semantic badges while `useLearnerSupportCases.js` deduplicates conversation messages and attachments, aligning Annex C1’s learner workspace with the Annex A18 dashboard expectations.
            2. **Function.** `getSlaBadgeDescriptor`, `formatSlaDeadline`, and the enriched hook fields (`slaStatus`, `assignmentLabel`, `slaMinutesRemaining`) power list chips, stats grids, and SLA checkpoint summaries while the composer pipes payloads through `createSupportTicket`, `replyToSupportTicket`, and `closeSupportTicket` APIs.
            3. **Usefulness.** Knowledge suggestions render inline cards sourced from `knowledgeSuggestions` while `DashboardService.getDashboardForUser` now hydrates the `knowledgeBase` array with top-ranked `support_articles` via `SupportKnowledgeBaseService.searchArticles`, ensuring the annex playbooks reflect live data alongside escalation breadcrumbs and tooltips.
            4. **Redundant.** Message normalisation now merges duplicate IDs and attachments, eliminating the prior UI jitter when optimistic updates appended the same payload twice.
            5. **Placeholders.** Contact fallbacks still reference placeholder `href="#"` channels when the API omits live links, and voice-call scheduling remains disabled until telephony integrations land.
            6. **Duplicates.** SLA formatting logic lives solely in `LearnerSupport.jsx`; future work should move the badge descriptor into the shared dashboard formatting utilities to avoid duplicating countdown text across widgets.
            7. **Improvements Needed.** Wire SLA status to live websocket push events, expose agent avatars beside `assignmentLabel`, and allow learners to acknowledge knowledge suggestions so analytics can log deflection rates.
            8. **Styling Improvements.** Case cards, SLA chips, and the escalation timeline now reuse dashboard pill tokens (`rounded-3xl`, semantic badge palettes) so the workspace matches the broader learner shell.
            9. **Efficiency Analysis.** Message deduplication, attachment merging, and memoised case enrichments reduce render thrash when large transcripts stream in, keeping the timeline performant even for legacy tickets.
            10. **Strengths to Keep.** Dual-column layout with sticky metadata, inline composer, and knowledge guidance retains the single-pane-of-glass experience Annex C1 champions.
            11. **Weaknesses to Remove.** Offline replies still queue locally without surfacing retry state per message; exposing retry chips in `MessageTimeline` would prevent silent failures.
            12. **Palette.** SLA and priority badges now adopt the same semantic colours (`bg-emerald-100`, `bg-rose-100`) used across the dashboard, ensuring brand and accessibility parity.
            13. **Layout.** The detail grid adds a sixth cell for SLA checkpoints and the escalation panel stacks beneath the timeline, balancing information density without forcing horizontal scroll.
            14. **Text.** Badge tooltips (“SLA on track”, “Breached …”), timeline copy, and knowledge card excerpts sharpen copywriting so learners see action-first phrasing.
            15. **Spacing.** `space-y` utilities and the refreshed 3-column knowledge list maintain comfortable rhythm between panels while keeping the reply composer within reach.
            16. **Shape.** Rounded-3xl shells, dashed borders on empty states, and subtle timeline markers keep the support hub visually consistent with other learner modules.
            17. **Effects.** Badge hover/focus states inherit dashboard focus outlines, and the escalation feed avoids animations, respecting reduced-motion preferences baked into the layout.
            18. **Thumbs.** Suggested playbooks now highlight read-time chips so learners can quickly judge effort before opening a guide.
            19. **Media.** Attachment metadata merges duplicates and retains names/sizes, preserving context when learners upload logs or transcripts.
            20. **Buttons.** Pill buttons (`dashboard-primary-pill`, focus-visible outlines) now complement SLA chips, while archive/reopen controls remain accessible and keyboard friendly.
            21. **Interact.** `data-sla-status` attributes on list badges and detail chips open the door for automated filtering, and tooltip strings keep screen readers informed without extra markup.
            22. **Missing.** Auto-refresh on SLA countdowns still relies on manual refresh; consider `setInterval` or React Query subscriptions to avoid stale timers.
            23. **Design.** `getSlaBadgeDescriptor` centralises badge labelling, keeping copy cohesive as new SLA states emerge.
            24. **Clone.** Merge logic prevents duplicate message rendering, replacing the previous per-component dedupe implementations with a single hook-level source of truth.
            25. **Framework.** Enhancements lean on existing persistent storage (`usePersistentCollection`) and context boundaries, so no new architectural primitives were required.
            26. **Checklist.** Regression suite should cover badge rendering, knowledge suggestion linking, escalation timeline ordering, and message dedupe, alongside running `npm --prefix frontend-reactjs run lint`.
            27. **Nav.** SLA chips, escalation breadcrumbs, and knowledge cards extend Annex A18 navigation cues by labelling contexts (“Case detail”, “Suggested playbooks”) for quick scanning.
            28. **Release.** Roll out behind the support workspace feature flag, capture telemetry on SLA badge engagement, and document the changes in Annex C1 plus the learner dashboard release notes.
      - ✓ 5.B Learner Deep-dive Modules — Annex C1 (Learner Support)
         - 5.B.1 LearnerUpcomingSection (frontend-reactjs/src/pages/dashboard/learner/sections/LearnerUpcomingSection.jsx)
            1. **Appraise.** `LearnerUpcomingSection.jsx` now adds urgency descriptors, semantic badges, and action-aware styling so the Annex C1 commitments rail mirrors Annex A18 priorities.
            2. **Function.** `resolveActionVariant`, `resolveLinkTarget`, and urgency data attributes drive tailored CTA treatments, external link handling, and analytics-friendly tagging.
            3. **Usefulness.** Learners see contextual copy (“Upcoming soon”, “Scheduled and on track”) alongside host, date, relative labels, and urgency descriptors with analytics-friendly `data-urgency` attributes driven by `normaliseUpcoming` in `LearnerOverview.jsx`.
            4. **Redundant.** Button rendering no longer duplicates target/rel logic—the helper centralises external link decisions while preserving mailto/self navigation.
            5. **Placeholders.** Disabled CTAs still render greyed buttons when no actionable `href` exists; future revisions could hide them entirely or surface alternative prompts.
            6. **Duplicates.** Urgency text aligns with the shared dashboard urgency vocabulary; remaining duplication inside `LearnerOverview.normaliseUpcoming` can move to a reusable formatter later.
            7. **Improvements Needed.** Pipe through locations or delivery modes, extend badge variants for assessment deadlines, and offer iCal exports when schedules include calendar links.
            8. **Styling Improvements.** Focus-visible outlines, variant-specific colours, and consistent rounded-full buttons bring the module in step with the dashboard shell.
            9. **Efficiency Analysis.** External link resolution pre-parses URLs once per render, preventing runtime errors from malformed links while keeping the component lightweight.
            10. **Strengths to Keep.** Compact cards with urgency chips and relative timestamps maintain scannability while layering richer context.
            11. **Weaknesses to Remove.** The component still lacks inline actions for rescheduling or joining waitlists—hooks to bookings/live-class APIs would complete the experience.
            12. **Palette.** Action variants use emerald/indigo/primary shades consistent with learner CTAs, and urgency badges keep rose/amber/emerald semantics for accessibility.
            13. **Layout.** Card spacing remains vertical for clarity, and the new descriptor line avoids crowding by using subdued slate tones.
            14. **Text.** CTA aria-labels mention the event title, supporting assistive tech, while urgency descriptors avoid jargon and stay action-focused.
            15. **Spacing.** Extra `mt-1` spacing between host and urgency copy keeps the hierarchy readable even on small screens.
            16. **Shape.** Rounded-2xl shells and pill badges continue the learner dashboard motif, reinforcing familiarity across modules.
            17. **Effects.** Hover elevation (`hover:-translate-y-0.5`, `hover:shadow-md`) and focus outlines echo the rest of the dashboard without introducing new motion patterns.
            18. **Thumbs.** Cards remain thumb-friendly on touch devices thanks to generous padding and full-width button targets.
            19. **Media.** While still text-first, structured descriptors ensure upcoming live sessions can later embed icons without layout shifts.
            20. **Buttons.** Variant-aware CTAs adjust colour and outline tokens to match action types, and disabled states now render with neutral greys to signal inactivity.
            21. **Interact.** `data-urgency` attributes and descriptive aria labels give analytics and accessibility layers hooks for filtering and narration.
            22. **Missing.** Countdown timers remain static per render; consider injecting live countdown hooks for high-priority sessions.
            23. **Design.** Helper functions encapsulate variant logic, letting designers extend CTA palettes without touching JSX internals.
            24. **Clone.** Shared functions avoid repeating external-link guards across other learner widgets, reducing drift when rules evolve.
            25. **Framework.** Enhancements stay within the existing component boundary—no new dependencies beyond `clsx` were required.
            26. **Checklist.** Regression checks: verify urgency badges render across statuses, ensure external links respect targets, and confirm disabled CTAs show grey styling.
            27. **Nav.** Urgency descriptors plus aria-labelled buttons tie into Annex A18 navigation heuristics, making commitments easy to skim by keyboard or screen reader.
            28. **Release.** Bundle with learner dashboard refresh, announce urgency badge upgrades in Annex C1 notes, and monitor click-through on join/review CTA variants post-launch.
      - ✓ 6.A Instructor Dashboard Pages — Annex A19 (Courses & Library), Annex C4 (Live Classes & Tutoring Operations)
         - 6.A.1 InstructorCommunityChats (frontend-reactjs/src/pages/dashboard/InstructorCommunityChats.jsx)
         - 6.A.2 InstructorCommunityCreate (frontend-reactjs/src/pages/dashboard/InstructorCommunityCreate.jsx)
         - 6.A.3 InstructorCommunityManage (frontend-reactjs/src/pages/dashboard/InstructorCommunityManage.jsx)
         - 6.A.4 InstructorCommunityOperations (frontend-reactjs/src/pages/dashboard/InstructorCommunityOperations.jsx)
         - 6.A.5 InstructorCommunityPodcasts (frontend-reactjs/src/pages/dashboard/InstructorCommunityPodcasts.jsx)
         - 6.A.6 InstructorCommunityWebinars (frontend-reactjs/src/pages/dashboard/InstructorCommunityWebinars.jsx)
         - 6.A.7 InstructorEbooks (frontend-reactjs/src/pages/dashboard/InstructorEbooks.jsx)
         - 6.A.8 InstructorGrowth (frontend-reactjs/src/pages/dashboard/InstructorGrowth.jsx)
         - 6.A.9 InstructorLiveClasses (frontend-reactjs/src/pages/dashboard/InstructorLiveClasses.jsx)
         - 6.A.10 InstructorPricing (frontend-reactjs/src/pages/dashboard/InstructorPricing.jsx)
         - 6.A.11 InstructorProjects (frontend-reactjs/src/pages/dashboard/InstructorProjects.jsx)
         - 6.A.12 InstructorServiceSuite (frontend-reactjs/src/pages/dashboard/InstructorServiceSuite.jsx)
         - 6.A.13 InstructorTutorBookings (frontend-reactjs/src/pages/dashboard/InstructorTutorBookings.jsx)
         - 6.A.14 InstructorTutorManagement (frontend-reactjs/src/pages/dashboard/InstructorTutorManagement.jsx)
         - 6.A.15 InstructorTutorSchedule (frontend-reactjs/src/pages/dashboard/InstructorTutorSchedule.jsx)
        1. **Appraisal.** Instructor live operations now surface timezone-aware schedules, resource runbooks, and calendar exports (`pages/dashboard/InstructorLiveClasses.jsx`, `pages/dashboard/InstructorTutorBookings.jsx`) so Annex A19’s course orchestration narrative and Annex C4’s tutoring control room describe real workflows rather than placeholders.
        2. **Functionality.** The live classroom console introduces a scheduling preference banner with timezone selector, session cards render dynamic prep/resource links, alerts, and readiness summaries, while tutor bookings add segment filters, CSV exports, and .ics calendar generation built from `utils/calendar.js` helpers.
        3. **Logic Usefulness.** `resolveRelativeTime` and `formatDateTime` ensure countdowns, SLA deadlines, and mentor hand-offs reference the same clocks, giving instructors and coordinators reliable go-live windows and reducing manual reconciliation during high-volume cohorts.
        4. **Redundancies.** Shared calendar utilities eliminate bespoke ICS builders inside dashboard pages and reuse a single filename normaliser for both tutoring and live class exports, cutting duplicated DOM download logic and aligning Annex documentation with the new helper.
        5. **Placeholders.** Static “Schedule TBC” and generic escalation copy are replaced by real alerts (`data.escalations`) and enriched prep links sourced from session payloads, so Annex callouts can cite working join, recording, and material links instead of TODO notes.
        6. **Duplicate Functions.** Pipeline segmentation, CSV quoting, and relative time formatting moved into memoised helpers, removing repeated map/filter logic throughout the bookings workspace and aligning with the reusable `downloadCalendarEvents` workflow.
        7. **Improvements Needed.** Next iteration should stream export feedback through a toast service, hydrate booking analytics cards with backend SLA deltas, and thread timezone selection through `ScheduleGrid`’s event filters to keep grid/tooling parity.
        8. **Styling Improvements.** New rounded-pill controls, amber escalation banners, and prep/resource stacks re-use dashboard typography/spacing tokens, matching the user_experience.md palette guidance for Annex A19 hero modules and Annex C4 risk panels.
        9. **Efficiency Analysis.** `useMemo` caches for filtered pipeline/confirmed lists avoid recomputation across renders, while export handlers short-circuit when no records exist, keeping dashboard interactions smooth even as routing queues grow.
        10. **Strengths to Keep.** Keep the action feedback pattern, shared scheduling grid, and modular session cards—they now support richer data without sacrificing readability, fulfilling Annex expectations for cross-surface consistency.
        11. **Weaknesses to Remove.** Tutor routing still depends on manual refresh after CSV/ICS exports; wire server-triggered rehydration and consider batching notifications to curb duplicate SLA alerts across channels.
        12. **Styling & Colour Review.** Accessibility-checked badge palettes (emerald/amber/rose) extend to alerts, support routing, and escalations, ensuring Annex references to readiness states stay in sync with live colour tokens.
        13. **CSS, Orientation & Placement.** Responsive stacking for pipeline controls and live hand-off cards keeps key operations above the fold on tablet while preserving the two-column analytics grid on desktop.
        14. **Text Analysis.** Inline copy now emphasises action-first phrasing (“Export pipeline CSV”, “Live classroom hand-off”) mirroring user_experience.md tone guidance, and prep tooltips stay under 140 characters for quick scanning.
        15. **Change Checklist Tracker.** Add regression checks for timezone selector persistence, export success/failure messaging, CSV header integrity, and ICS start/end validation before shipping future instructor dashboard updates.
        16. **Full Upgrade Plan & Release Steps.** Phase 1 rolls the shared calendar utility + timezone selector, Phase 2 expands pipeline analytics and tutoring telemetry, Phase 3 integrates backend-driven alerts/escalations, and Phase 4 publishes Annex A19/C4 documentation updates alongside release comms.
        17. **Data Integration.** `DashboardService.buildInstructorDashboard` now emits richer tutor booking objects (pipeline, confirmed, stats) sourced from `TutorBookingModel`, reconciling SLA deadlines, segment metadata, and revenue minor units with the seed dataset so Annex C4 references live production-like payloads.
        18. **Live Session Surface.** Instructor live classroom records expose structured `resources`, `support`, `alerts`, `pricing`, and sanitized join/check-in links, mirroring the reinforced metadata stored in `live_classrooms` and `live_classroom_registrations` migrations for Annex A19 documentation.
        19. **Notification Fidelity.** Tutor alerts include titles, details, deadlines, and CTA routing directly from backend orchestration, matching the scheduler UI requirements and ensuring tutoring SLAs align with operational runbooks.
        20. **Seed Synchronisation.** `backend-nodejs/seeds/001_bootstrap.js` seeds tutor bookings and live classrooms with expanded metadata (segments, preferred slots, whiteboard notes, support contacts, pricing) to guarantee demo environments reflect the new dashboard schema.
        21. **Future Proofing.** Revenue roll-ups and waitlist risk alerts derive from model metadata so future Annex updates can plug into the same pipeline without duplicating frontend heuristics.
      - 6.B Instructor Deep-dive Modules
         - 6.B.1 CourseLifecyclePlanner (frontend-reactjs/src/pages/dashboard/instructor/courseCreation/CourseLifecyclePlanner.jsx)
         - 6.B.2 CourseLibraryTable (frontend-reactjs/src/pages/dashboard/instructor/courseLibrary/CourseLibraryTable.jsx)
         - 6.B.3 CourseManagementHeader (frontend-reactjs/src/pages/dashboard/instructor/courseManagement/CourseManagementHeader.jsx)
         - 6.B.4 CreationStudioSummary (frontend-reactjs/src/pages/dashboard/instructor/creationStudio/CreationStudioSummary.jsx)
         - 6.B.5 PricingRevenueMix (frontend-reactjs/src/pages/dashboard/instructor/pricing/PricingRevenueMix.jsx)
         - 6.B.6 InstructorMetricsSection (frontend-reactjs/src/pages/dashboard/instructor/sections/InstructorMetricsSection.jsx)
      - 6.C Creation Studio & Course Tooling
         - 6.C.1 AssessmentQuickView (frontend-reactjs/src/components/course/AssessmentQuickView.jsx)
         - 6.C.2 CourseCard (frontend-reactjs/src/components/course/CourseCard.jsx)
         - 6.C.3 CourseModuleNavigator (frontend-reactjs/src/components/course/CourseModuleNavigator.jsx)
         - 6.C.4 CourseProgressBar (frontend-reactjs/src/components/course/CourseProgressBar.jsx)
         - 6.C.5 BlockEditor (frontend-reactjs/src/components/creation/BlockEditor.jsx)
      - 7.A Admin & Operator Experience Pages
         - 7.A.1 Admin (frontend-reactjs/src/pages/Admin.jsx)
         - 7.A.2 Analytics (frontend-reactjs/src/pages/Analytics.jsx)
         - 7.A.3 AdminPolicyHubSection (frontend-reactjs/src/pages/admin/sections/AdminPolicyHubSection.jsx)
         - 7.A.4 AdminControl (frontend-reactjs/src/pages/dashboard/AdminControl.jsx)
         - 7.A.5 AdminGovernance (frontend-reactjs/src/pages/dashboard/AdminGovernance.jsx)
         - 7.A.6 AdminIntegrations (frontend-reactjs/src/pages/dashboard/AdminIntegrations.jsx)
         - 7.A.7 AdminOperator (frontend-reactjs/src/pages/dashboard/AdminOperator.jsx)
      - 7.B Administration & Moderation Components
         - 7.B.1 AdminStats (frontend-reactjs/src/components/AdminStats.jsx)
         - 7.B.2 AdminSummaryCard (frontend-reactjs/src/components/admin/AdminSummaryCard.jsx)
         - 7.B.3 ModerationChecklistForm (frontend-reactjs/src/components/moderation/ModerationChecklistForm.jsx)
         - 7.B.4 ModerationMediaPreview (frontend-reactjs/src/components/moderation/ModerationMediaPreview.jsx)
         - 7.B.5 ModerationQueue (frontend-reactjs/src/components/moderation/ModerationQueue.jsx)
      - ✓ 8.A Public Community & Social Pages — Annex A20 (Community & Events)
        1. **Appraise.** `pages/Communities.jsx` and `pages/Feed.jsx` now expose persona-aligned directories, analytics, and community health scorecards driven by real component logic instead of placeholder copy, matching the Annex A20 expectations captured in `user_experience.md`.
        2. **Function.** Persona extraction, momentum scoring, and last-activity signals are centralised in `frontend-reactjs/src/utils/communityPersona.js` and mirrored by `backend-nodejs/src/utils/communityPersona.js`; `CommunityService.serializeCommunity` now emits persona summaries and momentum scores that `Communities.jsx` consumes in the discovery grid while `Feed.jsx` renders a complementary “Community health” panel beside the live feed.
        3. **Usefulness.** Operators can slice communities by persona, access model, and momentum, see counts for open vs. NDA-gated cohorts, and jump directly into high-momentum chapters from both the discovery grid and the feed leaderboard with backend-aligned stats (`CommunityModel.listByUserWithStats`, `CommunityModel.getStats`).
        4. **Redundancies.** Prior hard-coded persona badges, repetitive list filters, and bespoke activity heuristics were replaced with shared helpers (`extractCommunityPersonas`, `computeCommunityEngagementScore`, `resolveLastActivity`) and backend normalisers so both pages, APIs, and seeds stay in sync.
        5. **Placeholders.** Community APIs now surface personas, access models, and NDA flags sourced from `backend-nodejs/seeds/001_bootstrap.js`; remaining work tracks publishing analytics events and feature-flag toggles before exposing public directory presets.
        6. **Duplicates.** Directory filtering and momentum ranking now reuse the same helper module, eliminating duplicated `toLowerCase`/`includes` checks that previously lived in multiple components.
        7. **Improvements Needed.** Wire analytics events for persona filter usage, expose pagination for the discovery grid, and replace heuristic monetisation labels with canonical pricing tier data when the billing API publishes it.
        8. **Styling Improvements.** Filter controls, persona pills, and scorecards inherit the community palette tokens (`bg-primary/10`, `rounded-3xl`), aligning with the typography and spacing prescribed in the UX audit while remaining Tailwind-compatible.
        9. **Efficiency Analysis.** `useMemo` caches filtered directories, persona summaries, and momentum rankings, ensuring the expanded directory does not recompute on every keystroke and keeping the feed sidebar reactive without extra renders.
        10. **Strengths to Keep.** The rich hero content, classroom tabs, and moderation tooling introduced previously remain untouched while gaining persona-aware discovery wrappers and cross-page consistency.
        11. **Weaknesses to Remove.** Momentum metrics currently derive from aggregate counts; elevate to rolling-window analytics exports and expose billing tier metadata once monetisation services publish canonical payloads.
        12. **Palette.** New chips and summary cards reuse slate neutrals and primary accents, preventing a separate colour system from emerging around persona filters and analytics callouts.
        13. **Layout.** Responsive grids (`sm:grid-cols-2`, `xl:grid-cols-3`) keep cards evenly distributed on desktop while stacking gracefully on mobile, matching the directory layout guidelines in `user_experience.md`.
        14. **Text.** Microcopy now explains why filters exist (“Use these lenses to scope live programming…”) and provides actionable empty states, improving comprehension without duplicating marketing language.
        15. **Spacing.** Directory and sidebar cards follow the 8px rhythm (p-4/p-5 gaps) and maintain consistent pill spacing, resolving the cramped alignment noted in the audit.
        16. **Shape.** All cards adopt `rounded-3xl`/`rounded-2xl` radii so the persona layer mirrors existing community hero treatments, avoiding mismatched silhouettes.
        17. **Effects.** Hover/focus transitions (lift on hover, focus-visible outlines) signal interactivity for the new directory buttons and leaderboard rows, supporting accessibility and keyboard navigation.
        18. **Thumbs.** Persona summary chips surface top personas at a glance, giving community managers screenshot-ready highlights for release notes and stakeholder reviews.
        19. **Media.** Discovery cards reference resource counts and live signals, preparing the ground for future thumbnail previews without altering current asset pipelines.
        20. **Buttons.** Selecting a community now routes through consistent pill buttons (directory grid, health leaderboard, TopBar switcher) that all share focus states and analytics context.
        21. **Interact.** Directory filters update in real time, search debounces through `useMemo`, and leaderboard buttons call `setSelectedCommunity`, letting power users pivot between personas and specific hubs without page reloads.
        22. **Missing.** Pending work includes wiring analytics events for persona filter usage, adding saved filter presets per persona, and exposing aggregate charts for trend deltas beyond the top four personas.
        23. **Design.** `communityPersona.js` captures the persona taxonomy defined in Annex A20 so future components (moderation, onboarding) can consume the same normalised vocabulary.
        24. **Clone.** Shared helpers prevent feed, dashboard, and marketing surfaces from reinventing persona parsing or momentum scoring, containing future duplication risks.
        25. **Framework.** Document the persona heuristics and scoring formula in the community enablement playbook so backend and analytics teams can align when shipping official metrics.
        26. **Checklist.** QA should cover persona filter combinations, NDA gating, momentum ordering, and leaderboard navigation before regression sign-off, plus verify empty states when APIs return zero communities.
        27. **Nav.** Discovery cards and leaderboard buttons feed directly into `setSelectedCommunity`, preserving the canonical routing path so breadcrumbs, CRUD panels, and metadata headers stay in sync.
        28. **Release.** Ship alongside backend persona metadata, update Annex A20 narratives, capture screenshots of the new discovery grid and health sidebar for stakeholder decks, and brief community ops on the new filters.
         - 8.A.1 Communities (frontend-reactjs/src/pages/Communities.jsx)
         - 8.A.2 Feed (frontend-reactjs/src/pages/Feed.jsx)
         - 8.A.3 communityPersona (frontend-reactjs/src/utils/communityPersona.js)
      - 8.B Dashboard Community & Messaging Suites
         - 8.B.1 CommunitySafety (frontend-reactjs/src/pages/dashboard/community/CommunitySafety.jsx)
         - 8.B.2 ChannelSidebar (frontend-reactjs/src/pages/dashboard/community/instructorChats/ChannelSidebar.jsx)
         - 8.B.3 EventPlanner (frontend-reactjs/src/pages/dashboard/community/instructorChats/EventPlanner.jsx)
         - 8.B.4 MessageComposer (frontend-reactjs/src/pages/dashboard/community/instructorChats/MessageComposer.jsx)
         - 8.B.5 MessageTimeline (frontend-reactjs/src/pages/dashboard/community/instructorChats/MessageTimeline.jsx)
         - 8.B.6 PresencePanel (frontend-reactjs/src/pages/dashboard/community/instructorChats/PresencePanel.jsx)
         - 8.B.7 ResourceLibraryPanel (frontend-reactjs/src/pages/dashboard/community/instructorChats/ResourceLibraryPanel.jsx)
         - 8.B.8 RoleManagementPanel (frontend-reactjs/src/pages/dashboard/community/instructorChats/RoleManagementPanel.jsx)
         - 8.B.9 channelMetadata (frontend-reactjs/src/pages/dashboard/community/instructorChats/channelMetadata.js)
         - 8.B.10 useCommunityChatWorkspace (frontend-reactjs/src/pages/dashboard/community/instructorChats/useCommunityChatWorkspace.js)
      - 8.C Community, Feed & Social Components
         - 8.C.1 CommunityAboutPanel (frontend-reactjs/src/components/community/CommunityAboutPanel.jsx)
         - 8.C.2 CommunityChatModule (frontend-reactjs/src/components/community/CommunityChatModule.jsx)
         - 8.C.3 CommunityCrudManager (frontend-reactjs/src/components/community/CommunityCrudManager.jsx)
         - 8.C.4 CommunityEventSchedule (frontend-reactjs/src/components/community/CommunityEventSchedule.jsx)
         - 8.C.5 CommunityInteractiveSuite (frontend-reactjs/src/components/community/CommunityInteractiveSuite.jsx)
         - 8.C.6 CommunityMap (frontend-reactjs/src/components/community/CommunityMap.jsx)
         - 8.C.7 CommunityMemberDirectory (frontend-reactjs/src/components/community/CommunityMemberDirectory.jsx)
         - 8.C.8 CommunityMembersManager (frontend-reactjs/src/components/community/CommunityMembersManager.jsx)
         - 8.C.9 CommunityResourceEditor (frontend-reactjs/src/components/community/CommunityResourceEditor.jsx)
         - 8.C.10 CommunityResourceLibrary (frontend-reactjs/src/components/community/CommunityResourceLibrary.jsx)
         - 8.C.11 Composer (frontend-reactjs/src/components/feed/Composer.jsx)
         - 8.C.12 FeedItemCard (frontend-reactjs/src/components/feed/FeedItemCard.jsx)
         - 8.C.13 FeedList (frontend-reactjs/src/components/feed/FeedList.jsx)
         - 8.C.14 SponsoredCard (frontend-reactjs/src/components/feed/SponsoredCard.jsx)
      - 9.A Course, Library & Discovery Pages
         - 9.A.1 ContentLibrary (frontend-reactjs/src/pages/ContentLibrary.jsx)
         - 9.A.2 Courses (frontend-reactjs/src/pages/Courses.jsx)
         - 9.A.3 Explorer (frontend-reactjs/src/pages/Explorer.jsx)
         - 9.A.4 LiveClassrooms (frontend-reactjs/src/pages/LiveClassrooms.jsx)
      - 9.D Scheduling, Calendar & Classroom Utilities
         - 9.D.1 CalendarEventDialog (frontend-reactjs/src/components/calendar/CalendarEventDialog.jsx)
         - 9.D.2 ScheduleGrid (frontend-reactjs/src/components/scheduling/ScheduleGrid.jsx)
      - 9.E Search & Discovery Components
         - 9.E.1 BlogSearchSection (frontend-reactjs/src/components/search/BlogSearchSection.jsx)
         - 9.E.2 ExplorerPreviewDrawer (frontend-reactjs/src/components/search/ExplorerPreviewDrawer.jsx)
         - 9.E.3 ExplorerSearchSection (frontend-reactjs/src/components/search/ExplorerSearchSection.jsx)
         - 9.E.4 FilterChips (frontend-reactjs/src/components/search/FilterChips.jsx)
         - 9.E.5 GlobalSearchBar (frontend-reactjs/src/components/search/GlobalSearchBar.jsx)
         - 9.E.6 SearchResultCard (frontend-reactjs/src/components/search/SearchResultCard.jsx)
      - ✅ 10.A Commerce, Checkout & Pricing Components
         - 10.A.1 CampaignEditor (frontend-reactjs/src/components/ads/CampaignEditor.jsx)
         - 10.A.2 CampaignPreview (frontend-reactjs/src/components/ads/CampaignPreview.jsx)
         - 10.A.3 CheckoutDialog (frontend-reactjs/src/components/commerce/CheckoutDialog.jsx)
         - 10.A.4 CheckoutPriceSummary (frontend-reactjs/src/components/commerce/CheckoutPriceSummary.jsx)
         - 10.A.5 EdulureAds (frontend-reactjs/src/pages/dashboard/EdulureAds.jsx)
      - ✓ 11.A Profile & Account Surfaces — Annex A22 (Profile & Billing Management)
         1. **Appraisal.** `IdentityVerificationService.js` now composes the same verification summary that fuels `pages/Profile.jsx`, so Annex A22 shows inline validation, audit chronology, and billing cross-links sourced from the production KYC tables instead of mock placeholders.
         2. **Functionality.** `composeVerificationSummary` joins `KycVerificationModel`, `KycDocumentModel`, and `KycAuditLogModel` rows into a payload with decrypted document metadata, required/outstanding document arrays, and a timestamped timeline rendered by the React verification card.
         3. **Usefulness.** Learners see backend-confirmed audit events (“submitted_for_review”, “review_approved”) beside local upload states, reducing reconciliation pings because the profile accurately mirrors compliance status.
         4. **Redundancies.** Timeline construction moved from the client into the service, eliminating duplicate logic across `fetchVerificationSummary`, `attachVerificationDocument`, and `submitVerificationPackage` while giving the UI a single canonical feed.
         5. **Placeholders.** When a tenant lacks audit rows the service falls back to deterministic “verification ready” messaging, keeping Annex copy stable until reviewers create history.
         6. **Duplicates.** Document labels now come directly from `REQUIRED_DOCUMENT_TYPES`, preventing diverging helper text between backend policy and the profile upload checklist.
         7. **Improvements Needed.** Next sprint should hydrate reviewer avatars and SLA countdowns in the timeline once compliance exposes enriched metadata through `KycAuditLogModel`.
         8. **Styling.** Profile verification badges reuse Annex accent tokens while server responses supply label/description text so the React component no longer hardcodes design copy.
         9. **Efficiency.** Timeline generation runs in SQL once per summary request and returns memo-friendly arrays, avoiding repeated client recomputation on every render.
         10. **Strengths.** Backend-verified outstanding document lists, audit-fed timelines, and persisted upload metadata keep account owners, finance, and compliance reviewing the same state snapshot.
         11. **Weaknesses.** Profile editing still lacks backend-driven localisation for validation strings; introduce translation scaffolding before rolling out to multilingual tenants.
         12. **Styling & Colour Review.** Server-provided labels respect Annex typography hierarchy, and the UI continues to apply focus/hover states that match billing cards and consent ledgers.
         13. **CSS, Orientation & Placement.** The verification pane preserves two-column balance on desktop while stacking timeline events beneath alerts on mobile without reflow glitches.
         14. **Text Analysis.** Backend summaries surface concise, action-focused copy (“Upload the back of your government ID”) derived from compliance descriptions, keeping tooltips consistent across channels.
         15. **Change Checklist Tracker.** QA now verifies audit ingestion, outstanding document gating, and failure messaging against seeded KYC data before approving Annex A22 shipments.
         16. **Release.** Roll Annex A22 alongside compliance migrations: run `20250211104500_secure_kyc_financial_payloads.js`, backfill audit logs, brief support on new timeline semantics, and monitor submission completion rates.
      - ✓ 11.B Support & Success Workflows — Annex C1 (Learner Support Workspace)
         1. **Appraisal.** `LearnerSupportRepository.js` and `SupportTicketModel.js` now align with migrations/seeds so Annex C1’s workspace displays knowledge suggestions, breadcrumbs, and AI summaries backed by live database fields.
         2. **Functionality.** `createSupportTicket`, `updateSupportTicket`, and message APIs persist escalation breadcrumbs, notification metadata, and AI context while `TicketForm.jsx` reads/writes the same structures surfaced in the learner dashboard.
         3. **Usefulness.** Learners review suggestion chips and SLA breadcrumbs that match backend records, letting success agents continue cases without reconciling local-only state.
         4. **Redundancies.** Shared option builders and repository helpers normalise categories, priorities, and breadcrumbs so both backend and modal reuse the same serialisation rules.
         5. **Placeholders.** Notification preferences stay in local storage until the preference API lands, but schema columns (`knowledge_suggestions`, `follow_up_due_at`) keep production parity for when the server begins storing them.
         6. **Duplicates.** Support migrations (`20250321120000_learner_support_enhancements.js`) and `database/install.sql` enforce identical columns across fresh installs, seeds, and runtime queries, avoiding drift between environments.
         7. **Improvements Needed.** Wire analytics events for preference toggles and hydrate SMS availability from tenant configuration before widening Annex rollout.
         8. **Styling.** Chips, focus traps, and toast semantics continue to match Annex colour tokens, and backend-driven suggestion text removes redundant hard-coded copy in the modal.
         9. **Efficiency.** Repository helpers batch message inserts and breadcrumb updates, while the modal mutates shallow clones so React renders remain lightweight even with persisted metadata.
         10. **Strengths.** Accessible modal patterns, persisted AI summaries, and knowledge suggestions sourced from `support_articles` keep success workflows observable end-to-end.
         11. **Weaknesses.** Local-only notification storage prevents cross-device preference sync; a follow-up should store channel/digest choices server-side through the learner preferences service.
         12. **Styling & Colour Review.** Error, warning, and success states reuse Annex palettes so toast colours, chips, and banners stay consistent across dashboard and modal surfaces.
         13. **CSS, Orientation & Placement.** Grid utilities ensure preference toggles collapse into single-column stacks on small screens while preserving accessible hit targets.
         14. **Text Analysis.** Support microcopy now references seeded articles (“Resolve recurring billing declines”) and AI summary blurbs kept under 140 characters for clarity.
         15. **Change Checklist Tracker.** Regression passes now include repository timeline hydration, breadcrumb updates, and notification toggle persistence before C1 deployments.
         16. **Release.** Sequence Annex C1 with the learner support migration bundle, reseed knowledge articles via `001_bootstrap.js`, publish enablement notes, and monitor case resolution SLAs post-launch.
      - ✓ 11.C Settings, Preferences & Profile Components — Annex A22 (Profile Management)
         - 11.C.1 ProfileIdentityEditor (frontend-reactjs/src/components/profile/ProfileIdentityEditor.jsx)
         - 11.C.2 SettingsAccordion (frontend-reactjs/src/components/settings/SettingsAccordion.jsx)
         - 11.C.3 SettingsLayout (frontend-reactjs/src/components/settings/SettingsLayout.jsx)
         - 11.C.4 SettingsToggleField (frontend-reactjs/src/components/settings/SettingsToggleField.jsx)
         - 11.C.5 SystemPreferencesPanel (frontend-reactjs/src/components/settings/SystemPreferencesPanel.jsx)
         1. **Appraisal.** Profile identity editing now calculates a completion percentage badge and exposes live tagline/bio character budgets in `ProfileIdentityEditor.jsx`, replacing the static “Ready for publishing” label so Annex A22 can reference exact readiness metrics tied to the learner’s form payload.
         2. **Functionality.** `SettingsAccordion.jsx` persists open state via `persistenceKey`, emits `onToggle` notifications, and wires `aria-controls`/`id` pairs while `SystemPreferencesPanel.jsx` normalises form submission with an internal `handleSystemSubmit`, preventing double submissions across dashboard and profile surfaces.
         3. **Usefulness.** `SettingsLayout.jsx` now renders breadcrumb trails plus a locale-aware “Last saved” stamp, and the panel surfaces reset hooks (`onResetSystem`, `onResetPersonalisation`) so operators can mirror Annex workflows that call for restoring defaults or clearing sponsor signals before re-saving.
         4. **Redundancies.** Toggle meta badges and supporting actions in `SettingsToggleField.jsx` centralise status chips, removing bespoke “Paused/Active” markup from both preferences panel instances while `SystemPreferencesPanel.jsx` funnels sync copy through a single `syncStatus` prop.
         5. **Placeholders.** Sync messaging currently reuses `useSystemPreferencesForm` status strings; future Annex revisions should swap in tenant-localised phrasing once the preferences API returns translated copies.
         6. **Duplicates.** Reset handlers lean on `setSystemPreferencesForm` with `DEFAULT_SYSTEM_FORM` seeds, eliminating repeated manual resets that previously diverged between the dashboard view and profile drawer.
         7. **Improvements Needed.** Follow-up work should add optimistic diffing before invoking `refreshSystemPreferences()` so the new `lastSavedAt` metadata can highlight unsaved local edits instead of always assuming the server source of truth.
         8. **Styling.** Completion, status, and reset affordances share Annex tokens: `border-primary/40`, `text-rose-500`, and `dashboard-pill` classes align notification, digest, and sponsor toggles with the Annex palette regardless of container.
         9. **Efficiency.** Memoised completion summaries and `Intl.DateTimeFormat` formatting avoid recalculating badge labels on every render, while accordion persistence skips extra layout reflows by reading localStorage once during initialisation.
         10. **Strengths.** Learners can now audit when preferences last synced, restore defaults with one click, and review contextual helper text (e.g., digest dependencies) without leaving Annex A22 flows, keeping dashboard and profile behaviour consistent.
         11. **Weaknesses.** Preferences still rely on sequential `refreshSystemPreferences()` calls; adding concurrency guards and explicit loading banners would ensure the persisted open-state UX stays informative during slow network hops.
         12. **Styling & Colour Review.** Toggle cards retain soft white surfaces while new meta badges lean on uppercase slate typography, ensuring accessibility even when supporting actions render inline buttons.
         13. **CSS, Orientation & Placement.** `SystemPreferencesPanel.jsx` keeps `md:grid-cols-3` layouts for dense toggles, guaranteeing the added meta labels and helper text don’t break Annex spacing on tablet breakpoints.
         14. **Text Analysis.** Copy updates (“Restoring preferences from your last sync…”, “Enable email notifications to activate the digest.”) satisfy Annex guidance for action-led microcopy while clearly signalling dependencies between controls.
         15. **Change Checklist Tracker.** QA must now verify badge percentages, breadcrumb links, accordion persistence keys, reset flows, and last-saved timestamps across both dashboard and profile entry points before signing off Annex A22.
         16. **Release.** Ship alongside the preferences API schema update: migrate documentation to include new reset hooks, update automated smoke tests to cover `syncStatus`, and brief support teams on the restored-from-cloud messaging introduced in this pass.
         17. **Database Alignment.** `database/migrations/007_identity_onboarding_dashboard.sql`, `database/install.sql`, and the governance snapshot now enumerate learner system preferences, finance profiles, payment methods, billing contacts, and finance purchases so Annex A22 data flows stay in lockstep with production DDL across bootstrap, migrations, and manual installs.
         18. **Seed Cohesion.** SQL seeders mirror the Node bootstrap fixtures by inserting learner preferences, billing contacts, payment methods, and finance purchase exemplars for `noemi.carvalho@edulure.test`, ensuring Annex walkthroughs surface identical data whether environments are hydrated via Knex seeds or raw SQL.
      - ✓ 12.A Bootstrap & Runtime Wiring (`backend-nodejs/src/bootstrap/bootstrap.js`, `backend-nodejs/src/config/env.js`, `backend-nodejs/src/graphql/gatewayBootstrap.js`, `backend-nodejs/src/graphql/persistedQueryStore.js`, `backend-nodejs/src/graphql/router.js`, `backend-nodejs/src/servers/webServer.js`, `backend-nodejs/src/servers/workerService.js`)
        1. **Appraisal.** GraphQL readiness is now part of the default bootstrap contract: `bootstrap/bootstrap.js` wires `warmGraphQLGateway` alongside database, feature flag, and search cluster lifecycles while `env.graphql` formalises persisted query locations, refresh cadence, and depth/operation limits for every runtime.
        2. **Functionality.** `graphql/gatewayBootstrap.js` warms schema introspection, hydrates JSON and `.graphql` manifests into the shared in-memory store, and schedules safe refreshes via `persistedQueryStore.replaceAll`; readiness emitters in `webServer.js`/`workerService.js` treat the gateway as a first-class dependency and stop handles clear timers deterministically. Vitest coverage in `test/graphql/gatewayBootstrap.test.js` and `test/graphql/persistedQueryStore.test.js` locks in manifest parsing, TTL behaviour, and cache hydration.
        3. **Logic Usefulness.** The bootstrapper downgrades readiness rather than crashing when manifests are missing, emits snapshots with entry counts plus refresh intervals, and feeds env-sourced guard rails straight into `graphql/router.js`, keeping persisted-query policy centralised and reproducible across nodes.
        4. **Redundancies.** Prior duplicated stop semantics in `startCoreInfrastructure` remain eliminated by funnelling descriptors through a single `stopHandler`, ensuring bootstrap helpers (including GraphQL cache timers) tear down without bespoke wiring.
        5. **Placeholders or Stubs.** Persisted query manifests remain optional; when absent, the gateway marks itself degraded so operations can stage manifests independently of code deploys while still exposing meaningful readiness context.
        6. **Duplicate Functions.** The `persistedQueryStore` centralises TTL-aware cache mutation via `set`, `clear`, and `replaceAll`, removing bespoke map resets and allowing manifest refreshes/tests to share the same primitives.
        7. **Improvements Needed.** Surface refresh metrics (success/failure counters, last refresh timestamp) through Prometheus once the observability stack exposes GraphQL-specific gauges, and consider wiring `env.graphql.persistedQueriesPath` into configuration management for environment overrides.
        8. **Styling Improvements.** N/A for runtime wiring; logging already uses structured payloads—ensure follow-up stories keep the `graphql-gateway` logger child consistent with existing naming conventions.
        9. **Efficiency Analysis.** Cached manifests prevent recomputation on every GraphQL call, while readiness retries reuse the generic exponential backoff in `executeWithRetry`; the store prunes expired entries on access so manifests and runtime traffic remain lightweight.
        10. **Strengths to Keep.** Centralised bootstrap orchestration, bounded retry logic, readiness snapshots with manifest health, and dedicated documentation in `backend-nodejs/README.md` give SRE and platform operations a predictable control plane for GraphQL availability.
        11. **Weaknesses to Remove.** Future iterations should prune stale persisted queries by reconciling manifest hashes against live traffic; at present, `replaceAll` overwrites the in-memory cache but lacks differential metrics for removed entries.
        12. **Styling & Colour Review.** Not applicable—ensure Grafana dashboards adopt the new readiness component name when visualising GraphQL status.
        13. **CSS, Orientation & Placement.** Not applicable to backend bootstrapping; document the new readiness component placement in service topology diagrams instead.
        14. **Text Analysis.** Bootstrap log messages highlight manifest paths and entry counts; maintain concise, action-oriented phrasing for on-call operators when extending messaging.
        15. **Change Checklist Tracker.** Add GraphQL manifest validation, readiness probe assertions, and env regression checks (including README GraphQL gateway section) to the release checklist before promoting stacks that rely on persisted queries.
        16. **Full Upgrade Plan & Release Steps.** Roll out by enabling GraphQL readiness in staging, publishing manifests to storage, monitoring readiness degradation signals, and toggling refresh intervals per environment before enabling the feature in production.
      - ✓ 12.B Routing, Middleware & Entry Points (`backend-nodejs/src/middleware/auth.js`, `backend-nodejs/src/middleware/runtimeConfig.js`, `backend-nodejs/src/routes/creation.routes.js`)
        1. **Appraisal.** Middleware now shapes request actors, permissions, runtime config, and domain event lifecycles end-to-end—`auth.js` emits a canonical actor object, `runtimeConfig.js` exposes domain event helpers, and `creation.routes.js` registers contextual defaults for studio endpoints.
        2. **Functionality.** Access tokens hydrate `req.actor`, `req.permissions`, and `req.session`, while runtime middleware adds `req.recordDomainEvent`/`req.registerDomainEventDefaults` for controllers to emit enriched domain events backed by `DomainEventModel.record`. Creation routes seed defaults for project/template entities so downstream handlers inherit entity metadata automatically, and the queue plumbing stays aligned with `migrations/20250301100000_domain_event_dispatch_queue.js`, the governance snapshot (`database/schema/mysql-governance-baseline.json`), and bootstrap seed fixtures in `seeds/001_bootstrap.js`.
        3. **Logic Usefulness.** Feature flag evaluation now leverages actor-aware context, and domain event defaults merge request metadata (trace IDs, correlation IDs, actor roles) with route-specific descriptors, dramatically reducing boilerplate when recording events while ensuring dispatch rows conform to the seeded schema.
        4. **Redundancies.** Permissions derived from JWT scope/claims replace ad-hoc role checks spread across controllers, consolidating permission resolution in `auth.js` while `runtimeConfig` centralises request context enrichment for both REST and GraphQL flows.
        5. **Placeholders or Stubs.** Event emission helpers currently target `DomainEventModel.record`; integrate dispatcher shortcuts in future if controllers require async fire-and-forget semantics beyond the model layer.
        6. **Duplicate Functions.** By funnelling domain-event payload merging into `mergePayload`/`mergeDescriptors`, repeated deep merge logic across controllers can be removed as they adopt the middleware helpers.
        7. **Improvements Needed.** Implement controller-level utilities to automatically invoke `req.recordDomainEvent` after mutating operations (e.g., project creation) and expand permission maps when additional roles (moderator, partner) come online.
        8. **Styling Improvements.** N/A for backend middleware; ensure accompanying documentation references the new request properties so SDK consumers remain aligned.
        9. **Efficiency Analysis.** Actor/permission derivation occurs once per request, and domain event defaults reuse the same array for merged descriptors; additional allocations are minimal compared with controller-level duplication they replace.
        10. **Strengths to Keep.** Strong separation between authentication, runtime configuration, and routing metadata ensures consistent observability, while route-level defaults keep domain event payloads cohesive across REST and future GraphQL layers.
        11. **Weaknesses to Remove.** Introduce graceful fallbacks when `req.recordDomainEvent` fails (e.g., emit logs without throwing) and continue auditing controllers so they rely on middleware-provided actor metadata instead of direct JWT parsing.
        12. **Styling & Colour Review.** Not relevant to backend entry points; keep request-context logging fields stable for dashboard theming parity.
        13. **CSS, Orientation & Placement.** Not applicable; ensure updated middleware ordering is documented in service flow diagrams to prevent regressions when composing Express routers.
        14. **Text Analysis.** Error messages remain concise (“Invalid or expired token”, “Insufficient permissions”) and event helper exceptions clearly describe missing keys to streamline debugging.
        15. **Change Checklist Tracker.** Expand QA sign-off to include domain-event smoke tests, permission-matrix validation for JWT claims, and route metadata assertions before releasing entry-point changes.
        16. **Full Upgrade Plan & Release Steps.** Deploy middleware updates to staging, verify domain event emission via telemetry, audit permission-driven routes for regressions, and coordinate documentation updates before promoting to production.
      - 12.C Controllers & GraphQL Gateways
      - 12.A Bootstrap & Runtime Wiring
         - 12.A.1 bootstrap (backend-nodejs/src/bootstrap/bootstrap.js)
         - 12.A.2 database (backend-nodejs/src/config/database.js)
         - 12.A.3 workerService (backend-nodejs/src/servers/workerService.js)
      - 12.B Routing, Middleware & Entry Points
         - 12.B.1 auth (backend-nodejs/src/middleware/auth.js)
         - 12.B.2 runtimeConfig (backend-nodejs/src/middleware/runtimeConfig.js)
         - 12.B.3 creation.routes (backend-nodejs/src/routes/creation.routes.js)
      - ✅ 12.C Controllers & GraphQL Gateways
         - 12.C.1 EbookController (backend-nodejs/src/controllers/EbookController.js)
         - 12.C.2 schema (backend-nodejs/src/graphql/schema.js)
        1. **Appraisal.** `EbookController.js` now deduplicates and sanitises author, tag, category, and language collections while the GraphQL schema clamps pagination and trims search parameters, aligning back-office payload hygiene with the curated catalogue expectations captured in `user_experience.md`.
        2. **Functionality.** Normalisers convert mixed string/array payloads into trimmed sets, metadata is deep-cloned before persistence, and GraphQL exposes a `prefetch` JSON field so dashboard surfaces can hydrate hero modules alongside feed entries without ad-hoc REST calls. The sanitised collections now match the JSON columns enforced by `EbookModel.js`, keeping catalogue seeds and future content imports schema-valid.
        3. **Logic Usefulness.** Languages are uppercased to keep locale badges consistent across marketing and learner storefronts, while keyword filtering on placements guarantees ad targeting terms mirror the UX taxonomy shared across web, React Native, and Flutter.
        4. **Redundancies.** Centralising pagination parsing removes bespoke limit handling from downstream services and lets React and Flutter clients rely on a single rule-set rather than duplicating array dedupe logic per platform.
        5. **Placeholders or Stubs.** GraphQL still delegates feature-flag awareness to `LiveFeedService`; wiring the new sanitised metadata through gateway-level analytics toggles remains on the backlog before exposing experimental feed variants.
        6. **Duplicate Functions.** Shared helpers (`trimText`, `normalisePaginationInput`, `normaliseArray`) replace one-off string munging that previously lived in controllers, GraphQL resolvers, and client utilities.
        7. **Improvements Needed.** Next iteration should surface currency validation errors from `EbookService` with localized copy so the UX writing guidelines in `user_experience.md` are enforced server-side.
        8. **Styling Improvements.** Sanitised `metadata` payloads give design systems reliable hooks for cover gradients and content warnings, preventing mismatched accent colours across the ebook shelf, dashboard cards, and marketing pages.
        9. **Efficiency Analysis.** Pagination and keyword clamps cap list sizes, guarding the GraphQL gateway and marketplace endpoints against oversized queries while keeping response payloads within telemetry budgets.
        10. **Strengths to Keep.** Consistent Joi validation, shared normalisers, and the new GraphQL `prefetch` surface maintain observability and keep timeline hydration deterministic across channels.
        11. **Weaknesses to Remove.** Ebooks still accept arbitrary metadata structures; a typed contract should eventually govern marketing highlights versus purchase funnels so analytics dashboards remain comparable.
        12. **Styling & Colour Review.** With metadata sanitised, align ebook accent tokens with the brand palette documented in `user_experience.md` to avoid divergent gradients between marketing pages and instructor consoles.
        13. **CSS, Orientation & Placement.** GraphQL prefetch data should feed layout engines so featured posts and placements reserve space before hydration, matching responsive breakpoints encoded in the UX specification.
        14. **Text Analysis.** Normalised pricing errors and Joi feedback should inherit the concise tone-of-voice guidelines (≤120 characters, action-first) referenced in the support copy tables.
        15. **Change Checklist Tracker.** Extend backend QA to cover pagination clamps, keyword trimming, and metadata sanitisation before promoting new feed or marketplace filters to production.
        16. **Full Upgrade Plan & Release Steps.** Roll out the sanitisation helpers, observe API analytics for pagination shifts, stage GraphQL schema changes behind gateway versioning, update client SDKs, and publish the new payload contract to the platform changelog.
      - ✅ 12.D Domain Models & Persistence
         - 12.D.1 ReportingPaymentsRevenueDailyView (backend-nodejs/src/models/ReportingPaymentsRevenueDailyView.js)
         - 12.D.2 LearnerSupportRepository (backend-nodejs/src/repositories/LearnerSupportRepository.js)
        1. **Appraisal.** Daily revenue summaries now support currency scoping and hole-filling for timeline charts, while learner support persistence emits domain events for ticket creation, updates, messaging, and closure.
        2. **Functionality.** Currency filters flow through SQL builders, date windows are generated server-side, repository list views respect status/limit options, and close/add operations refresh breadcrumbs and return mapped artefacts. The base `006_create_learner_support_tables.sql` migration now provisions breadcrumbs, AI summary, follow-up, and knowledge suggestion columns up-front so seeds and runtime models stay aligned without relying on ad-hoc alter statements.
        3. **Logic Usefulness.** Domain events encode ticket state transitions so support analytics, CRM syncs, and notification workers can respond without scraping tables, fulfilling Annex A15 expectations.
        4. **Redundancies.** Centralised limit/currency normalisers prevent controllers and services from reimplementing filter parsing for every dashboard or export routine.
        5. **Placeholders or Stubs.** Event dispatchers still await downstream subscribers for satisfaction surveys and escalation routing; wire those handlers before exposing support telemetry to leadership dashboards.
        6. **Duplicate Functions.** The new helpers replace bespoke pagination parsing scattered across repositories and services, keeping learner support and reporting consistent with the shared toolkit in Annex C1.
        7. **Improvements Needed.** Add currency conversion hooks so finance summaries can express both native and platform base currencies without duplicating reporting SQL.
        8. **Styling Improvements.** Filled date gaps give UX designers stable line charts and card gradients that match the reporting layouts catalogued in `user_experience.md`.
        9. **Efficiency Analysis.** `whereIn` filters and capped case listings reduce redundant message hydration, cutting latency for learners scrolling large support histories.
        10. **Strengths to Keep.** Breadcrumb updates, automatic follow-up recalculation, and serialised attachments maintain the thorough audit trail expected in support experiences.
        11. **Weaknesses to Remove.** Satisfaction updates still rely on caller-provided scores; consider enforcing allowed ranges and storing the rater identity for governance checks.
        12. **Styling & Colour Review.** Domain events should drive consistent badge states (open, pending, closed) so the support timeline palette mirrors the gradients specified in the UX audit.
        13. **CSS, Orientation & Placement.** Filled reporting series align with dashboard spacing assumptions, preventing the empty-day collapse observed in previous user testing.
        14. **Text Analysis.** Event payloads use verb-first labels (“case_created”, “case_closed”) that map cleanly to support copywriting guidelines and notification templates.
        15. **Change Checklist Tracker.** Add coverage for `fillGaps` timelines and list option normalisation to regression suites before each release.
        16. **Full Upgrade Plan & Release Steps.** Deploy reporting changes alongside analytics schema docs, broadcast the new domain events to downstream consumers, backfill historic gaps for SLA dashboards, and validate support timelines with CX before GA.
      - 12.E Services & Integrations
      - ✅ 12.E Services & Integrations (`backend-nodejs/src/integrations/HubSpotClient.js`, `backend-nodejs/src/services/CourseLiveService.js`, `backend-nodejs/src/observability/metrics.js`)
        1. **Appraisal.** `HubSpotClient.request` now wraps every attempt in `recordIntegrationRequestAttempt` while `CourseLiveService` publishes presence gauges through `updateLiveCoursePresenceMetrics`, aligning external CRM syncs with live collaboration telemetry.
        2. **Function.** Exponential backoff, audit logging, and idempotency digests remain, but duration/outcome labels now feed Prometheus histograms and `purgeStaleViewers` trims idle viewers before returning presence snapshots.
        3. **Usefulness.** Integration counters, retry tallies, and live-session totals surface in `/metrics`, letting runbooks correlate CRM throttling with classroom participation.
        4. **Redundancies.** A shared `recordAttemptMetrics` closure replaces repeated `Date.now()` bookkeeping, and metrics helpers eliminate bespoke logging in each retry branch.
        5. **Placeholders or Stubs.** Future Salesforce or marketing connectors still need wiring, but they can now adopt the same metrics contract without reimplementing timers.
        6. **Duplicate Functions.** Retry loops, audit metadata, and metrics emission share one path so new integrations avoid cloning duration/label scaffolding.
        7. **Improvements Needed.** Extend the helper exports to GraphQL/webhook clients and ship alerts when `outcome=retry` exceeds agreed thresholds.
        8. **Styling Improvements.** Constructor guards normalise configuration (`Math.max` on history/idle windows) so inconsistent environment values no longer slip through.
        9. **Efficiency Analysis.** `purgeStaleViewers` and `maybeCleanupSession` reclaim memory for abandoned broadcasts while retry counters highlight 429 storms in HubSpot traffic.
        10. **Strengths to Keep.** Structured audit logging, digest-driven idempotency, and bounded chat history continue to provide durable safety rails.
        11. **Weaknesses to Remove.** Presence metrics still miss persona granularity and should eventually tag instructors versus learners for deeper diagnostics.
        12. **Palette.** Structured JSON logs and Prometheus label keys keep observability dashboards colour-coded without ad-hoc formatting.
        13. **CSS, Orientation & Placement.** Backend modules stay in domain folders—`integrations/`, `services/`, `observability/`—so ownership remains clear.
        14. **Text Analysis.** Timeout and network faults now emit `'timeout'` or `'error'` status codes, giving SRE alerts clearer copy than generic 500s.
        15. **Spacing.** Idle and retention windows default to 120s/900s and clamp to sensible floors, preventing outlier configs from choking cleanup loops.
        16. **Shape.** Course sessions now enforce lifecycle boundaries (active, idle, retired) so downstream APIs never leak empty shells.
        17. **Effects.** Retry counters, success/failure outcomes, and jittered delays expose the effect of upstream throttling directly in dashboards.
        18. **Thumbs.** Document the live-session gauge semantics so support teams can quickly screenshot Grafana slices during incidents.
        19. **Media.** Add sequence diagrams in `docs/observability` explaining how CRM retries and chat presence cleanups interact.
        20. **Buttons.** Future toggles should let ops disable presence metrics or change idle cutoffs via runtime config without code edits.
        21. **Interact.** Integration metrics couple with `/metrics` scraping, enabling operators to compare CRM traffic with live-session churn in real time.
        22. **Missing.** Automated tests for `purgeStaleViewers` and integration retry metrics remain to be added before GA.
        23. **Design.** Observability helpers (`recordIntegrationRequestAttempt`, `updateLiveCoursePresenceMetrics`) encapsulate cross-cutting concerns so service classes stay domain-focused.
        24. **Clone.** Instrumentation helpers prevent future HTTP clients from cloning the same `try/catch` stats scaffolding.
        25. **Framework.** Update backend integration playbooks to include guidance on invoking the new metrics exports.
        26. **Checklist.** Add QA steps verifying that `CourseLiveService.reset()` zeroes gauges and HubSpot retries increment counters during smoke tests.
        27. **Nav.** Link Prometheus metric names into the enablement runbook so operators can jump straight to dashboards.
        28. **Release.** Roll out metrics registration, update Grafana to track the new series, and brief enablement teams on idle eviction before promoting to production.
         - 12.E.1 HubSpotClient (backend-nodejs/src/integrations/HubSpotClient.js)
         - 12.E.2 CourseLiveService (backend-nodejs/src/services/CourseLiveService.js)
      - ✅ 12.F Async Jobs & Observability (`backend-nodejs/src/jobs/communityReminderJob.js`, `backend-nodejs/src/observability/probes.js`, `backend-nodejs/src/observability/metrics.js`)
        1. **Appraisal.** `CommunityReminderJob` now emits background job counters while `communityEventConstants.js` freezes the shared status/channel enums so migrations, models, and seeds describe reminders and participants with the same taxonomy.
        2. **Function.** Each run classifies outcomes (success, partial, idle, skipped, failure) with duration histograms, Twilio configuration short-circuits emit `outcome=skipped` metrics, and `/` plus `/status` aggregate readiness and liveness checks.
        3. **Usefulness.** Operators can read job throughput and failure counts from `/metrics`, confirm stack health via a single JSON payload, and rely on the bootstrap seed data to exercise pending/sent reminders during local smoke tests.
        4. **Redundancies.** The shared `recordBackgroundJobRun` eliminates bespoke logging math, Twilio sends reuse the integration metrics helper introduced for HubSpot, and the new constants module prevents duplicate status arrays in migrations, models, and seeds.
        5. **Placeholders or Stubs.** Remaining Annex A32 jobs still lack wrappers but can now reuse the exported recorder without additional scaffolding.
        6. **Duplicate Functions.** Twilio delivery and CRM metrics rely on the same helper, removing duplicate timer code for outbound integrations.
        7. **Improvements Needed.** Add alerts keyed off `outcome=partial` and instrument the other queue workers with the same recorder.
        8. **Styling Improvements.** Probe responses now package nested readiness/liveness dictionaries, standardising key casing for API consumers.
        9. **Efficiency Analysis.** High-resolution timers convert `process.hrtime.bigint()` into milliseconds so dashboards catch sub-second variance in reminder batches.
        10. **Strengths to Keep.** Config-driven enablement flags, audit trails, and retry loops remain while gaining transparent telemetry.
        11. **Weaknesses to Remove.** Automated regression tests should assert that `/status` respects HEAD requests and that metrics increment as expected.
        12. **Palette.** Health payloads stick to `ready`, `degraded`, and `down`, aligning with existing status colour tokens across ops tooling.
        13. **Layout.** Summary responses embed `liveness` and `readiness` sections so monitoring UIs can slot them into cards without reshaping data.
        14. **Text Analysis.** Error fields bubble up provider codes (e.g., Twilio `code`), improving pager copy when dispatches fail.
        15. **Spacing.** Background job counters include separate `processed`, `succeeded`, and `failed` labels so dashboards can render stacked visualisations cleanly.
        16. **Shape.** New `/` and `/status` endpoints provide canonical health entry points, reducing ad-hoc check shapes across environments.
        17. **Effects.** Integration retries and message failures now surface as metric spikes, visualising external outage impact immediately.
        18. **Thumbs.** Capture screenshots of Grafana tiles once dashboards ingest the new series for on-call runbooks.
        19. **Media.** Incorporate the summary response schema into observability diagrams to explain how readiness cascades across services.
        20. **Buttons.** The job still respects the `enabled` flag; consider surfacing that state through `/status` so operators see toggles at a glance.
        21. **Interact.** `/status` supports HEAD for lightweight probes while returning the same aggregated story as GET.
        22. **Missing.** Backfill Prometheus alerts for `outcome=failure` and expand probe contract tests to cover HEAD semantics and degraded states; Twilio metric stubs are now verified in unit tests.
        23. **Design.** Observability helpers consolidate instrumentation so future queue workers and probes align without bespoke code.
        24. **Clone.** Exported recorders prevent new jobs from rewriting the same instrumentation loops.
        25. **Framework.** Document the background job metric schema (`edulure_background_job_runs_total`, etc.) for the platform governance pack.
        26. **Checklist.** Add release gates verifying `/status` appears in load balancer configs and that metrics registry registers the new counters.
        27. **Nav.** Update operational runbooks to reference `/status` and the job metric names for quick troubleshooting.
        28. **Release.** Stage metrics on a canary worker, update dashboards, and brief on-call rotations before promoting the new observability stack.
         - 12.F.1 communityReminderJob (backend-nodejs/src/jobs/communityReminderJob.js)
         - 12.F.2 probes (backend-nodejs/src/observability/probes.js)
         - 12.F.3 backend-nodejs/src/jobs (found at backend-nodejs/src/jobs)
      - ✅ 12.G Database Seeds & Migrations
         - 12.G.1 20250213143000_creation_studio (backend-nodejs/migrations/20250213143000_creation_studio.js)
         - 12.G.2 002_search_documents (backend-nodejs/seeds/002_search_documents.js)
         - 12.G.3 backend-nodejs/database/migrations (found at backend-nodejs/database/migrations)
      - ✅ 13.A Infrastructure Blueprints (`infrastructure/terraform/modules/backend_service`, `infrastructure/observability`, `infrastructure/docker/nginx.conf`)
        1. **Environment Topology.** `infrastructure/terraform/modules/backend_service` now emits CloudWatch alarms, dashboards, and SSM blueprints so Annex A46 spans compute, networking, and observability metadata in one module.
        2. **Provisioning Controls.** CPU and memory alarms (`aws_cloudwatch_metric_alarm.cpu_high`, `.memory_high`) subscribe to configurable SNS topics, providing automated rollback hooks for deployment orchestration.
        3. **Scaling Context.** Blueprint payload serialises desired/max task counts, target utilisation, and health-check paths, giving pipelines deterministic cues before scaling events.
        4. **Credential Hygiene.** The SSM blueprint parameter (toggled via `blueprint_parameter_name`) stores JSON with subnet IDs, security group, and Secrets Manager references while inheriting environment tags.
        5. **Observability Stack.** `observability.tf` publishes a CloudWatch dashboard that correlates ECS utilisation, ALB throughput, and response time while exporting hashed artefact references consumed by the blueprint registry and Grafana.
        6. **Dashboards.** `infrastructure/observability/grafana/dashboards/environment-runtime.json` mirrors the Terraform metrics, exposes the SSM blueprint stat, and now ships with a checksum tracked by the manifest and parity service.
        7. **Operational Docs.** `infrastructure/observability/README.md` documents data sources, alarm wiring, registry hydration (`environment_blueprints`), and how parity checks escalate blueprint drift alongside dashboard guidance.
        8. **Runtime Exposure.** `infrastructure/docker/nginx.conf` adds an `/ops/runtime-blueprint.json` endpoint plus the `X-Env-Blueprint` header so on-call tooling can fetch the active environment manifest without backend hops.
        9. **Caching & Security.** Blueprint endpoint responses disable caching, inherit strict headers, and default the blueprint path to `/edulure/$host/api/environment-blueprint` for deterministic lookup.
        10. **Manifest Cohesion.** `infrastructure/environment-manifest.json` now embeds blueprint paths, hashed modules/dashboards, version metadata, and an environment-specific registry that the database seed and pipeline tooling ingest.
        11. **Strengths to Keep.** Terraform module remains idempotent, centralises logging, hydrates the blueprint registry, and keeps deployment circuit breaker defaults intact.
        12. **Weaknesses to Remove.** Future iterations should stream alarm state into the registry, extend parity checks to SSM payload integrity, and broaden alert coverage (e.g., throttled requests).
        13. **Change Checklist.** Ensure SNS topics exist, provision the Grafana dashboard via IaC, and publish the SSM parameter before toggling the Nginx header in production.
        14. **Release Steps.** Roll out to staging, verify `/ops/runtime-blueprint.json`, confirm alarms fire via synthetic load, and promote to production alongside updated pipeline manifests.
      - ✅ 13.B Security & Automation Scripts (`scripts/security/generate-license-report.mjs`, `scripts/release/deployment-pipeline.mjs`)
        1. **CI Integration.** License script now supports `--ci`, `--summary-path`, and `--pipeline-manifest` flags so Annex A47 outputs Markdown summaries and JSON manifests for GitHub runners.
        2. **Policy Orchestration.** Violations render into `policy-violations.json`, Markdown digests, and aggregated severity data for downstream alerts.
        3. **Failure Semantics.** `--no-fail-on-violation` allows gated stages to continue while still surfacing findings, aligning with approval workflows.
        4. **Pipeline Manifest.** Generated manifest enumerates inventory, policy-review, and artifact publication steps so Annex B8 has machine-readable checkpoints.
        5. **Deployment Blueprint.** `scripts/release/deployment-pipeline.mjs` now surfaces blueprint metadata (version, module hashes, SSM parameter, runtime endpoint) alongside Terraform directories so Annex A47/B8 runbooks reference the same registry artefacts as parity checks.
        6. **Phase Coverage.** Pipeline plan covers build, security, infrastructure, deployment, and verification phases, including JSON/Markdown outputs that validate the live blueprint endpoint with explicit `curl` headers.
        7. **Command Hygiene.** Markdown renderer escapes backticks, annotates blueprint registry context, and surfaces explicit commands, enabling copy-paste friendly runbooks.
        8. **Manifest Hooks.** Environment manifest references the pipeline script, license manifest, and `environment_blueprints` registry so CI/CD tooling can locate automation outputs deterministically.
        9. **Gaps.** Future work should ingest readiness results automatically, reconcile the blueprint registry against live SSM payloads, and attach severity scoring to npm audit output for richer dashboards.
        10. **Release Steps.** Validate license summary generation locally, commit pipeline manifest outputs in CI artifacts, and announce new commands to release engineers.
      - ✅ 14.A TypeScript SDK & Tooling (`sdk-typescript/scripts/generate-sdk.mjs`, `sdk-typescript/src/runtime/configure.ts`, `sdk-typescript/src/runtime/client.ts`, `sdk-typescript/src/runtime/manifest.ts`, `sdk-typescript/src/generated/.manifest.json`, `sdk-typescript/src/index.ts`)
         - 14.A.1 sdk-typescript/scripts (found at sdk-typescript/scripts)
            1. **Appraise.** Within `sdk-typescript/scripts/generate-sdk.mjs` and runtime modules under `sdk-typescript/src/runtime/*`, the SDK toolchain now exposes manifest-driven metadata, client bootstrapping helpers, and documented CLI ergonomics so API consumers align with backend releases.
            2. **Function.** The generator accepts `--spec`, `--out`, `--force`, `--dry-run`, and `--summary` flags, parses `backend-nodejs/src/docs/openapi.json`, and emits `.openapi-hash` plus `.manifest.json` artefacts alongside regenerated TypeScript bindings.
            3. **Usefulness.** `createSdkClient` now freezes the entire service registry (`AdminMonetizationService`, `AdsService`, `AnalyticsService`, `BillingService`, `CommunitiesService`, `EnablementService`, `EnvironmentService`, `ExplorerService`, `GovernanceService`, `ObservabilityService`, `ReleaseService`, `SecurityOperationsService`, `TelemetryService`, `DefaultService`) while `configureSdk` auto-infers the OpenAPI version from the manifest so runtime consumers, migrations, and seeded data stay anchored to the active surface area.
            4. **Redundant.** Prior ad-hoc scripts and manual version bumps are replaced by a hash-aware generator and manifest helpers (`getSdkManifest`, `describeSdk`, `isManifestFresh`) centralising drift detection.
            5. **Placeholders.** Watch-mode regeneration and multi-spec orchestration remain future work; CLI currently processes a single OpenAPI document per invocation.
            6. **Duplicates.** Service discovery logic is consolidated within `runtime/client.ts`, avoiding repeated imports across downstream packages.
            7. **Improvements Needed.** Next iteration should surface retry configuration and spec diffing directly within the generator summary to pre-empt contract regressions.
            8. **Styling Improvements.** Console output now uses `[api-sdk]` prefixes and tabular summaries, standardising release logs across CI and local runs.
            9. **Efficiency Analysis.** SHA-256 caching skips regeneration when the spec hash is unchanged while still refreshing manifests (including service/model counts), eliminating redundant codegen passes in CI and ensuring seed data remains in lockstep with generated clients.
            10. **Strengths to Keep.** Hash-based idempotence, manifest emission, and service registry freezing deliver predictable SDK builds with runtime safety nets.
            11. **Weaknesses to Remove.** Generator still depends on Node `process.env` for proxies (see npm warning); plan migration to explicit CLI options for proxy handling.
            12. **Palette.** Logging adopts concise severity-neutral phrasing, ensuring automation transcripts remain accessible without colour-coded dependencies.
            13. **Layout.** Runtime modules (`configure.ts`, `client.ts`, `manifest.ts`) now sit under `sdk-typescript/src/runtime`, mirroring generated core/service folders for intuitive discovery.
            14. **Text.** CLI help strings and manifest descriptors emphasise spec paths (`backend-nodejs/src/docs/openapi.json`) so documentation accurately cites source contracts.
            15. **Spacing.** Script refactor aligns with Prettier conventions (two-space indentation) and uses destructuring to keep option parsing compact.
            16. **Shape.** `ConfigureSdkOptions` now extends to `userAgent` and `onConfig`, enabling ergonomic injection of headers and observers without leaking OpenAPI internals.
            17. **Effects.** Summary tables highlight spec hash prefixes and operation counts (e.g., 172 operations in v1.51.0), providing instant visibility into surface area changes.
            18. **Thumbs.** `describeSdk()` returns a human-readable label for release notes, supporting copy-paste into change logs and customer comms.
            19. **Media.** The `.manifest.json` file now persists generator provenance, timestamp, enumerated services, and model counts—ready for embedding into release dashboards that cross-check database schema, migrations, and seed coverage.
            20. **Buttons.** CLI execution examples (`npm --prefix sdk-typescript run generate -- --summary`) give release engineers a single command pathway for regen plus auditing.
            21. **Interact.** `listAvailableServices()` and `getService()` expose discoverable integration points, sourcing keys from the manifest when available so dynamic clients, migrations, and telemetry pipelines agree on the exported service catalogue.
            22. **Missing.** Automated publication to NPM remains manual; integrate with release pipeline once audit trails and signing are finalised.
            23. **Design.** Manifest helpers freeze configuration objects to prevent runtime mutation, aligning with the platform's immutability-first SDK guidelines.
            24. **Clone.** Centralised manifest utilities eliminate repeated JSON parsing across consuming modules, reducing drift between service usage patterns.
            25. **Framework.** Script now reads `package.json` to log the `openapi-typescript-codegen` version, supporting governance requirements for dependency traceability.
            26. **Checklist.** Release steps include running `npm --prefix sdk-typescript run build`, committing `.manifest.json`, and capturing CLI summaries in release notes.
            27. **Nav.** Service registry keys (`adminMonetization`, `ads`, `analytics`, `billing`, `communities`, `enablement`, `environment`, `explorer`, `governance`, `observability`, `release`, `securityOperations`, `telemetry`, `core`) provide quick reference anchors for documentation, typed imports, and database view mapping notes.
            28. **Release.** Shipping workflow: regenerate SDK, review manifest hash, bump package version, publish runtime helpers, and circulate summary tables to downstream teams.
      - ✅ 14.B Update Templates & Release Guides (`update_template/backend_updates/backend_change_log.md`, `update_template/backend_updates/api_changes.md`, `update_template/backend_updates/backend_new_files.md`, `update_template/backend_updates/other_backend_updates.md`)
         - 14.B.1 update_template/backend_updates (found at update_template/backend_updates)
            1. **Appraise.** Backend release templates now incorporate SDK regeneration notes so Annex A47 covers both infrastructure and client distribution narratives.
            2. **Function.** `backend_change_log.md` enumerates the new manifest-aware generator, ensuring infra/automation callouts mention SDK tooling enhancements.
            3. **Usefulness.** `api_changes.md` summary explicitly calls out `.manifest.json` publication (including service/model counts), guiding auditors on where to find spec hashes and how to validate schema, migration, and seeding coverage before sign-off.
            4. **Redundant.** Prior blanket statement of “no new backend files” is narrowed to list the manifest, preventing duplicate explanations across templates.
            5. **Placeholders.** Additional annexes for mobile SDKs remain TODO; current update focuses on TypeScript tooling until parity templates exist.
            6. **Duplicates.** `other_backend_updates.md` centralises developer experience guidance, avoiding repeated CLI references across the pack.
            7. **Improvements Needed.** Future revisions should embed checklist tables capturing command output snippets directly within the templates.
            8. **Styling.** Template bullets now include inline code fences (e.g., `npm --prefix sdk-typescript run generate -- --summary`) to align with release style guides.
            9. **Efficiency Analysis.** Highlighting manifest regeneration reduces time wasted cross-referencing backend commits and client packages during CAB reviews.
            10. **Strengths to Keep.** Templates maintain structured headings (Summary, Validation, Developer Experience) while weaving in SDK-specific steps.
            11. **Weaknesses to Remove.** Need to add automation for capturing CLI output snapshots; currently manual copy-paste is required each release.
            12. **Palette.** Plain text emphasis ensures Markdown renders consistently across Confluence, GitHub, and internal portals without colour reliance.
            13. **Layout.** Manifest mention appears under “Backend New Files,” aligning inventory sections with actual artefact outputs.
            14. **Text.** Language emphasises release accountability (“publish the `.manifest.json` fingerprint”) clarifying action-oriented tasks.
            15. **Spacing.** Section spacing preserved for readability across exported PDFs; bullet indentation unchanged.
            16. **Shape.** Template sections continue to use level-two headings, maintaining compatibility with automated doc stitching scripts.
            17. **Effects.** Callouts instruct capturing CLI summaries, making release notes more actionable for stakeholders scanning for risk cues.
            18. **Thumbs.** CLI examples double as quick-start notes for incident responders verifying SDK freshness mid-cycle.
            19. **Media.** Manifest references pave the way for embedding spec hashes into dashboards without altering template structure.
            20. **Buttons.** Template instructions highlight a single canonical command, reducing release-time branching decisions.
            21. **Interact.** Guidance encourages cross-team collaboration by pointing data consumers to hashed manifests during go/no-go calls.
            22. **Missing.** Need a future appendix for verifying built artefacts in `dist/`; current templates stop at manifest commit confirmation.
            23. **Design.** Release guide copy mirrors the SDK logging prefix `[api-sdk]`, reinforcing consistent nomenclature across artefacts.
            24. **Clone.** Consolidated manifest messaging prevents each functional template from restating context in conflicting ways.
            25. **Framework.** Templates now align with governance requirements to document codegen outputs as part of release evidence packages.
            26. **Checklist.** Action items now include regenerating SDK, capturing CLI summary, listing manifest in new-files inventory, and reconciling manifest service totals against database migrations and seed snapshots.
            27. **Nav.** Clear headings point reviewers to manifest updates without scanning unrelated infrastructure notes.
            28. **Release.** Updated guides instruct teams to run the generator, publish hashes, and attach summaries to the backend change log before CAB submission.
      - 15.A Docs & unresolved mappings
         - 15.A.1 Documentation Coverage Gap (unresolved path)<|MERGE_RESOLUTION|>--- conflicted
+++ resolved
@@ -60,17 +60,10 @@
       - 3.B Community Feed & Engagement (`lib/features/feed/`, `lib/features/community_spaces/`, `lib/services/feed_service.dart`, `lib/services/community_service.dart`)
       - 3.C Lessons, Assessments & Offline Learning (`lib/features/lessons/`, `lib/features/assessments/`, `lib/services/lesson_download_service.dart`, `lib/services/progress_service.dart`)
       - 3.D Instructor Quick Actions & Operations (`lib/features/instructor/`, `lib/services/instructor_service.dart`, `lib/services/scheduling_service.dart`)
-<<<<<<< HEAD
       - ✅ 3.E Billing & Subscription Management (`lib/integrations/billing.dart`, `lib/features/billing/`, `lib/services/billing_service.dart`)
       - ✅ 3.F Notifications, Messaging & Support (`lib/features/notifications/`, `lib/features/support/`, `lib/services/push_service.dart`, `lib/services/inbox_service.dart`)
-      - 4.A Community Reminder Job (`communityReminderJob.js`)
-      - 4.B Data Partition Job (`dataPartitionJob.js`)
-=======
-      - 3.E Billing & Subscription Management (`lib/integrations/billing.dart`, `lib/features/billing/`, `lib/services/billing_service.dart`)
-      - 3.F Notifications, Messaging & Support (`lib/features/notifications/`, `lib/features/support/`, `lib/services/push_service.dart`, `lib/services/inbox_service.dart`)
       - ✓ 4.A Community Reminder Job (`communityReminderJob.js`)
       - ✓ 4.B Data Partition Job (`dataPartitionJob.js`)
->>>>>>> 6d66b8f6
       - 4.C Data Retention Job (`dataRetentionJob.js`)
       - 4.D Moderation Follow-Up Job (`moderationFollowUpJob.js`)
       - 4.E Monetization Reconciliation Job (`monetizationReconciliationJob.js`)
