--- conflicted
+++ resolved
@@ -168,10 +168,9 @@
         16. **Full Upgrade Plan & Release Steps.** Migrate, reseed sample courses, rehearse editing flows to inspect snapshots, update SDK/docs, and deploy alongside UI consumers of the new history APIs.
       - 5.C Community, Social & Messaging Schema (`models/CommunityModel.js`, `models/CommunityEventModel.js`, `models/PostModel.js`, `models/ReactionModel.js`, `models/DirectMessageThreadModel.js`, `models/SocialGraphModel.js`, `migrations/*community*`, `migrations/*social*`)
       - 5.D Commerce & Finance Schema (`models/InvoiceModel.js`, `models/SubscriptionModel.js`, `models/PaymentAttemptModel.js`, `models/EscrowPayoutModel.js`, `models/CommunityDonationModel.js`, `migrations/*billing*`, `migrations/*finance*`)
-<<<<<<< HEAD
-      - 5.E Analytics, Governance & Observability Schema (`models/AnalyticsAlertModel.js`, `models/TelemetryExportModel.js`, `models/RuntimeConfigModel.js`, `models/AuditEventModel.js`, `models/PlatformSettingModel.js`, `migrations/*analytics*`, `migrations/*governance*`)
-      - 5.F Marketing, Content & Enablement Schema (`models/BlogPostModel.js`, `models/BlogCategoryModel.js`, `models/EbookModel.js`, `models/AdsCampaignModel.js`, `models/EnablementGuideModel.js`, `models/IntegrationProviderModel.js`, `migrations/*marketing*`, `migrations/*integration*`)
-      - ✓ 6.A Generated API Client & Runtime Configuration (`src/generated/`, `src/index.ts`, `src/runtime/configure.ts`, `src/runtime/base.ts`)
+- ✓ 5.E Analytics, Governance & Observability Schema (`models/AnalyticsAlertModel.js`, `models/TelemetryExportModel.js`, `models/RuntimeConfigModel.js`, `models/AuditEventModel.js`, `models/PlatformSettingModel.js`, `migrations/*analytics*`, `migrations/*governance*`)
+      - ✓ 5.F Marketing, Content & Enablement Schema (`models/BlogPostModel.js`, `models/BlogCategoryModel.js`, `models/EbookModel.js`, `models/AdsCampaignModel.js`, `models/EnablementGuideModel.js`, `models/IntegrationProviderModel.js`, `migrations/*marketing*`, `migrations/*integration*`)
+- ✓ 6.A Generated API Client & Runtime Configuration (`src/generated/`, `src/index.ts`, `src/runtime/configure.ts`, `src/runtime/base.ts`)
          1. **Appraisal.** `configureSdk` now orchestrates manifest metadata, normalised base URLs, and optional session initialisation so SDK consumers receive a fully prepared `OpenAPI` instance plus access to the created `SessionManager` when requested. 
          2. **Functionality.** `ConfigureSdkOptions.auth` introduces bearer and non-bearer header strategies, auto-refresh toggles, custom header names, and lifecycle callbacks while `mergeHeaderProducers` and `normaliseHeaders` compose static + dynamic headers alongside user-agent injection. 
          3. **Logic Usefulness.** Asynchronous token and header resolvers collapse into a single pipeline that sanitises values, enforces `allowAnonymous` guards, and throws actionable errors when tokens are required but missing, preventing silent authentication drift. 
@@ -205,12 +204,6 @@
          14. **Text Analysis, Text Placement, Text Length, Text Redundancy & Quality.** Ensure error strings (“Access token is required...”, storage warning copy) remain precise, avoid repeated jargon, and clarify when tokens are cleared versus refreshed. 
          15. **Change Checklist Tracker.** Exercise token store persistence, concurrent refresh guards, cross-tab synchronisation, header resolver outputs, and SDK build checks before tagging releases aligned with Annex A45.
          16. **Full Upgrade Plan & Release Steps.** Roll out by updating consumer apps to use the shared session manager, validate storage adapters per platform, coordinate Annex documentation refresh, and publish the SDK once integration smoke tests pass. 
-=======
-      - ✓ 5.E Analytics, Governance & Observability Schema (`models/AnalyticsAlertModel.js`, `models/TelemetryExportModel.js`, `models/RuntimeConfigModel.js`, `models/AuditEventModel.js`, `models/PlatformSettingModel.js`, `migrations/*analytics*`, `migrations/*governance*`)
-      - ✓ 5.F Marketing, Content & Enablement Schema (`models/BlogPostModel.js`, `models/BlogCategoryModel.js`, `models/EbookModel.js`, `models/AdsCampaignModel.js`, `models/EnablementGuideModel.js`, `models/IntegrationProviderModel.js`, `migrations/*marketing*`, `migrations/*integration*`)
-      - 6.A Generated API Client & Runtime Configuration (`src/generated/`, `src/index.ts`, `src/runtime/configure.ts`, `src/runtime/base.ts`)
-      - 6.B Authentication & Session Utilities (`src/runtime/auth.ts`, `src/runtime/tokenStore.ts`, `src/runtime/configure.ts`)
->>>>>>> 01a7ec58
       - 7.A Environment Provisioning & Infrastructure as Code (`infrastructure/terraform/`, `docker-compose.yml`, `infrastructure/environments/`)
       - 7.B CI/CD Automation & Release Tooling (`scripts/`, `backend-nodejs/scripts/`, `update_template/`, `qa/`)
       - 7.C Observability Stack & Runtime Telemetry (`infrastructure/observability/`, `backend-nodejs/src/observability/`, `docs/operations/observability.md`)
