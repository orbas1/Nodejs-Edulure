import { useMemo } from 'react';
import { useNavigate } from 'react-router-dom';

import AdminStats from '../components/AdminStats.jsx';
import DashboardStateMessage from '../components/dashboard/DashboardStateMessage.jsx';
import { useRuntimeConfig } from '../context/RuntimeConfigContext.jsx';
import { useDashboard } from '../context/DashboardContext.jsx';
import { useAuth } from '../context/AuthContext.jsx';
<<<<<<< HEAD

const numberFormatter = new Intl.NumberFormat('en-US');

const EMPTY_OBJECT = Object.freeze({});
const EMPTY_ARRAY = Object.freeze([]);

function formatNumber(value) {
  if (value === null || value === undefined) return '0';
  const numeric = typeof value === 'number' ? value : Number(value);
  if (Number.isNaN(numeric)) return String(value);
  return numberFormatter.format(numeric);
}

function getSeverityStyles(severity) {
  switch (severity) {
    case 'critical':
      return 'bg-rose-100 text-rose-700';
    case 'warning':
      return 'bg-amber-100 text-amber-700';
    case 'info':
      return 'bg-sky-100 text-sky-700';
    default:
      return 'bg-slate-100 text-slate-600';
  }
}
=======
import { formatNumber } from './admin/utils.js';
import AdminApprovalsSection from './admin/sections/AdminApprovalsSection.jsx';
import AdminRevenueSection from './admin/sections/AdminRevenueSection.jsx';
import AdminTopCommunitiesSection from './admin/sections/AdminTopCommunitiesSection.jsx';
import AdminOperationsSection from './admin/sections/AdminOperationsSection.jsx';
import AdminUpcomingLaunchesSection from './admin/sections/AdminUpcomingLaunchesSection.jsx';
import AdminActivitySection from './admin/sections/AdminActivitySection.jsx';
>>>>>>> fb49b16c

export default function Admin() {
  const { session } = useAuth();
  const { isFeatureEnabled, getConfigValue, loading: runtimeLoading } = useRuntimeConfig();
  const { dashboards, loading, error, refresh } = useDashboard();
  const navigate = useNavigate();

  const adminConsoleEnabled = isFeatureEnabled('admin.operational-console');
  const escalationChannel = getConfigValue('admin.console.escalation-channel', '#admin-escalations');
  const isAdminUser = session?.user?.role === 'admin';

  const adminDataRaw = dashboards.admin ?? null;
  const overallLoading = runtimeLoading || loading;

<<<<<<< HEAD
  const revenueCards = useMemo(() => {
    const overview = adminData?.revenue?.overview;
    if (!overview) {
      return EMPTY_ARRAY;
    }

    const cards = [];

    if (overview.netRevenue) {
      cards.push({
        label: 'Net revenue (30d)',
        value: overview.netRevenue,
        helper: overview.netRevenueChange
      });
    }

    if (overview.arr) {
      cards.push({
        label: 'Annual recurring revenue',
        value: overview.arr
      });
    }

    if (overview.mrr) {
      cards.push({
        label: 'Monthly recurring revenue',
        value: overview.mrr
      });
    }

    if (overview.captureRate) {
      cards.push({
        label: 'Capture rate',
        value: overview.captureRate
      });
    }

    if (overview.failedPayments !== undefined) {
      cards.push({
        label: 'Failed payments (30d)',
        value: formatNumber(overview.failedPayments)
      });
    }

    if (overview.refundsPending !== undefined) {
      cards.push({
        label: 'Refunds pending',
        value: formatNumber(overview.refundsPending)
      });
    }

    return cards;
  }, [adminData]);

  const paymentHealthBreakdown = useMemo(() => {
    const health = adminData?.revenue?.paymentHealth;
    if (!health) {
      return EMPTY_ARRAY;
    }

    const breakdown = [];

    if (health.succeeded !== undefined) {
      breakdown.push({ label: 'Succeeded', value: formatNumber(health.succeeded) });
    }

    if (health.processing !== undefined) {
      breakdown.push({ label: 'Processing', value: formatNumber(health.processing) });
    }

    if (health.requiresAction !== undefined) {
      breakdown.push({ label: 'Requires action', value: formatNumber(health.requiresAction) });
    }

    if (health.failed !== undefined) {
      breakdown.push({ label: 'Failed', value: formatNumber(health.failed) });
    }

    return breakdown;
  }, [adminData]);
=======
  const approvalItems = adminDataRaw?.approvals?.items ?? [];
  const pendingApprovals = adminDataRaw?.approvals?.pendingCount ?? approvalItems.length;

  const revenueOverview = adminDataRaw?.revenue?.overview ?? null;
  const paymentHealth = adminDataRaw?.revenue?.paymentHealth ?? null;
  const topCommunities = adminDataRaw?.revenue?.topCommunities ?? [];

  const support = adminDataRaw?.operations?.support ?? {};
  const risk = adminDataRaw?.operations?.risk ?? {};
  const platform = adminDataRaw?.operations?.platform ?? {};
  const upcomingLaunches = adminDataRaw?.operations?.upcomingLaunches ?? [];

  const alerts = adminDataRaw?.activity?.alerts ?? [];
  const events = adminDataRaw?.activity?.events ?? [];
  const adminMetrics = adminDataRaw?.metrics ?? [];

  const revenueCards = useMemo(() => {
    const overview = revenueOverview ?? {};
    return [
      overview.netRevenue
        ? {
            label: 'Net revenue (30d)',
            value: overview.netRevenue,
            helper: overview.netRevenueChange
          }
        : null,
      overview.arr
        ? {
            label: 'Annual recurring revenue',
            value: overview.arr
          }
        : null,
      overview.mrr
        ? {
            label: 'Monthly recurring revenue',
            value: overview.mrr
          }
        : null,
      overview.captureRate
        ? {
            label: 'Capture rate',
            value: overview.captureRate
          }
        : null,
      overview.failedPayments !== undefined
        ? {
            label: 'Failed payments (30d)',
            value: formatNumber(overview.failedPayments)
          }
        : null,
      overview.refundsPending !== undefined
        ? {
            label: 'Refunds pending',
            value: formatNumber(overview.refundsPending)
          }
        : null
    ].filter(Boolean);
  }, [revenueOverview]);

  const paymentHealthBreakdown = useMemo(() => {
    const health = paymentHealth ?? {};
    return [
      health.succeeded !== undefined ? { label: 'Succeeded', value: formatNumber(health.succeeded) } : null,
      health.processing !== undefined ? { label: 'Processing', value: formatNumber(health.processing) } : null,
      health.requiresAction !== undefined
        ? { label: 'Requires action', value: formatNumber(health.requiresAction) }
        : null,
      health.failed !== undefined ? { label: 'Failed', value: formatNumber(health.failed) } : null
    ].filter(Boolean);
  }, [paymentHealth]);

  const supportStats = [
    support.backlog !== undefined ? { label: 'Open requests', value: formatNumber(support.backlog) } : null,
    support.pendingMemberships !== undefined
      ? { label: 'Pending memberships', value: formatNumber(support.pendingMemberships) }
      : null,
    support.followRequests !== undefined
      ? { label: 'Follow approvals', value: formatNumber(support.followRequests) }
      : null,
    support.avgResponseMinutes !== undefined
      ? { label: 'Avg. first response', value: `${formatNumber(support.avgResponseMinutes)} mins` }
      : null,
    support.dailyActiveMembers !== undefined
      ? { label: 'Daily active members', value: formatNumber(support.dailyActiveMembers) }
      : null
  ].filter(Boolean);

  const riskStats = [
    risk.payoutsProcessing !== undefined
      ? { label: 'Payouts processing', value: formatNumber(risk.payoutsProcessing) }
      : null,
    risk.failedPayments !== undefined
      ? { label: 'Failed payments', value: formatNumber(risk.failedPayments) }
      : null,
    risk.refundsPending !== undefined
      ? { label: 'Refund queue', value: formatNumber(risk.refundsPending) }
      : null,
    risk.alertsOpen !== undefined ? { label: 'Open alerts', value: formatNumber(risk.alertsOpen) } : null
  ].filter(Boolean);

  const platformStats = [
    platform.totalUsers !== undefined ? { label: 'Total users', value: formatNumber(platform.totalUsers) } : null,
    platform.newUsers30d !== undefined
      ? { label: 'New users (30d)', value: formatNumber(platform.newUsers30d) }
      : null,
    platform.newUsersChange
      ? {
          label: 'Momentum',
          value: platform.newUsersChange
        }
      : null,
    platform.communitiesLive !== undefined
      ? { label: 'Communities live', value: formatNumber(platform.communitiesLive) }
      : null,
    platform.instructors !== undefined
      ? { label: 'Instructors', value: formatNumber(platform.instructors) }
      : null
  ].filter(Boolean);

  const sectionNavigation = [
    { id: 'overview', label: 'Overview' },
    { id: 'approvals', label: 'Approvals' },
    { id: 'revenue', label: 'Revenue' },
    { id: 'communities', label: 'Communities' },
    { id: 'operations', label: 'Operations' },
    { id: 'launches', label: 'Launches' },
    { id: 'activity', label: 'Activity' }
  ];
>>>>>>> fb49b16c

  if (!adminConsoleEnabled && !overallLoading) {
    return (
      <section className="bg-slate-50/70 py-24">
        <div className="mx-auto max-w-3xl space-y-6 px-6 text-center">
          <h1 className="text-3xl font-semibold text-slate-900">Admin console disabled</h1>
          <p className="text-sm text-slate-600">
            The operational console is currently disabled for your account. If you believe this is an error, contact the
            platform operations team via <span className="font-semibold text-primary">{escalationChannel}</span> or raise a
            ticket with support.
          </p>
        </div>
      </section>
    );
  }

  if (!isAdminUser && !overallLoading) {
    return (
      <section className="bg-slate-50/70 py-24">
        <div className="mx-auto max-w-3xl space-y-6 px-6 text-center">
          <h1 className="text-3xl font-semibold text-slate-900">Access restricted</h1>
          <p className="text-sm text-slate-600">
            Your account does not have administrator permissions. Please contact platform operations if you require elevated
            access.
          </p>
        </div>
      </section>
    );
  }

  if (error) {
    return (
      <section className="bg-slate-50/70 py-24">
        <div className="mx-auto max-w-4xl px-6">
          <DashboardStateMessage
            variant="error"
            title="We couldn't load the admin console"
            description={error.message ?? 'An unexpected error occurred while retrieving operational data.'}
            actionLabel="Retry"
            onAction={refresh}
          />
        </div>
      </section>
    );
  }

  if (overallLoading || !adminDataRaw) {
    return (
      <section className="bg-slate-50/70 py-24">
        <div className="mx-auto max-w-4xl px-6">
          <DashboardStateMessage
            variant="loading"
            title="Loading admin controls"
            description="Fetching revenue, approvals, and operational telemetry."
          />
        </div>
      </section>
    );
  }

<<<<<<< HEAD
  const approvals = adminData.approvals ?? EMPTY_OBJECT;
  const approvalItems = approvals.items ?? EMPTY_ARRAY;
  const pendingApprovals = approvals.pendingCount ?? approvalItems.length;

  const topCommunities = adminData.revenue?.topCommunities ?? EMPTY_ARRAY;

  const support = adminData.operations?.support ?? EMPTY_OBJECT;
  const risk = adminData.operations?.risk ?? EMPTY_OBJECT;
  const platform = adminData.operations?.platform ?? EMPTY_OBJECT;
  const upcomingLaunches = adminData.operations?.upcomingLaunches ?? EMPTY_ARRAY;

  const alerts = adminData.activity?.alerts ?? EMPTY_ARRAY;
  const events = adminData.activity?.events ?? EMPTY_ARRAY;

  const supportStats = [
    { label: 'Open requests', value: formatNumber(support.backlog ?? 0) },
    { label: 'Pending memberships', value: formatNumber(support.pendingMemberships ?? 0) },
    { label: 'Follow approvals', value: formatNumber(support.followRequests ?? 0) },
    support.avgResponseMinutes !== undefined
      ? { label: 'Avg. first response', value: `${formatNumber(support.avgResponseMinutes)} mins` }
      : null,
    support.dailyActiveMembers !== undefined
      ? { label: 'Daily active members', value: formatNumber(support.dailyActiveMembers) }
      : null
  ].filter(Boolean);

  const riskStats = [
    { label: 'Payouts processing', value: formatNumber(risk.payoutsProcessing ?? 0) },
    { label: 'Failed payments', value: formatNumber(risk.failedPayments ?? 0) },
    { label: 'Refund queue', value: formatNumber(risk.refundsPending ?? 0) },
    risk.alertsOpen !== undefined
      ? { label: 'Open alerts', value: formatNumber(risk.alertsOpen) }
      : null
  ].filter(Boolean);

  const platformStats = [
    platform.totalUsers ? { label: 'Total users', value: platform.totalUsers } : null,
    platform.newUsers30d ? { label: 'New users (30d)', value: platform.newUsers30d } : null,
    platform.newUsersChange
      ? {
          label: 'Momentum',
          value: platform.newUsersChange
        }
      : null,
    platform.communitiesLive ? { label: 'Communities live', value: platform.communitiesLive } : null,
    platform.instructors ? { label: 'Instructors', value: platform.instructors } : null
  ].filter(Boolean);

=======
>>>>>>> fb49b16c
  return (
    <div className="flex min-h-screen bg-slate-50/70">
      <aside className="hidden w-72 flex-col border-r border-slate-200 bg-white/80 backdrop-blur lg:flex">
        <div className="border-b border-slate-200 px-6 py-6">
          <p className="text-xs font-semibold uppercase tracking-wide text-primary">Edulure</p>
          <h2 className="mt-2 text-2xl font-semibold text-slate-900">Admin console</h2>
          <p className="mt-2 text-xs text-slate-500">
            Operational controls for administrators. Escalate incidents via{' '}
            <span className="font-semibold text-primary">{escalationChannel}</span>.
          </p>
        </div>
        <nav className="flex-1 space-y-1 px-3 py-6">
          {sectionNavigation.map((item) => (
            <a
              key={item.id}
              href={`#${item.id}`}
              className="flex items-center justify-between rounded-2xl px-4 py-3 text-sm font-semibold text-slate-600 transition hover:bg-primary/10 hover:text-primary"
            >
              <span>{item.label}</span>
              <span className="text-xs uppercase tracking-wide text-slate-400">Go</span>
            </a>
          ))}
        </nav>
        <div className="border-t border-slate-200 px-6 py-6">
          <button
            type="button"
            onClick={() => navigate('/dashboard/learner')}
            className="w-full rounded-2xl border border-slate-200 px-4 py-2 text-sm font-semibold text-slate-600 transition hover:border-primary/40 hover:text-primary"
          >
            Return to dashboards
          </button>
        </div>
      </aside>
      <section className="flex-1 py-16">
        <div className="mx-auto w-full max-w-6xl px-6">
          <nav className="mb-8 flex gap-2 overflow-x-auto rounded-full border border-slate-200 bg-white/80 p-2 text-xs font-semibold uppercase tracking-wide text-slate-500 shadow-sm lg:hidden">
            {sectionNavigation.map((item) => (
              <a
                key={item.id}
                href={`#${item.id}`}
                className="rounded-full px-4 py-2 text-slate-600 transition hover:bg-primary/10 hover:text-primary"
              >
                {item.label}
              </a>
            ))}
          </nav>
          <div className="flex flex-col gap-10">
            <div className="space-y-6 rounded-3xl border border-slate-200 bg-white px-6 py-8 shadow-sm">
              <section id="overview" className="space-y-6">
                <div className="flex flex-col gap-4 md:flex-row md:items-end md:justify-between">
                  <div className="space-y-2">
                    <h1 className="text-3xl font-semibold text-slate-900">Admin control center</h1>
                    <p className="text-sm text-slate-600">
                      Monitor revenue, approvals, and platform health in one workspace. Escalate incidents via{' '}
                      <span className="font-semibold text-primary">{escalationChannel}</span>.
                    </p>
                  </div>
                  <div className="flex flex-wrap gap-3">
                    <button
                      type="button"
                      className="rounded-full border border-slate-200 px-5 py-2 text-sm font-semibold text-slate-600 transition hover:border-primary hover:text-primary"
                    >
                      Switch to instructor view
                    </button>
                    <button
                      type="button"
                      className="rounded-full bg-primary px-5 py-2 text-sm font-semibold text-white shadow-card transition hover:bg-primary-dark"
                    >
                      Invite admin
                    </button>
                  </div>
                </div>
                <AdminStats metrics={adminMetrics} />
              </section>
            </div>

            <AdminApprovalsSection
              pendingCount={pendingApprovals}
              items={approvalItems}
              formatNumber={formatNumber}
              onRefresh={refresh}
            />

            <AdminRevenueSection
              revenueCards={revenueCards}
              paymentHealthBreakdown={paymentHealthBreakdown}
            />

            <AdminTopCommunitiesSection
              sectionId="communities"
              communities={topCommunities}
              formatNumber={formatNumber}
            />

            <AdminOperationsSection
              sectionId="operations"
              supportStats={supportStats}
              riskStats={riskStats}
              platformStats={platformStats}
            />

            <AdminUpcomingLaunchesSection sectionId="launches" launches={upcomingLaunches} />

            <AdminActivitySection
              alerts={alerts}
              events={events}
              onOpenAnalytics={() => navigate('/analytics')}
            />
          </div>
        </div>
      </section>
    </div>
  );
}<|MERGE_RESOLUTION|>--- conflicted
+++ resolved
@@ -6,7 +6,6 @@
 import { useRuntimeConfig } from '../context/RuntimeConfigContext.jsx';
 import { useDashboard } from '../context/DashboardContext.jsx';
 import { useAuth } from '../context/AuthContext.jsx';
-<<<<<<< HEAD
 
 const numberFormatter = new Intl.NumberFormat('en-US');
 
@@ -32,7 +31,6 @@
       return 'bg-slate-100 text-slate-600';
   }
 }
-=======
 import { formatNumber } from './admin/utils.js';
 import AdminApprovalsSection from './admin/sections/AdminApprovalsSection.jsx';
 import AdminRevenueSection from './admin/sections/AdminRevenueSection.jsx';
@@ -40,7 +38,6 @@
 import AdminOperationsSection from './admin/sections/AdminOperationsSection.jsx';
 import AdminUpcomingLaunchesSection from './admin/sections/AdminUpcomingLaunchesSection.jsx';
 import AdminActivitySection from './admin/sections/AdminActivitySection.jsx';
->>>>>>> fb49b16c
 
 export default function Admin() {
   const { session } = useAuth();
@@ -55,7 +52,6 @@
   const adminDataRaw = dashboards.admin ?? null;
   const overallLoading = runtimeLoading || loading;
 
-<<<<<<< HEAD
   const revenueCards = useMemo(() => {
     const overview = adminData?.revenue?.overview;
     if (!overview) {
@@ -136,7 +132,6 @@
 
     return breakdown;
   }, [adminData]);
-=======
   const approvalItems = adminDataRaw?.approvals?.items ?? [];
   const pendingApprovals = adminDataRaw?.approvals?.pendingCount ?? approvalItems.length;
 
@@ -265,7 +260,6 @@
     { id: 'launches', label: 'Launches' },
     { id: 'activity', label: 'Activity' }
   ];
->>>>>>> fb49b16c
 
   if (!adminConsoleEnabled && !overallLoading) {
     return (
@@ -326,7 +320,6 @@
     );
   }
 
-<<<<<<< HEAD
   const approvals = adminData.approvals ?? EMPTY_OBJECT;
   const approvalItems = approvals.items ?? EMPTY_ARRAY;
   const pendingApprovals = approvals.pendingCount ?? approvalItems.length;
@@ -375,8 +368,6 @@
     platform.instructors ? { label: 'Instructors', value: platform.instructors } : null
   ].filter(Boolean);
 
-=======
->>>>>>> fb49b16c
   return (
     <div className="flex min-h-screen bg-slate-50/70">
       <aside className="hidden w-72 flex-col border-r border-slate-200 bg-white/80 backdrop-blur lg:flex">
