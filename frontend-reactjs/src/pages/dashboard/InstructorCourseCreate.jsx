import PropTypes from 'prop-types';
import { useMemo } from 'react';
import { useOutletContext } from 'react-router-dom';

import DashboardStateMessage from '../../components/dashboard/DashboardStateMessage.jsx';
import CourseCreationHeader from './instructor/courseCreation/CourseCreationHeader.jsx';
import CourseCreationSummaryCards from './instructor/courseCreation/CourseCreationSummaryCards.jsx';
import CourseBlueprintCard from './instructor/courseCreation/CourseBlueprintCard.jsx';

const EMPTY_BLUEPRINTS = Object.freeze([]);

const readinessNarrative = (score) => {
  if (score >= 80) return 'Launch-ready';
  if (score >= 50) return 'In build';
  if (score > 0) return 'Needs production';
  return 'Kick-off required';
};

export default function InstructorCourseCreate({
  onGenerateOutline,
  onImportFromNotion,
  onSyncFromLms
}) {
  const { dashboard, refresh } = useOutletContext();
<<<<<<< HEAD
  const creationBlueprints = dashboard?.courses?.creationBlueprints;
  const blueprints = creationBlueprints ?? EMPTY_BLUEPRINTS;
=======
  const blueprints = useMemo(() => dashboard?.courses?.creationBlueprints ?? [], [dashboard]);
>>>>>>> fb49b16c

  const overview = useMemo(() => {
    if (blueprints.length === 0) {
      return {
        averageReadiness: 0,
        modules: 0,
        outstanding: 0
      };
    }
    const readinessTotal = blueprints.reduce((sum, blueprint) => sum + Number(blueprint.readiness ?? 0), 0);
    const modules = blueprints.reduce((sum, blueprint) => sum + Number(blueprint.moduleCount ?? 0), 0);
    const outstanding = blueprints.reduce((sum, blueprint) => sum + (blueprint.outstanding?.length ?? 0), 0);
    return {
      averageReadiness: Math.round(readinessTotal / blueprints.length),
      modules,
      outstanding
    };
  }, [blueprints]);

  const summaryCards = useMemo(
    () => [
      {
        label: 'Active blueprints',
        value: blueprints.length,
        helper: 'Cohorts with production scaffolding'
      },
      {
        label: 'Average readiness',
        value: `${overview.averageReadiness}%`,
        helper: readinessNarrative(overview.averageReadiness)
      },
      {
        label: 'Modules in build',
        value: overview.modules,
        helper: `${overview.outstanding} outstanding tasks`
      }
    ],
    [blueprints.length, overview.averageReadiness, overview.modules, overview.outstanding]
  );

  if (blueprints.length === 0) {
    return (
      <DashboardStateMessage
        title="No blueprints configured"
        description="Create your first course structure to orchestrate lesson beats, assignments, and launch cadences."
        actionLabel="Refresh"
        onAction={() => refresh?.()}
      />
    );
  }

  return (
    <div className="space-y-10">
      <CourseCreationHeader
        onGenerateOutline={onGenerateOutline}
        onImportFromNotion={onImportFromNotion}
        onSyncFromLms={onSyncFromLms}
      />
      <CourseCreationSummaryCards cards={summaryCards} />
      <section className="space-y-6">
        {blueprints.map((blueprint) => (
          <CourseBlueprintCard key={blueprint.id} blueprint={blueprint} />
        ))}
      </section>
    </div>
  );
}

InstructorCourseCreate.propTypes = {
  onGenerateOutline: PropTypes.func,
  onImportFromNotion: PropTypes.func,
  onSyncFromLms: PropTypes.func
};

InstructorCourseCreate.defaultProps = {
  onGenerateOutline: undefined,
  onImportFromNotion: undefined,
  onSyncFromLms: undefined
};<|MERGE_RESOLUTION|>--- conflicted
+++ resolved
@@ -22,12 +22,9 @@
   onSyncFromLms
 }) {
   const { dashboard, refresh } = useOutletContext();
-<<<<<<< HEAD
   const creationBlueprints = dashboard?.courses?.creationBlueprints;
   const blueprints = creationBlueprints ?? EMPTY_BLUEPRINTS;
-=======
   const blueprints = useMemo(() => dashboard?.courses?.creationBlueprints ?? [], [dashboard]);
->>>>>>> fb49b16c
 
   const overview = useMemo(() => {
     if (blueprints.length === 0) {
