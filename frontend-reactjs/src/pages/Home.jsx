--- conflicted
+++ resolved
@@ -13,13 +13,10 @@
       <HomeHero />
       <CommunitySpotlight />
       <FeatureGrid />
-<<<<<<< HEAD
       {/* Tutor spotlight section renders above this component when available. */}
       <InsidePreviewTabs />
-=======
       <TutorArcade />
       <EbookShowcase />
->>>>>>> d37e38dc
       <Testimonials />
       <CoursesAdventure />
     </div>
