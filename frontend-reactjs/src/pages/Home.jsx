--- conflicted
+++ resolved
@@ -11,13 +11,10 @@
   return (
     <div className="bg-slate-50 text-slate-900">
       <PageHero
-<<<<<<< HEAD
         title={t('home.hero.title')}
         description={t('home.hero.description')}
-=======
         title="Build together. Launch faster."
         description="Edulure unites live lessons, community spaces, and revenue tools so your team can scale without the clutter."
->>>>>>> ab694a4c
         cta={
           <>
             <Link
