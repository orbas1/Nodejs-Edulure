--- conflicted
+++ resolved
@@ -4,15 +4,12 @@
 import PerksGrid from '../components/home/PerksGrid.jsx';
 import InsidePreviewTabs from '../components/home/InsidePreviewTabs.jsx';
 import Testimonials from '../components/Testimonials.jsx';
-<<<<<<< HEAD
 import MembershipSnapshot from '../components/home/MembershipSnapshot.jsx';
 import HomeFaq from '../components/home/HomeFaq.jsx';
 import ClosingCtaBanner from '../components/home/ClosingCtaBanner.jsx';
-=======
 import TutorArcade from '../components/home/TutorArcade.jsx';
 import CoursesAdventure from '../components/home/CoursesAdventure.jsx';
 import EbookShowcase from '../components/home/EbookShowcase.jsx';
->>>>>>> 12c435d9
 
 export default function Home() {
   return (
@@ -26,13 +23,10 @@
       <TutorArcade />
       <EbookShowcase />
       <Testimonials />
-<<<<<<< HEAD
       <MembershipSnapshot />
       <HomeFaq />
       <ClosingCtaBanner />
-=======
       <CoursesAdventure />
->>>>>>> 12c435d9
     </div>
   );
 }