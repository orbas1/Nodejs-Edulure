--- conflicted
+++ resolved
@@ -47,12 +47,10 @@
   }
 
   if (Array.isArray(allowedRoles) && allowedRoles.length > 0) {
-<<<<<<< HEAD
     const userRoles = deriveRoleSet(session?.user);
     const allowed = allowedRoles.map((role) => String(role).toLowerCase());
     const hasRole = allowed.some((role) => userRoles.has(role));
     if (!hasRole) {
-=======
     const roleSet = new Set();
     const primaryRole = session?.user?.role;
     if (primaryRole) {
@@ -66,7 +64,6 @@
 
     const hasAccess = allowedRoles.some((role) => roleSet.has(role));
     if (!hasAccess) {
->>>>>>> 64c066b4
       return <Navigate to="/" replace />;
     }
   }
