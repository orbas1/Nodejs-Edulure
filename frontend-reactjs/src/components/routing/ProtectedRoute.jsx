import PropTypes from 'prop-types';
import { Navigate, useLocation } from 'react-router-dom';

import { useAuth } from '../../context/AuthContext.jsx';
import { useDashboard } from '../../context/DashboardContext.jsx';

function deriveRoleSet(user) {
  const derived = new Set();
  if (!user) {
    derived.add('non-member');
    return derived;
  }

  const baseRole = user.role ? String(user.role).toLowerCase() : null;
  const communityRole = user.communityRole ? String(user.communityRole).toLowerCase() : null;

  if (baseRole) {
    derived.add(baseRole);
    const mapped =
      {
        learner: 'member',
        instructor: 'owner'
      }[baseRole];
    if (mapped) {
      derived.add(mapped);
    }
  }

  if (communityRole) {
    derived.add(communityRole);
  }

  if (derived.size === 0) {
    derived.add('non-member');
  }

  return derived;
}

export default function ProtectedRoute({ children, allowedRoles }) {
  const location = useLocation();
  const { isAuthenticated, session } = useAuth();
  const { roles: dashboardRoles } = useDashboard();

  if (!isAuthenticated) {
    return <Navigate to="/login" state={{ from: location }} replace />;
  }

  if (Array.isArray(allowedRoles) && allowedRoles.length > 0) {
<<<<<<< HEAD
    const userRoles = deriveRoleSet(session?.user);
    const allowed = allowedRoles.map((role) => String(role).toLowerCase());
    const hasRole = allowed.some((role) => userRoles.has(role));
    if (!hasRole) {
      const normalizedRoleSet = new Set();
      const primaryRole = session?.user?.role;
      if (primaryRole) {
        normalizedRoleSet.add(String(primaryRole).toLowerCase());
=======
    const normalizedAllowed = allowedRoles.map((role) => String(role).toLowerCase());
    const derivedRoles = deriveRoleSet(session?.user);

    const aggregatedRoles = new Set(derivedRoles);
    dashboardRoles.forEach((role) => {
      if (!role) {
        return;
      }

      const identifier = role?.id ?? role?.code ?? role;
      if (identifier) {
        aggregatedRoles.add(String(identifier).toLowerCase());
>>>>>>> c3e78cda
      }
      dashboardRoles.forEach((role) => {
        if (role?.id) {
          normalizedRoleSet.add(String(role.id).toLowerCase());
        }
      });

<<<<<<< HEAD
      const hasAccess = allowed.some((role) => normalizedRoleSet.has(role));
      if (!hasAccess) {
        return <Navigate to="/" replace />;
      }
=======
    const hasAccess = normalizedAllowed.some((role) => aggregatedRoles.has(role));
    if (!hasAccess) {
      return <Navigate to="/" replace />;
>>>>>>> c3e78cda
    }
  }

  return children;
}

ProtectedRoute.propTypes = {
  children: PropTypes.node.isRequired,
  allowedRoles: PropTypes.arrayOf(PropTypes.string)
};

ProtectedRoute.defaultProps = {
  allowedRoles: undefined
};<|MERGE_RESOLUTION|>--- conflicted
+++ resolved
@@ -47,7 +47,6 @@
   }
 
   if (Array.isArray(allowedRoles) && allowedRoles.length > 0) {
-<<<<<<< HEAD
     const userRoles = deriveRoleSet(session?.user);
     const allowed = allowedRoles.map((role) => String(role).toLowerCase());
     const hasRole = allowed.some((role) => userRoles.has(role));
@@ -56,7 +55,6 @@
       const primaryRole = session?.user?.role;
       if (primaryRole) {
         normalizedRoleSet.add(String(primaryRole).toLowerCase());
-=======
     const normalizedAllowed = allowedRoles.map((role) => String(role).toLowerCase());
     const derivedRoles = deriveRoleSet(session?.user);
 
@@ -69,7 +67,6 @@
       const identifier = role?.id ?? role?.code ?? role;
       if (identifier) {
         aggregatedRoles.add(String(identifier).toLowerCase());
->>>>>>> c3e78cda
       }
       dashboardRoles.forEach((role) => {
         if (role?.id) {
@@ -77,16 +74,13 @@
         }
       });
 
-<<<<<<< HEAD
       const hasAccess = allowed.some((role) => normalizedRoleSet.has(role));
       if (!hasAccess) {
         return <Navigate to="/" replace />;
       }
-=======
     const hasAccess = normalizedAllowed.some((role) => aggregatedRoles.has(role));
     if (!hasAccess) {
       return <Navigate to="/" replace />;
->>>>>>> c3e78cda
     }
   }
 
