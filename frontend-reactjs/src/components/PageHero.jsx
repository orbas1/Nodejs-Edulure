import PropTypes from 'prop-types';

export default function PageHero({ title, description, subtitle, cta }) {
  const heroDescription = description ?? subtitle;

  return (
    <section className="relative overflow-hidden bg-gradient-to-br from-slate-950 via-indigo-950 to-slate-900 text-white">
      <div className="pointer-events-none absolute inset-0">
        <div className="absolute -top-32 left-1/2 h-96 w-96 -translate-x-1/2 rounded-full bg-primary/30 blur-3xl" />
        <div className="absolute bottom-10 right-0 h-80 w-80 translate-x-1/4 rounded-full bg-fuchsia-500/20 blur-[140px]" />
        <div className="absolute -bottom-28 left-0 h-72 w-72 -translate-x-1/2 rounded-full bg-sky-400/20 blur-3xl" />
      </div>
      <div className="relative mx-auto flex max-w-6xl flex-col gap-16 px-6 py-24 lg:flex-row lg:items-center">
        <div className="w-full lg:w-1/2">
          <span className="inline-flex items-center gap-2 rounded-full border border-white/10 bg-white/5 px-4 py-1 text-xs font-semibold uppercase tracking-wide text-white/80">
            Collective learning for builders
          </span>
          <h1 className="mt-6 text-4xl font-semibold tracking-tight text-white sm:text-5xl">
            {title}
          </h1>
<<<<<<< HEAD
          {heroDescription && <p className="mt-6 text-lg leading-8 text-slate-600">{heroDescription}</p>}
          {cta ? <div className="mt-10 flex flex-wrap items-center gap-4">{cta}</div> : null}
=======
          <p className="mt-6 text-lg leading-8 text-slate-200">{description}</p>
          <div className="mt-8 flex items-center gap-4 text-sm text-white/80">
            {["Strategists", "Designers", "Founders", "Mentors"].map((label) => (
              <span key={label} className="inline-flex items-center gap-2 rounded-full border border-white/10 bg-white/5 px-3 py-1">
                <span className="h-2 w-2 rounded-full bg-emerald-400" />
                {label}
              </span>
            ))}
          </div>
          <div className="mt-10 flex flex-wrap items-center gap-4">
            {cta}
          </div>
>>>>>>> 2f785090
        </div>
        <div className="w-full lg:w-1/2">
          <div className="relative mx-auto max-w-xl">
            <div className="absolute -left-12 -top-12 h-28 w-28 rounded-full bg-primary/40 blur-3xl" />
            <div className="absolute -right-10 bottom-10 h-32 w-32 rounded-full bg-emerald-500/30 blur-3xl" />
            <div className="relative overflow-hidden rounded-4xl border border-white/10 bg-white/10 shadow-[0_45px_90px_-40px_rgba(56,189,248,0.7)] backdrop-blur-xl">
              <img
                src="https://images.unsplash.com/photo-1521737604893-d14cc237f11d?auto=format&fit=crop&w=1600&q=80"
                alt="Creators collaborating in an online session"
                className="h-full w-full object-cover"
              />
              <div className="absolute inset-x-0 bottom-0 bg-gradient-to-t from-slate-950/80 to-transparent p-6 text-sm text-white/80">
                <p className="font-semibold text-white">Sessions that feel like a shared studio</p>
                <p className="mt-1 text-xs text-white/70">Live workshops, async circles, and mentor huddles—captured from the community feed.</p>
              </div>
            </div>
          </div>
        </div>
      </div>
    </section>
  );
}

PageHero.propTypes = {
  title: PropTypes.string.isRequired,
  description: PropTypes.string,
  subtitle: PropTypes.string,
  cta: PropTypes.node
};

PageHero.defaultProps = {
  description: undefined,
  subtitle: undefined,
  cta: null
};<|MERGE_RESOLUTION|>--- conflicted
+++ resolved
@@ -18,10 +18,8 @@
           <h1 className="mt-6 text-4xl font-semibold tracking-tight text-white sm:text-5xl">
             {title}
           </h1>
-<<<<<<< HEAD
           {heroDescription && <p className="mt-6 text-lg leading-8 text-slate-600">{heroDescription}</p>}
           {cta ? <div className="mt-10 flex flex-wrap items-center gap-4">{cta}</div> : null}
-=======
           <p className="mt-6 text-lg leading-8 text-slate-200">{description}</p>
           <div className="mt-8 flex items-center gap-4 text-sm text-white/80">
             {["Strategists", "Designers", "Founders", "Mentors"].map((label) => (
@@ -34,7 +32,6 @@
           <div className="mt-10 flex flex-wrap items-center gap-4">
             {cta}
           </div>
->>>>>>> 2f785090
         </div>
         <div className="w-full lg:w-1/2">
           <div className="relative mx-auto max-w-xl">
