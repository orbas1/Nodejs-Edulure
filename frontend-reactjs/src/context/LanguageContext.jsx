--- conflicted
+++ resolved
@@ -65,7 +65,6 @@
         instructorPill: "I'm an instructor",
         illustrationAlt: 'Collage of instructors and learners collaborating'
       },
-<<<<<<< HEAD
       courses: {
         kicker: 'Courses adventure',
         title: 'Chart the shared courses adventure',
@@ -124,57 +123,6 @@
             instructors: {
               perk1: 'Issue verifiable certificates in one click',
               perk2: 'Collect testimonials and publish highlights'
-=======
-      ebooks: {
-        tagline: 'Community library',
-        title: 'Turn knowledge into collectible storybooks',
-        subtitle:
-          'Browse playful previews from makers building in public—each zine is remixable and ready to share.',
-        meta: 'Peer-made drops',
-        carouselLabel: 'Swipe through featured community e-books',
-        stickers: {
-          new: 'New!',
-          trending: 'Trending',
-          remixable: 'Remix-ready'
-        },
-        cards: {
-          builderNotebook: {
-            tag: 'Product sprints',
-            title: 'Builder’s Notebook',
-            description: 'Rapid rituals and templates for shipping experiments faster.',
-            alt: 'Illustrated cover for Builder’s Notebook showing gradient pages'
-          },
-          communityCookbook: {
-            tag: 'Community rituals',
-            title: 'Community Cookbook',
-            description: 'Icebreakers, retros, and prompts sourced from active cohorts.',
-            alt: 'Cover of Community Cookbook with playful green highlights'
-          },
-          remixAtlas: {
-            tag: 'Remix lab',
-            title: 'Remix Atlas',
-            description: 'Swipe starter frameworks and remix them into your own journeys.',
-            alt: 'Remix Atlas cover featuring arrows bending around a compass'
-          }
-        },
-        panels: {
-          readers: {
-            label: 'Readers',
-            title: 'Pocket-sized insights for every mood',
-            bullets: {
-              discovery: 'Discover bite-sized field guides for every creative phase.',
-              sync: 'Sync progress across devices and pick up where you left off.',
-              community: 'Unlock community annotations and highlight reels.'
-            }
-          },
-          creators: {
-            label: 'Creators',
-            title: 'Delight fans and ship faster',
-            bullets: {
-              publish: 'Drop beautiful digital zines without design tools.',
-              analytics: 'Track reads, saves, and remix requests in real time.',
-              revenue: 'Bundle e-books with live sessions to boost revenue.'
->>>>>>> 4ae64b10
             }
           }
         }
@@ -229,7 +177,6 @@
         instructorPill: 'Je suis instructeur·rice',
         illustrationAlt: "Collage d'instructeurs et d'apprenants en collaboration"
       },
-<<<<<<< HEAD
       courses: {
         kicker: 'Parcours cours',
         title: "Cartographiez l'aventure des cours ensemble",
@@ -288,57 +235,6 @@
             instructors: {
               perk1: 'Délivrez des certificats vérifiables en un clic',
               perk2: 'Recueillez témoignages et publiez les moments forts'
-=======
-      ebooks: {
-        tagline: 'Bibliothèque communautaire',
-        title: 'Transformez le savoir en livres à collectionner',
-        subtitle:
-          'Parcourez des aperçus ludiques de créateurs qui construisent en public — chaque zine est remixable et prêt à partager.',
-        meta: 'Parutions entre pairs',
-        carouselLabel: 'Faites défiler les e-books phares de la communauté',
-        stickers: {
-          new: 'Nouveau !',
-          trending: 'Tendance',
-          remixable: 'Prêt pour remix'
-        },
-        cards: {
-          builderNotebook: {
-            tag: 'Sprints produit',
-            title: 'Carnet du builder',
-            description: 'Rituels et modèles pour expédier des expériences plus vite.',
-            alt: 'Couverture illustrée du Carnet du builder avec des pages en dégradé'
-          },
-          communityCookbook: {
-            tag: 'Rituels de communauté',
-            title: 'Livre de recettes communautaire',
-            description: 'Icebreakers, rétros et invitations issues de cohortes actives.',
-            alt: 'Couverture du Livre de recettes communautaire avec des accents verts ludiques'
-          },
-          remixAtlas: {
-            tag: 'Laboratoire remix',
-            title: 'Atlas du remix',
-            description: 'Capturez des canevas de départ et remixez-les pour vos propres parcours.',
-            alt: 'Couverture de l’Atlas du remix avec des flèches autour d’une boussole'
-          }
-        },
-        panels: {
-          readers: {
-            label: 'Lecteurs',
-            title: 'Des pépites à glisser dans chaque humeur',
-            bullets: {
-              discovery: 'Découvrez des guides de terrain en format capsule pour chaque phase créative.',
-              sync: 'Synchronisez votre progression sur tous vos appareils et reprenez où vous en étiez.',
-              community: 'Débloquez les annotations communautaires et les moments forts.'
-            }
-          },
-          creators: {
-            label: 'Créateurs',
-            title: 'Ravissez votre audience et livrez plus vite',
-            bullets: {
-              publish: 'Publiez de beaux zines numériques sans outils de design.',
-              analytics: 'Suivez lectures, sauvegardes et demandes de remix en temps réel.',
-              revenue: 'Associez e-books et sessions live pour booster vos revenus.'
->>>>>>> 4ae64b10
             }
           }
         }
@@ -393,7 +289,6 @@
         instructorPill: 'Soy instructor/a',
         illustrationAlt: 'Collage de instructores y estudiantes colaborando'
       },
-<<<<<<< HEAD
       courses: {
         kicker: 'Travesía de cursos',
         title: 'Mapea la aventura de los cursos en conjunto',
@@ -452,57 +347,6 @@
             instructors: {
               perk1: 'Emite certificados verificables con un clic',
               perk2: 'Recopila testimonios y publica momentos destacados'
-=======
-      ebooks: {
-        tagline: 'Biblioteca comunitaria',
-        title: 'Convierte el conocimiento en libros coleccionables',
-        subtitle:
-          'Explora avances juguetones de creadores que construyen en público; cada zine es remixable y listo para compartir.',
-        meta: 'Lanzamientos entre pares',
-        carouselLabel: 'Desliza por los e-books destacados de la comunidad',
-        stickers: {
-          new: '¡Nuevo!',
-          trending: 'Tendencia',
-          remixable: 'Listo para remix'
-        },
-        cards: {
-          builderNotebook: {
-            tag: 'Sprints de producto',
-            title: 'Cuaderno del builder',
-            description: 'Rituales y plantillas para lanzar experimentos más rápido.',
-            alt: 'Portada ilustrada del Cuaderno del builder con páginas degradadas'
-          },
-          communityCookbook: {
-            tag: 'Rituales comunitarios',
-            title: 'Recetario comunitario',
-            description: 'Icebreakers, retros y prompts recopilados de cohortes activas.',
-            alt: 'Portada del Recetario comunitario con destellos verdes divertidos'
-          },
-          remixAtlas: {
-            tag: 'Laboratorio remix',
-            title: 'Atlas remix',
-            description: 'Toma marcos iniciales y remíxalos para tus propias travesías.',
-            alt: 'Portada del Atlas remix con flechas rodeando una brújula'
-          }
-        },
-        panels: {
-          readers: {
-            label: 'Lectores',
-            title: 'Ideas de bolsillo para cada estado de ánimo',
-            bullets: {
-              discovery: 'Descubre guías de campo en formato cápsula para cada fase creativa.',
-              sync: 'Sincroniza tu progreso en todos tus dispositivos y retoma donde lo dejaste.',
-              community: 'Desbloquea anotaciones de la comunidad y resúmenes destacados.'
-            }
-          },
-          creators: {
-            label: 'Creadores',
-            title: 'Sorprende a tu comunidad y entrega más rápido',
-            bullets: {
-              publish: 'Publica zines digitales hermosos sin herramientas de diseño.',
-              analytics: 'Sigue lecturas, guardados y solicitudes de remix en tiempo real.',
-              revenue: 'Combina e-books con sesiones en vivo para impulsar los ingresos.'
->>>>>>> 4ae64b10
             }
           }
         }
@@ -557,7 +401,6 @@
         instructorPill: 'Sou instrutor(a)',
         illustrationAlt: 'Colagem de instrutores e aprendizes colaborando'
       },
-<<<<<<< HEAD
       courses: {
         kicker: 'Jornada de cursos',
         title: 'Mapeie a jornada dos cursos em conjunto',
@@ -616,57 +459,6 @@
             instructors: {
               perk1: 'Emita certificados verificáveis com um clique',
               perk2: 'Colete depoimentos e publique destaques'
-=======
-      ebooks: {
-        tagline: 'Biblioteca da comunidade',
-        title: 'Transforme conhecimento em livros colecionáveis',
-        subtitle:
-          'Explore prévias divertidas de quem constrói em público — cada zine é remixável e pronto para compartilhar.',
-        meta: 'Lançamentos entre pares',
-        carouselLabel: 'Deslize pelos e-books favoritos da comunidade',
-        stickers: {
-          new: 'Novo!',
-          trending: 'Em alta',
-          remixable: 'Pronto para remix'
-        },
-        cards: {
-          builderNotebook: {
-            tag: 'Sprints de produto',
-            title: 'Caderno do builder',
-            description: 'Rituais e modelos para lançar experimentos com mais velocidade.',
-            alt: 'Capa ilustrada do Caderno do builder com páginas em degradê'
-          },
-          communityCookbook: {
-            tag: 'Rituais da comunidade',
-            title: 'Livro de receitas da comunidade',
-            description: 'Icebreakers, retros e prompts coletados de cohortes ativas.',
-            alt: 'Capa do Livro de receitas da comunidade com destaques verdes divertidos'
-          },
-          remixAtlas: {
-            tag: 'Laboratório de remix',
-            title: 'Atlas remix',
-            description: 'Pegue frameworks iniciais e remixe para suas próprias jornadas.',
-            alt: 'Capa do Atlas remix com setas em torno de uma bússola'
-          }
-        },
-        panels: {
-          readers: {
-            label: 'Leitores',
-            title: 'Insumos de bolso para cada momento',
-            bullets: {
-              discovery: 'Descubra guias de campo em cápsulas para cada fase criativa.',
-              sync: 'Sincronize o progresso entre dispositivos e retome de onde parou.',
-              community: 'Desbloqueie anotações da comunidade e destaques.'
-            }
-          },
-          creators: {
-            label: 'Criadores',
-            title: 'Encante sua base e entregue mais rápido',
-            bullets: {
-              publish: 'Publique zines digitais lindos sem ferramentas de design.',
-              analytics: 'Acompanhe leituras, salvamentos e pedidos de remix em tempo real.',
-              revenue: 'Combine e-books com sessões ao vivo para impulsionar a receita.'
->>>>>>> 4ae64b10
             }
           }
         }
@@ -721,7 +513,6 @@
         instructorPill: 'Sono un* istruttore/trice',
         illustrationAlt: 'Collage di istruttori e studenti che collaborano'
       },
-<<<<<<< HEAD
       courses: {
         kicker: 'Avventura dei corsi',
         title: "Mappa l'avventura dei corsi insieme",
@@ -780,57 +571,6 @@
             instructors: {
               perk1: 'Emetti certificati verificabili con un clic',
               perk2: 'Raccogli testimonianze e pubblica i momenti migliori'
-=======
-      ebooks: {
-        tagline: 'Biblioteca della community',
-        title: 'Trasforma il sapere in libri da collezione',
-        subtitle:
-          'Sfoglia anteprime giocose di chi costruisce in pubblico: ogni zine è remixabile e pronta da condividere.',
-        meta: 'Uscite tra pari',
-        carouselLabel: 'Scorri gli e-book di punta della community',
-        stickers: {
-          new: 'Nuovo!',
-          trending: 'Di tendenza',
-          remixable: 'Pronto al remix'
-        },
-        cards: {
-          builderNotebook: {
-            tag: 'Sprints di prodotto',
-            title: 'Taccuino del builder',
-            description: 'Rituali e template per spedire esperimenti più in fretta.',
-            alt: 'Copertina illustrata del Taccuino del builder con pagine sfumate'
-          },
-          communityCookbook: {
-            tag: 'Rituali di community',
-            title: 'Ricettario della community',
-            description: 'Icebreaker, retro e prompt raccolti da coorti attive.',
-            alt: 'Copertina del Ricettario della community con accenti verdi giocosi'
-          },
-          remixAtlas: {
-            tag: 'Laboratorio remix',
-            title: 'Atlas remix',
-            description: 'Prendi framework di partenza e remixali per i tuoi percorsi.',
-            alt: 'Copertina dell’Atlas remix con frecce che circondano una bussola'
-          }
-        },
-        panels: {
-          readers: {
-            label: 'Lettori',
-            title: 'Spunti tascabili per ogni stato d’animo',
-            bullets: {
-              discovery: 'Scopri guide da campo in formato mini per ogni fase creativa.',
-              sync: 'Sincronizza i progressi tra dispositivi e riprendi da dove eri rimasto.',
-              community: 'Sblocca annotazioni della community e momenti salienti.'
-            }
-          },
-          creators: {
-            label: 'Creator',
-            title: 'Sorprendi il tuo pubblico e consegna più veloce',
-            bullets: {
-              publish: 'Pubblica zine digitali bellissime senza strumenti di design.',
-              analytics: 'Monitora letture, salvataggi e richieste di remix in tempo reale.',
-              revenue: 'Abbina e-book e sessioni live per incrementare le entrate.'
->>>>>>> 4ae64b10
             }
           }
         }
@@ -885,7 +625,6 @@
         instructorPill: 'Jestem instruktorem',
         illustrationAlt: 'Kolaż instruktorów i uczniów współpracujących ze sobą'
       },
-<<<<<<< HEAD
       courses: {
         kicker: 'Podróż kursowa',
         title: 'Zmapuj wspólną podróż kursu',
@@ -944,57 +683,6 @@
             instructors: {
               perk1: 'Wystawiaj weryfikowalne certyfikaty jednym kliknięciem',
               perk2: 'Zbieraj rekomendacje i publikuj highlighty'
-=======
-      ebooks: {
-        tagline: 'Biblioteka społeczności',
-        title: 'Zamień wiedzę w kolekcjonerskie książki',
-        subtitle:
-          'Przeglądaj kolorowe zajawki twórców budujących publicznie — każdy zin można remiksować i udostępniać.',
-        meta: 'Premiery od społeczności',
-        carouselLabel: 'Przewijaj wyróżnione e-booki społeczności',
-        stickers: {
-          new: 'Nowość!',
-          trending: 'Na topie',
-          remixable: 'Gotowe do remiksu'
-        },
-        cards: {
-          builderNotebook: {
-            tag: 'Sprinty produktowe',
-            title: 'Notatnik buildera',
-            description: 'Rytuały i szablony, dzięki którym szybciej wypuścisz eksperymenty.',
-            alt: 'Ilustrowana okładka Notatnika buildera z gradientowymi stronami'
-          },
-          communityCookbook: {
-            tag: 'Rytuały społeczności',
-            title: 'Książka kucharska społeczności',
-            description: 'Icebreakery, retro i podpowiedzi zebrane od aktywnych kohort.',
-            alt: 'Okładka Książki kucharskiej społeczności z zielonymi akcentami'
-          },
-          remixAtlas: {
-            tag: 'Laboratorium remixu',
-            title: 'Atlas remixu',
-            description: 'Chwytaj ramy startowe i remiksuj je pod własne ścieżki.',
-            alt: 'Okładka Atlasu remixu z strzałkami wokół kompasu'
-          }
-        },
-        panels: {
-          readers: {
-            label: 'Czytelnicy',
-            title: 'Kieszonkowe inspiracje na każdy nastrój',
-            bullets: {
-              discovery: 'Odkrywaj kapsułowe przewodniki terenowe na każdy etap kreatywny.',
-              sync: 'Synchronizuj postępy między urządzeniami i wracaj dokładnie tam, gdzie skończyłeś.',
-              community: 'Odblokuj społecznościowe adnotacje i highlighty.'
-            }
-          },
-          creators: {
-            label: 'Twórcy',
-            title: 'Zachwycaj społeczność i działaj szybciej',
-            bullets: {
-              publish: 'Publikuj piękne cyfrowe ziny bez narzędzi projektowych.',
-              analytics: 'Śledź odczyty, zapisy i prośby o remix w czasie rzeczywistym.',
-              revenue: 'Łącz e-booki z sesjami live, aby zwiększyć przychody.'
->>>>>>> 4ae64b10
             }
           }
         }
@@ -1049,7 +737,6 @@
         instructorPill: 'मैं प्रशिक्षक हूँ',
         illustrationAlt: 'प्रशिक्षकों और शिक्षार्थियों के सहयोग का कोलाज'
       },
-<<<<<<< HEAD
       courses: {
         kicker: 'कोर्स यात्रा',
         title: 'कोर्स यात्रा को साथ मिलकर मानचित्रित करें',
@@ -1108,57 +795,6 @@
             instructors: {
               perk1: 'एक क्लिक में सत्यापित प्रमाणपत्र जारी करें',
               perk2: 'प्रशंसापत्र एकत्र करें और मुख्य झलकियाँ प्रकाशित करें'
-=======
-      ebooks: {
-        tagline: 'समुदाय पुस्तकालय',
-        title: 'ज्ञान को संग्रहणीय पुस्तकों में बदलें',
-        subtitle:
-          'सार्वजनिक रूप से निर्माण करने वाले निर्माताओं की चंचल झलकियाँ देखें — हर ज़ीन रीमिक्स करने और साझा करने के लिए तैयार है।',
-        meta: 'साथियों द्वारा जारी',
-        carouselLabel: 'समुदाय के पसंदीदा ई-बुक्स को स्वाइप करें',
-        stickers: {
-          new: 'नई!',
-          trending: 'ट्रेंडिंग',
-          remixable: 'रीमिक्स के लिए तैयार'
-        },
-        cards: {
-          builderNotebook: {
-            tag: 'उत्पाद स्प्रिंट्स',
-            title: 'बिल्डर की नोटबुक',
-            description: 'तेज़ी से प्रयोग शिप करने के लिए रीतियाँ और टेम्पलेट्स।',
-            alt: 'ग्रेडिएंट पन्नों वाली बिल्डर की नोटबुक का चित्रित कवर'
-          },
-          communityCookbook: {
-            tag: 'समुदाय रिवाज़',
-            title: 'कम्युनिटी कुकबुक',
-            description: 'सक्रिय कोहोर्ट्स से जुटाए गए आइसब्रेकर, रेट्रो और प्रॉम्प्ट्स।',
-            alt: 'हरे playful हाईलाइट्स वाली कम्युनिटी कुकबुक का कवर'
-          },
-          remixAtlas: {
-            tag: 'रीमिक्स प्रयोगशाला',
-            title: 'रीमिक्स एटलस',
-            description: 'स्टार्टर फ्रेमवर्क्स उठाएँ और उन्हें अपने सफ़र के लिए रीमिक्स करें।',
-            alt: 'कम्पास के चारों ओर घूमते तीरों वाला रीमिक्स एटलस कवर'
-          }
-        },
-        panels: {
-          readers: {
-            label: 'रीडर्स',
-            title: 'हर मूड के लिए पॉकेट इनसाइट्स',
-            bullets: {
-              discovery: 'हर रचनात्मक चरण के लिए सूक्ष्म फील्ड गाइड खोजें।',
-              sync: 'डिवाइसों के बीच प्रगति को सिंक करें और वहीं से शुरू करें जहाँ छोड़ा था।',
-              community: 'समुदाय की टिप्पणियाँ और हाइलाइट झलकियाँ अनलॉक करें।'
-            }
-          },
-          creators: {
-            label: 'क्रिएटर्स',
-            title: 'प्रशंसकों को खुश करें और तेजी से लॉन्च करें',
-            bullets: {
-              publish: 'डिज़ाइन टूल्स के बिना सुंदर डिजिटल ज़ीन प्रकाशित करें।',
-              analytics: 'रीयल-टाइम में पढ़ाई, सेव और रीमिक्स अनुरोध ट्रैक करें।',
-              revenue: 'ई-बुक्स को लाइव सत्रों के साथ बाँधकर राजस्व बढ़ाएँ।'
->>>>>>> 4ae64b10
             }
           }
         }
@@ -1213,7 +849,6 @@
         instructorPill: 'أنا مدرّس/ة',
         illustrationAlt: 'مجموعة صور لمدربين ومتعلّمين يتعاونون'
       },
-<<<<<<< HEAD
       courses: {
         kicker: 'رحلة الدورات',
         title: 'ارسموا معًا رحلة الدورات المتكاملة',
@@ -1272,57 +907,6 @@
             instructors: {
               perk1: 'أصدر شهادات موثوقة بضغطة واحدة',
               perk2: 'اجمع الشهادات وانشر أبرز اللحظات'
-=======
-      ebooks: {
-        tagline: 'مكتبة المجتمع',
-        title: 'حوّل المعرفة إلى كتب قابلة للجمع',
-        subtitle:
-          'تصفّح لمحات مرحة من صانعين يبنون على العلن — كل زين جاهز لإعادة المزج والمشاركة.',
-        meta: 'إصدارات الأقران',
-        carouselLabel: 'اسحب لاستعراض الكتب الإلكترونية المميزة في المجتمع',
-        stickers: {
-          new: 'جديد!',
-          trending: 'رائج',
-          remixable: 'جاهز لإعادة المزج'
-        },
-        cards: {
-          builderNotebook: {
-            tag: 'سباقات المنتج',
-            title: 'دفتر الباني',
-            description: 'طقوس ونماذج لتسريع شحن التجارب.',
-            alt: 'غلاف مصوّر لدفتر الباني مع صفحات متدرجة الألوان'
-          },
-          communityCookbook: {
-            tag: 'طقوس المجتمع',
-            title: 'كتاب وصفات المجتمع',
-            description: 'كاسرات جليد، مراجعات ومحفزات مأخوذة من دفعات نشطة.',
-            alt: 'غلاف كتاب وصفات المجتمع مع لمسات خضراء مرحة'
-          },
-          remixAtlas: {
-            tag: 'مختبر الريمكس',
-            title: 'أطلس الريمكس',
-            description: 'اقتنص أطر البداية وأعد مزجها لمساراتك الخاصة.',
-            alt: 'غلاف أطلس الريمكس مع سهام تدور حول بوصلة'
-          }
-        },
-        panels: {
-          readers: {
-            label: 'للقرّاء',
-            title: 'رؤى صغيرة لكل مزاج',
-            bullets: {
-              discovery: 'اكتشف أدلة ميدانية مختصرة لكل مرحلة إبداعية.',
-              sync: 'زامن تقدمك عبر الأجهزة وواصل من حيث توقفت.',
-              community: 'افتح تعليقات المجتمع واللقطات المميزة.'
-            }
-          },
-          creators: {
-            label: 'للمبدعين',
-            title: 'أبهِر جمهورك وانطلق بسرعة',
-            bullets: {
-              publish: 'أنشر زينات رقمية جميلة من دون أدوات تصميم.',
-              analytics: 'تابع القراءات والحفظ وطلبات الريمكس مباشرة.',
-              revenue: 'ادمج الكتب الإلكترونية مع الجلسات المباشرة لزيادة الإيرادات.'
->>>>>>> 4ae64b10
             }
           }
         }
@@ -1375,7 +959,6 @@
           }
         },
         instructorPill: 'Ich bin Trainer:in',
-<<<<<<< HEAD
         illustrationAlt: 'Collage aus Lehrenden und Lernenden, die zusammenarbeiten'
       },
       courses: {
@@ -1436,60 +1019,6 @@
             instructors: {
               perk1: 'Stelle verifizierbare Zertifikate mit einem Klick aus',
               perk2: 'Sammle Testimonials und veröffentliche Highlights'
-=======
-          illustrationAlt: 'Collage aus Lehrenden und Lernenden, die zusammenarbeiten'
-        },
-        ebooks: {
-          tagline: 'Community-Bibliothek',
-          title: 'Verwandle Wissen in sammelbare Storybooks',
-          subtitle:
-            'Stöbere durch verspielte Previews von Maker*innen, die öffentlich bauen – jedes Zine lässt sich remixen und teilen.',
-          meta: 'Drops aus der Community',
-          carouselLabel: 'Streife durch die beliebtesten Community-E-Books',
-          stickers: {
-            new: 'Neu!',
-            trending: 'Im Trend',
-            remixable: 'Remix-ready'
-          },
-          cards: {
-            builderNotebook: {
-              tag: 'Product Sprints',
-              title: 'Builder’s Notebook',
-              description: 'Rituale und Templates, um Experimente schneller zu shippen.',
-              alt: 'Illustrierter Umschlag des Builder’s Notebook mit Farbverlauf'
-            },
-            communityCookbook: {
-              tag: 'Community-Rituale',
-              title: 'Community Cookbook',
-              description: 'Icebreaker, Retros und Prompts aus aktiven Kohorten.',
-              alt: 'Umschlag des Community Cookbook mit verspielten grünen Akzenten'
-            },
-            remixAtlas: {
-              tag: 'Remix-Labor',
-              title: 'Remix Atlas',
-              description: 'Schnapp dir Start-Frameworks und remixe sie für deine eigenen Journeys.',
-              alt: 'Remix-Atlas-Umschlag mit Pfeilen um einen Kompass'
-            }
-          },
-          panels: {
-            readers: {
-              label: 'Für Leser*innen',
-              title: 'Pocket-Insights für jede Stimmung',
-              bullets: {
-                discovery: 'Entdecke kompakte Field Guides für jede kreative Phase.',
-                sync: 'Synchronisiere Fortschritt geräteübergreifend und mach genau dort weiter, wo du aufgehört hast.',
-                community: 'Schalte Community-Notizen und Highlight-Reels frei.'
-              }
-            },
-            creators: {
-              label: 'Für Creator*innen',
-              title: 'Begeistere Fans und liefere schneller',
-              bullets: {
-                publish: 'Veröffentliche schöne digitale Zines ohne Design-Tools.',
-                analytics: 'Verfolge Reads, Saves und Remix-Anfragen in Echtzeit.',
-                revenue: 'Bündle E-Books mit Live-Sessions und steigere den Umsatz.'
-              }
->>>>>>> 4ae64b10
             }
           }
         }
@@ -1540,7 +1069,6 @@
             cta: 'Читать сейчас'
           }
         },
-<<<<<<< HEAD
         instructorPill: 'Я преподаватель',
         illustrationAlt: 'Коллаж из инструкторов и учащихся, работающих вместе'
       },
@@ -1602,61 +1130,6 @@
             instructors: {
               perk1: 'Выдавайте проверяемые сертификаты одним кликом',
               perk2: 'Собирайте отзывы и публикуйте лучшие моменты'
-=======
-          instructorPill: 'Я преподаватель',
-          illustrationAlt: 'Коллаж из инструкторов и учащихся, работающих вместе'
-        },
-        ebooks: {
-          tagline: 'Библиотека сообщества',
-          title: 'Превратите знания в коллекционные цифровые книги',
-          subtitle:
-            'Просматривайте яркие превью от создателей, которые строят на публике — каждый зин можно ремикснуть и поделиться.',
-          meta: 'Релизы от участников',
-          carouselLabel: 'Листайте избранные электронные книги сообщества',
-          stickers: {
-            new: 'Новинка!',
-            trending: 'В тренде',
-            remixable: 'Готово к ремиксу'
-          },
-          cards: {
-            builderNotebook: {
-              tag: 'Продуктовые спринты',
-              title: 'Дневник билдера',
-              description: 'Ритуалы и шаблоны, чтобы быстрее запускать эксперименты.',
-              alt: 'Обложка Дневника билдера с градиентными страницами'
-            },
-            communityCookbook: {
-              tag: 'Ритуалы сообщества',
-              title: 'Комьюнити-книга рецептов',
-              description: 'Айсбрекеры, ретро и подсказки от активных когорт.',
-              alt: 'Обложка Комьюнити-книги рецептов с игривыми зелёными акцентами'
-            },
-            remixAtlas: {
-              tag: 'Лаборатория ремиксов',
-              title: 'Атлас ремиксов',
-              description: 'Берите стартовые фреймворки и адаптируйте их под свои маршруты.',
-              alt: 'Обложка Атласа ремиксов со стрелками вокруг компаса'
-            }
-          },
-          panels: {
-            readers: {
-              label: 'Для читателей',
-              title: 'Карманные инсайты на любой настрой',
-              bullets: {
-                discovery: 'Находите короткие полевые гиды для каждого этапа творчества.',
-                sync: 'Синхронизируйте прогресс между устройствами и продолжайте с нужного места.',
-                community: 'Открывайте доступ к заметкам и хайлайтам сообщества.'
-              }
-            },
-            creators: {
-              label: 'Для создателей',
-              title: 'Удивляйте аудиторию и запускайте быстрее',
-              bullets: {
-                publish: 'Публикуйте красивые цифровые зины без дизайнерских инструментов.',
-                analytics: 'Отслеживайте чтения, сохранения и запросы на ремикс в реальном времени.',
-                revenue: 'Комбинируйте e-book’и с живыми сессиями, чтобы увеличить доход.'
-              }
->>>>>>> 4ae64b10
             }
           }
         }
