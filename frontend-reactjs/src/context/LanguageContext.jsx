--- conflicted
+++ resolved
@@ -106,7 +106,6 @@
         instructorPill: "I'm an instructor",
         illustrationAlt: 'Collage of instructors and learners collaborating'
       },
-<<<<<<< HEAD
       membership: {
         pretitle: 'Membership snapshot',
         title: 'Pick a playful path into the Edulure universe',
@@ -184,7 +183,6 @@
         ctaLearners: 'Start as a learner',
         ctaInstructors: 'Launch as an instructor',
         footer: 'Dual launchpads, one vibrant universe.'
-=======
       preview: {
         title: 'See what’s waiting inside the Edulure clubhouse',
         subtitle:
@@ -334,7 +332,6 @@
             }
           }
         }
->>>>>>> 12c435d9
       }
     }
   },
