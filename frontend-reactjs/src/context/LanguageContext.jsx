import { createContext, useCallback, useContext, useEffect, useMemo, useState } from 'react';
import PropTypes from 'prop-types';

const STORAGE_KEY = 'edulure.language';

export const SUPPORTED_LANGUAGES = Object.freeze([
  { code: 'en', label: 'English', nativeName: 'English', flag: '🇺🇸', direction: 'ltr' },
  { code: 'fr', label: 'French', nativeName: 'Français', flag: '🇫🇷', direction: 'ltr' },
  { code: 'es', label: 'Spanish', nativeName: 'Español', flag: '🇪🇸', direction: 'ltr' },
  { code: 'pt', label: 'Portuguese', nativeName: 'Português', flag: '🇵🇹', direction: 'ltr' },
  { code: 'it', label: 'Italian', nativeName: 'Italiano', flag: '🇮🇹', direction: 'ltr' },
  { code: 'pl', label: 'Polish', nativeName: 'Polski', flag: '🇵🇱', direction: 'ltr' },
  { code: 'hi', label: 'Hindi', nativeName: 'हिन्दी', flag: '🇮🇳', direction: 'ltr' },
  { code: 'ar', label: 'Arabic', nativeName: 'العربية', flag: '🇸🇦', direction: 'rtl' },
  { code: 'de', label: 'German', nativeName: 'Deutsch', flag: '🇩🇪', direction: 'ltr' },
  { code: 'ru', label: 'Russian', nativeName: 'Русский', flag: '🇷🇺', direction: 'ltr' }
]);

const TRANSLATIONS = {
  en: {
    navigation: {
      login: 'Log in',
      register: 'Join the community',
      language: 'Language'
    },
    languageSelector: {
      ariaLabel: 'Change language',
      menuHelp: 'Choose the language you prefer'
    },
    home: {
      hero: {
        headline: 'Where ambitious builders learn, teach, and grow together',
        subhead:
          'Edulure is a community-first home for people obsessed with sharing skills. Swap playbooks, co-host live jams, and turn knowledge into momentum with peers who cheer you on.',
        title: 'Where ambitious builders learn, teach, and grow together',
        description:
          'Edulure is a community-first home for people obsessed with sharing skills. Swap playbooks, co-host live jams, and turn knowledge into momentum with peers who cheer you on.',
        status: 'Built for cohort-based learning',
        ctaPrimary: 'Join the community',
        ctaSecondary: 'Peek inside live circles',
        chips: {
          communities: 'Communities',
          courses: 'Courses',
          ebooks: 'E-books',
          tutors: '1:1 Tutors'
        },
        cards: {
          liveSession: {
            title: 'Live cohort jam',
            meta: 'Starts in 12 hours',
            cta: 'Set reminder'
          },
          community: {
            title: 'Community pulse',
            status: 'Live now',
            headline: 'Weekly build circle',
            subhead: 'Swap launches, feedback, and wins with peers'
          },
          resource: {
            title: 'Creator tea digest',
            meta: 'Fresh drops every Monday',
            cta: 'Read now'
      }
    },
    instructorPill: "I'm an instructor",
    illustrationAlt: 'Collage of instructors and learners collaborating'
      },
      perks: {
        eyebrow: 'Playful perks',
        headline: 'Perks that keep the learning energy high',
        subhead: 'Playful boosts designed for curious learners and hands-on instructors.',
        learnersLabel: 'For Learners',
        instructorsLabel: 'For Instructors',
        items: {
          communityMagnetism: {
            title: 'Community magnetism',
            learners: 'Drop into cozy rooms, prompts, and rituals that make momentum feel fun.',
            instructors: 'Spin up playful spaces and nudge everyone into flow without friction.'
          },
          liveStudioVibes: {
            title: 'Live studio vibes',
            learners: 'Jump into interactive jams with polls, whiteboards, and breakout sparks.',
            instructors: 'Host agenda-driven sessions and remix formats without juggling ten tools.'
          },
          contentPlayground: {
            title: 'Content playground',
            learners: 'Binge micro lessons, swipeable clips, and peer-built templates on demand.',
            instructors: 'Ship drops, challenges, and resources in minutes with beautiful defaults.'
          },
          signalBoosts: {
            title: 'Signal boosts',
            learners: 'Show off wins, gather kudos, and feel the community cheering you on.',
            instructors: 'Spot rising stars and amplify milestones automatically in the feed.'
          },
          supportLoop: {
            title: 'Support loop',
            learners: 'Ask for help in context-aware threads and get replies that stick.',
            instructors: 'Keep DMs tidy while automations route FAQs and follow-ups for you.'
          },
          growthOps: {
            title: 'Growth ops',
            learners: 'Unlock badges, levels, and surprise drops as you keep showing up.',
            instructors: 'Track funnels, revenue, and experiments with dashboards built for learning ops.'
          }
<<<<<<< HEAD
=======
        },
        instructorPill: "I'm an instructor",
        illustrationAlt: 'Collage of instructors and learners collaborating'
      },
      preview: {
        title: 'See what’s waiting inside the Edulure clubhouse',
        subtitle:
          'Toggle between community rooms, curriculum, and live ops to feel the flow before you sign in.',
        helper: 'Spotlights from this week’s launches',
        cta: 'Browse all spaces',
        footnote: 'Fresh previews rotate every Monday at 09:00 UTC.',
        tabs: {
          communities: {
            label: 'Communities',
            caption: 'Threaded clubhouses with rituals built in.',
            description:
              'Spin up themed rooms, layer rituals, and keep every cohort pulsing with guided prompts that surface fresh wins.',
            highlightOne: 'Guided weekly prompts',
            highlightTwo: 'Moderation cues baked in',
            highlightThree: 'Members see wins instantly',
            imageAlt: 'Preview of Edulure community spaces'
          },
          courses: {
            label: 'Courses',
            caption: 'Story-based curricula without the spreadsheets.',
            description:
              'Design multi-week arcs, stack media-rich lessons, and publish refreshes without exporting a single syllabus spreadsheet.',
            highlightOne: 'Drag-and-drop modules',
            highlightTwo: 'Completion signals live',
            highlightThree: 'Scope updates in real time',
            imageAlt: 'Preview of Edulure course builder interface'
          },
          liveEvents: {
            label: 'Live events',
            caption: 'Studio energy minus the chaos.',
            description:
              'Host jam sessions, AMAs, and office hours with a control room that keeps chat, back-channel notes, and recordings in sync.',
            highlightOne: 'Green-room checklists',
            highlightTwo: 'Auto recordings ready',
            highlightThree: 'Backstage chat for hosts',
            imageAlt: 'Preview of Edulure live event control center'
          },
          library: {
            label: 'Resource library',
            caption: 'A candy shop of downloads and replays.',
            description:
              'Curate templates, replays, and swipe files with smart filters so learners always find the exact asset they need.',
            highlightOne: 'Filter by format fast',
            highlightTwo: 'Smart recs rotate weekly',
            highlightThree: 'Brand-safe sharing links',
            imageAlt: 'Preview of Edulure resource library grid'
      tutoring: {
        kicker: 'Tutor arcade',
        headline: 'Queue up your next breakthrough session',
        subhead:
          'Spin up on-demand mentors, drop goals into the queue, and leave every call with a power-up tailored to your momentum.',
        ctaPrimary: 'Explore the tutor arcade',
        ctaSecondary: 'Book a lightning session',
        calendar: {
          status: 'Live queue',
          next: 'Next refresh in 00:30',
          title: 'Arcade queue',
          slots: {
            focus: {
              title: 'Focus sprint · UX critique',
              meta: '12 min • Rina (Product mentor)'
            },
            strategy: {
              title: 'Strategy boost · Launch runway',
              meta: '28 min • Malik (Growth coach)'
            },
            clarity: {
              title: 'Clarity check · Data storytelling',
              meta: '45 min • Zia (Analytics guide)'
            }
          },
          footnote: 'Auto-matching refreshes every 30 seconds to keep energy high.'
        },
        learner: {
          title: 'Learner power-ups',
          items: {
            0: 'Drop micro-goals and get laser feedback without waitlists.',
            1: 'Unlock curated practice quests after every session.',
            2: 'Sync notes and replays straight into your Edulure workspace.'
          }
        },
        instructor: {
          title: 'Instructor power-ups',
          items: {
            0: 'Fill idle blocks with learners already primed for your craft.',
            1: 'Launch reusable session templates with one neon tap.',
            2: 'Earn spotlight boosts when five-star reviews roll in fast.'
      courses: {
        kicker: 'Courses adventure',
        title: 'Chart the shared courses adventure',
        subtitle:
          'Follow the journey from discovery through celebration with aligned perks for learners and instructors.',
        cta: 'Explore courses',
        ctaHelper: 'Head straight to the full catalogue and start plotting your next cohort.',
        roles: {
          learners: 'Learners',
          instructors: 'Instructors'
        },
        stages: {
          discover: {
            title: 'Discover',
            headline: 'Match every learner with the right cohort',
            learners: {
              perk1: 'Browse curated cohorts by skill focus',
              perk2: 'Preview syllabi, schedules and outcomes'
            },
            instructors: {
              perk1: 'Spotlight differentiators with rich metadata',
              perk2: 'Publish waitlists and discovery-ready previews'
            }
          },
          enroll: {
            title: 'Enroll',
            headline: 'Make enrollment effortless and transparent',
            learners: {
              perk1: 'Secure seats with flexible payment plans',
              perk2: 'Track onboarding tasks and deadlines'
            },
            instructors: {
              perk1: 'Automate acceptance and welcome flows',
              perk2: 'Gate resources until kickoff'
            }
          },
          coLearn: {
            title: 'Co-learn',
            headline: 'Keep momentum pulsing during the experience',
            learners: {
              perk1: 'Join live studios, async threads and office hours',
              perk2: 'Earn badges for momentum and peer support'
            },
            instructors: {
              perk1: 'Orchestrate sprints with templates and nudges',
              perk2: 'Spot at-risk learners with pulse dashboards'
            }
          },
          celebrate: {
            title: 'Celebrate',
            headline: 'Capture the finish-line energy together',
            learners: {
              perk1: 'Showcase capstone artefacts and reflections',
              perk2: 'Share wins with the cohort and alumni'
            },
            instructors: {
              perk1: 'Issue verifiable certificates in one click',
              perk2: 'Collect testimonials and publish highlights'
            }
          }
>>>>>>> 9322fab1
        }
      }
    }
  },
  fr: {
    navigation: {
      login: 'Se connecter',
      register: 'Rejoindre la communauté',
      language: 'Langue'
    },
    languageSelector: {
      ariaLabel: 'Changer de langue',
      menuHelp: 'Sélectionnez la langue de votre choix'
    },
    home: {
      hero: {
        headline: 'Là où les bâtisseurs ambitieux apprennent, enseignent et grandissent ensemble',
        subhead:
          'Edulure est un foyer axé sur la communauté pour les personnes obsédées par le partage des compétences. Échangez des playbooks, co-animez des jams en direct et transformez le savoir en élan avec des pairs qui vous encouragent.',
        title: 'Là où les bâtisseurs ambitieux apprennent, enseignent et grandissent ensemble',
        description:
          'Edulure est un foyer axé sur la communauté pour les personnes obsédées par le partage des compétences. Échangez des playbooks, co-animez des jams en direct et transformez le savoir en élan avec des pairs qui vous encouragent.',
        status: "Pensé pour l'apprentissage en cohortes",
        ctaPrimary: 'Rejoindre la communauté',
        ctaSecondary: 'Découvrir les cercles en direct',
        chips: {
          communities: 'Communautés',
          courses: 'Cours',
          ebooks: 'E-books',
          tutors: 'Mentors 1:1'
        },
        cards: {
          liveSession: {
            title: 'Session de cohorte en direct',
            meta: 'Commence dans 12 heures',
            cta: 'Définir un rappel'
          },
          community: {
            title: 'Pouls de la communauté',
            status: 'En direct',
            headline: 'Cercle hebdomadaire de création',
            subhead: 'Partagez lancements, retours et succès entre pairs'
          },
          resource: {
            title: 'Digest des créateurs',
            meta: 'Nouveautés chaque lundi',
            cta: 'Lire maintenant'
          }
        },
        instructorPill: 'Je suis instructeur·rice',
        illustrationAlt: "Collage d'instructeurs et d'apprenants en collaboration"
      },
<<<<<<< HEAD
      perks: {
        eyebrow: 'Avantages ludiques',
        headline: 'Des avantages qui maintiennent l\'énergie d\'apprentissage',
        subhead:
          'Des boosts ludiques pensés pour les apprenant·e·s curieux·ses et les instructeur·rice·s impliqué·e·s.',
        learnersLabel: 'Pour les apprenant·e·s',
        instructorsLabel: 'Pour les instructeur·rice·s',
        items: {
          communityMagnetism: {
            title: 'Magnétisme communautaire',
            learners: 'Entrez dans des salons chaleureux, des invites et des rituels qui rendent l\'élan joyeux.',
            instructors: 'Créez des espaces ludiques et mettez tout le monde en mouvement sans friction.'
          },
          liveStudioVibes: {
            title: 'Ambiance studio en direct',
            learners: 'Participez à des jams interactifs avec sondages, tableaux blancs et éclats en sous-groupes.',
            instructors: 'Animez des sessions structurées et remixez les formats sans jongler avec dix outils.'
          },
          contentPlayground: {
            title: 'Terrain de jeu de contenus',
            learners: 'Dévorez micro-leçons, clips swipeables et modèles créés par les pairs à la demande.',
            instructors: 'Publiez drops, défis et ressources en quelques minutes avec de beaux gabarits.'
          },
          signalBoosts: {
            title: 'Boosts de signal',
            learners: 'Mettez vos réussites en avant, récoltez des kudos et sentez la communauté vous encourager.',
            instructors: 'Repérez les talents émergents et amplifiez les jalons automatiquement dans le fil.'
          },
          supportLoop: {
            title: 'Boucle de soutien',
            learners: 'Demandez de l\'aide dans des fils contextualisés et recevez des réponses qui restent.',
            instructors: 'Gardez les messages privés ordonnés pendant que les automatisations routent FAQ et relances.'
          },
          growthOps: {
            title: 'Opérations de croissance',
            learners: 'Débloquez badges, niveaux et surprises au fil de votre engagement.',
            instructors: 'Suivez tunnels, revenus et expérimentations avec des tableaux de bord dédiés aux learning ops.'
=======
      preview: {
        title: 'Découvrez ce qui vous attend dans la maison Edulure',
        subtitle:
          'Parcourez les salons communautaires, les cursus et les opérations live pour sentir l’énergie avant même de vous connecter.',
        helper: 'Mises en avant des lancements de la semaine',
        cta: 'Explorer tous les espaces',
        footnote: 'Nouveaux aperçus chaque lundi à 09h00 UTC.',
        tabs: {
          communities: {
            label: 'Communautés',
            caption: 'Clubs en fil de discussion, rituels inclus.',
            description:
              'Lancez des salons thématiques, cadencez les rituels et maintenez chaque cohorte en mouvement grâce à des invites guidées.',
            highlightOne: 'Invites hebdomadaires guidées',
            highlightTwo: 'Repères de modération intégrés',
            highlightThree: 'Les victoires des membres émergent instantanément',
            imageAlt: 'Aperçu des espaces communautaires Edulure'
          },
          courses: {
            label: 'Cours',
            caption: 'Des parcours narratifs sans tableurs.',
            description:
              'Concevez des arcs sur plusieurs semaines, empilez des leçons riches en médias et publiez des rafraîchissements sans exporter un seul tableur.',
            highlightOne: 'Modules à glisser-déposer',
            highlightTwo: 'Signaux de complétion en direct',
            highlightThree: 'Mises à jour en temps réel',
            imageAlt: "Aperçu de l’éditeur de cours Edulure"
          },
          liveEvents: {
            label: 'Événements live',
            caption: 'Énergie studio, zéro chaos.',
            description:
              'Organisez jams, AMA et permanences avec une régie qui synchronise chat, notes backstage et enregistrements.',
            highlightOne: 'Checklist de loge technique',
            highlightTwo: 'Enregistrements automatiques prêts',
            highlightThree: 'Backstage de discussion pour les hôtes',
            imageAlt: 'Aperçu de la régie des événements live Edulure'
          },
          library: {
            label: 'Bibliothèque de ressources',
            caption: 'Un candy shop de téléchargements et replays.',
            description:
              'Curatez modèles, replays et playbooks avec des filtres malins pour que chacun trouve l’actif parfait.',
            highlightOne: 'Filtrage rapide par format',
            highlightTwo: 'Recommandations dynamiques chaque semaine',
            highlightThree: 'Liens de partage sûrs pour la marque',
            imageAlt: 'Aperçu de la grille de la bibliothèque Edulure'
      tutoring: {
        kicker: 'Arcade des tuteurs',
        headline: 'Alignez votre prochaine session décisive',
        subhead:
          'Activez des mentors à la demande, déposez vos objectifs dans la file et repartez de chaque appel avec un bonus calibré sur votre momentum.',
        ctaPrimary: 'Explorer l’arcade des tuteurs',
        ctaSecondary: 'Réserver une session éclair',
        calendar: {
          status: 'File en direct',
          next: 'Prochaine mise à jour dans 00:30',
          title: 'File arcade',
          slots: {
            focus: {
              title: 'Sprint focus · Critique UX',
              meta: '12 min • Rina (mentor produit)'
            },
            strategy: {
              title: 'Boost stratégie · Piste de lancement',
              meta: '28 min • Malik (coach croissance)'
            },
            clarity: {
              title: 'Contrôle clarté · Storytelling data',
              meta: '45 min • Zia (guide analytique)'
            }
          },
          footnote: 'L’auto-appairage se régénère toutes les 30 secondes pour garder le rythme.'
        },
        learner: {
          title: 'Power-ups apprenant·e',
          items: {
            0: 'Déposez des micro-objectifs et recevez un feedback laser sans liste d’attente.',
            1: 'Débloquez des quêtes de pratique personnalisées après chaque session.',
            2: 'Synchronisez notes et replays directement dans votre espace Edulure.'
          }
        },
        instructor: {
          title: 'Power-ups instructeur·rice',
          items: {
            0: 'Remplissez vos créneaux libres avec des apprenant·e·s aligné·e·s sur votre expertise.',
            1: 'Déployez des modèles de session réutilisables en un tap néon.',
            2: 'Gagnez des boosts de visibilité quand les avis cinq étoiles s’enchaînent.'
      courses: {
        kicker: 'Parcours cours',
        title: "Cartographiez l'aventure des cours ensemble",
        subtitle:
          'Suivez le parcours de la découverte à la célébration avec des avantages alignés pour apprenant·es et instructeur·rices.',
        cta: 'Explorer les cours',
        ctaHelper: 'Rejoignez directement le catalogue complet et planifiez votre prochaine cohorte.',
        roles: {
          learners: 'Apprenant·es',
          instructors: 'Instructeur·rices'
        },
        stages: {
          discover: {
            title: 'Découvrir',
            headline: 'Faire matcher chaque profil avec la bonne cohorte',
            learners: {
              perk1: 'Parcourez des cohortes sélectionnées par compétence',
              perk2: 'Prévisualisez programmes, plannings et résultats'
            },
            instructors: {
              perk1: 'Mettez en avant vos différenciateurs avec des métadonnées riches',
              perk2: 'Publiez listes d’attente et aperçus prêts pour la découverte'
            }
          },
          enroll: {
            title: 'S’inscrire',
            headline: "Rendre l'inscription fluide et transparente",
            learners: {
              perk1: 'Réservez des places avec des paiements flexibles',
              perk2: 'Suivez les tâches d’onboarding et les échéances'
            },
            instructors: {
              perk1: 'Automatisez les flux d’acceptation et d’accueil',
              perk2: 'Verrouillez les ressources jusqu’au lancement'
            }
          },
          coLearn: {
            title: 'Co-apprendre',
            headline: "Maintenir l'élan tout au long de l'expérience",
            learners: {
              perk1: 'Rejoignez studios live, fils asynchrones et permanences',
              perk2: 'Gagnez des badges pour le momentum et l’entraide'
            },
            instructors: {
              perk1: 'Orchestrez les sprints avec modèles et relances',
              perk2: 'Identifiez les apprenant·es à risque via des tableaux de bord'
            }
          },
          celebrate: {
            title: 'Célébrer',
            headline: 'Capitaliser sur l’énergie de fin de parcours',
            learners: {
              perk1: 'Mettez en vitrine artefacts et réflexions finales',
              perk2: 'Partagez vos réussites avec la cohorte et les alumnis'
            },
            instructors: {
              perk1: 'Délivrez des certificats vérifiables en un clic',
              perk2: 'Recueillez témoignages et publiez les moments forts'
            }
>>>>>>> 9322fab1
          }
        }
      }
    }
  },
  es: {
    navigation: {
      login: 'Iniciar sesión',
      register: 'Unirse a la comunidad',
      language: 'Idioma'
    },
    languageSelector: {
      ariaLabel: 'Cambiar idioma',
      menuHelp: 'Selecciona el idioma que prefieras'
    },
    home: {
      hero: {
        headline: 'Donde los creadores ambiciosos aprenden, enseñan y crecen juntos',
        subhead:
          'Edulure es un hogar centrado en la comunidad para quienes están obsesionados con compartir habilidades. Intercambia playbooks, coorganiza sesiones en vivo y convierte el conocimiento en impulso con pares que te apoyan.',
        title: 'Donde los creadores ambiciosos aprenden, enseñan y crecen juntos',
        description:
          'Edulure es un hogar centrado en la comunidad para quienes están obsesionados con compartir habilidades. Intercambia playbooks, coorganiza sesiones en vivo y convierte el conocimiento en impulso con pares que te apoyan.',
        status: 'Diseñado para el aprendizaje por cohortes',
        ctaPrimary: 'Unirse a la comunidad',
        ctaSecondary: 'Explorar círculos en vivo',
        chips: {
          communities: 'Comunidades',
          courses: 'Cursos',
          ebooks: 'E-books',
          tutors: 'Mentores 1:1'
        },
        cards: {
          liveSession: {
            title: 'Sesión de cohorte en vivo',
            meta: 'Comienza en 12 horas',
            cta: 'Crear recordatorio'
          },
          community: {
            title: 'Pulso de la comunidad',
            status: 'En vivo',
            headline: 'Círculo semanal de creación',
            subhead: 'Comparte lanzamientos, feedback y logros con pares'
          },
          resource: {
            title: 'Digest de creador/a',
            meta: 'Novedades cada lunes',
            cta: 'Leer ahora'
          }
        },
        instructorPill: 'Soy instructor/a',
        illustrationAlt: 'Collage de instructores y estudiantes colaborando'
      },
<<<<<<< HEAD
      perks: {
        eyebrow: 'Beneficios con chispa',
        headline: 'Beneficios que mantienen la energía de aprendizaje',
        subhead: 'Impulsos lúdicos pensados para aprendices curiosos y docentes prácticos.',
        learnersLabel: 'Para estudiantes',
        instructorsLabel: 'Para instructores',
        items: {
          communityMagnetism: {
            title: 'Magnetismo comunitario',
            learners: 'Entra en salas acogedoras, prompts y rituales que hacen que el impulso sea divertido.',
            instructors: 'Crea espacios juguetones y guía a todos hacia el flujo sin fricción.'
          },
          liveStudioVibes: {
            title: 'Vibras de estudio en vivo',
            learners: 'Participa en jams interactivos con encuestas, pizarras y chispas en subgrupos.',
            instructors: 'Dirige sesiones con agenda y remezcla formatos sin malabarear diez herramientas.'
          },
          contentPlayground: {
            title: 'Parque de contenidos',
            learners: 'Maratonea microlecciones, clips deslizables y plantillas creadas por pares cuando quieras.',
            instructors: 'Lanza drops, desafíos y recursos en minutos con presets hermosos.'
          },
          signalBoosts: {
            title: 'Impulsos de señal',
            learners: 'Presume logros, gana kudos y siente a la comunidad animándote.',
            instructors: 'Detecta talentos emergentes y amplifica hitos automáticamente en el feed.'
          },
          supportLoop: {
            title: 'Bucle de soporte',
            learners: 'Pide ayuda en hilos con contexto y recibe respuestas que perduran.',
            instructors: 'Mantén los mensajes privados ordenados mientras las automatizaciones dirigen FAQs y seguimientos por ti.'
          },
          growthOps: {
            title: 'Operaciones de crecimiento',
            learners: 'Desbloquea insignias, niveles y sorpresas mientras sigues participando.',
            instructors: 'Controla embudos, ingresos y experimentos con tableros hechos para learning ops.'
=======
      preview: {
        title: 'Descubre lo que te espera en la casa Edulure',
        subtitle:
          'Alterna entre salas comunitarias, currículum y operaciones en vivo para sentir el flujo antes de iniciar sesión.',
        helper: 'Destacados de los lanzamientos de esta semana',
        cta: 'Explorar todos los espacios',
        footnote: 'Nuevas vistas previas cada lunes a las 09:00 UTC.',
        tabs: {
          communities: {
            label: 'Comunidades',
            caption: 'Clubes con hilos y rituales incluidos.',
            description:
              'Activa salas temáticas, marca rituales y mantiene cada cohorte vibrando con indicaciones guiadas.',
            highlightOne: 'Indicaciones semanales guiadas',
            highlightTwo: 'Señales de moderación integradas',
            highlightThree: 'Las victorias de la comunidad aparecen al instante',
            imageAlt: 'Vista previa de los espacios comunitarios de Edulure'
          },
          courses: {
            label: 'Cursos',
            caption: 'Currículos narrativos sin hojas de cálculo.',
            description:
              'Diseña arcos de varias semanas, apila lecciones ricas en medios y publica actualizaciones sin exportar hojas de cálculo.',
            highlightOne: 'Módulos arrastrar y soltar',
            highlightTwo: 'Señales de finalización en vivo',
            highlightThree: 'Actualizaciones en tiempo real',
            imageAlt: 'Vista previa del editor de cursos de Edulure'
          },
          liveEvents: {
            label: 'Eventos en vivo',
            caption: 'Energía de estudio, cero caos.',
            description:
              'Organiza jams, AMAs y mentorías con una cabina que sincroniza chat, notas backstage y grabaciones.',
            highlightOne: 'Listas de control de camerino',
            highlightTwo: 'Grabaciones automáticas listas',
            highlightThree: 'Chat tras bambalinas para anfitriones',
            imageAlt: 'Vista previa del centro de eventos en vivo de Edulure'
          },
          library: {
            label: 'Biblioteca de recursos',
            caption: 'Un candy shop de descargas y replays.',
            description:
              'Curaduría de plantillas, replays y playbooks con filtros inteligentes para encontrar el recurso exacto.',
            highlightOne: 'Filtra por formato en segundos',
            highlightTwo: 'Recomendaciones inteligentes que rotan',
            highlightThree: 'Enlaces seguros para la marca',
            imageAlt: 'Vista previa de la cuadrícula de biblioteca de Edulure'
      tutoring: {
        kicker: 'Arcade de tutores',
        headline: 'Enfila tu próxima sesión decisiva',
        subhead:
          'Activa mentores bajo demanda, deja tus metas en la cola y sal de cada llamada con un power-up hecho a tu medida.',
        ctaPrimary: 'Explorar el arcade de tutores',
        ctaSecondary: 'Reservar sesión relámpago',
        calendar: {
          status: 'Fila en vivo',
          next: 'Próxima actualización en 00:30',
          title: 'Fila arcade',
          slots: {
            focus: {
              title: 'Sprint focus · Crítica UX',
              meta: '12 min • Rina (mentora de producto)'
            },
            strategy: {
              title: 'Impulso estrategia · Pista de lanzamiento',
              meta: '28 min • Malik (coach de crecimiento)'
            },
            clarity: {
              title: 'Chequeo claridad · Storytelling de datos',
              meta: '45 min • Zia (guía analítica)'
            }
          },
          footnote: 'El auto-matching se renueva cada 30 segundos para mantener la energía.'
        },
        learner: {
          title: 'Power-ups de estudiantes',
          items: {
            0: 'Deja micro objetivos y recibe feedback láser sin listas de espera.',
            1: 'Desbloquea misiones de práctica curadas tras cada sesión.',
            2: 'Sincroniza notas y grabaciones directo en tu espacio Edulure.'
          }
        },
        instructor: {
          title: 'Power-ups de instructores',
          items: {
            0: 'Llena huecos libres con estudiantes alineados a tu expertise.',
            1: 'Lanza plantillas de sesión reutilizables con un toque neón.',
            2: 'Gana impulsos de visibilidad cuando llueven reseñas de cinco estrellas.'
      courses: {
        kicker: 'Travesía de cursos',
        title: 'Mapea la aventura de los cursos en conjunto',
        subtitle:
          'Sigue el recorrido desde el descubrimiento hasta la celebración con beneficios alineados para estudiantes e instructores.',
        cta: 'Explorar cursos',
        ctaHelper: 'Entra directo al catálogo completo y planifica tu próxima cohorte.',
        roles: {
          learners: 'Estudiantes',
          instructors: 'Instructores'
        },
        stages: {
          discover: {
            title: 'Descubrir',
            headline: 'Conecta a cada persona con la cohorte correcta',
            learners: {
              perk1: 'Explora cohortes seleccionadas por enfoque de habilidades',
              perk2: 'Previsualiza programas, cronogramas y resultados'
            },
            instructors: {
              perk1: 'Destaca tus diferenciales con metadatos ricos',
              perk2: 'Publica listas de espera y vistas previas listas para descubrimiento'
            }
          },
          enroll: {
            title: 'Inscribirse',
            headline: 'Haz que la inscripción sea ágil y transparente',
            learners: {
              perk1: 'Asegura cupos con planes de pago flexibles',
              perk2: 'Sigue tareas y plazos de onboarding'
            },
            instructors: {
              perk1: 'Automatiza los flujos de aceptación y bienvenida',
              perk2: 'Restringe recursos hasta el inicio'
            }
          },
          coLearn: {
            title: 'Co-aprender',
            headline: 'Mantén el impulso durante toda la experiencia',
            learners: {
              perk1: 'Únete a estudios en vivo, hilos asíncronos y mentorías',
              perk2: 'Gana insignias por el impulso y el apoyo entre pares'
            },
            instructors: {
              perk1: 'Orquesta sprints con plantillas y recordatorios',
              perk2: 'Detecta estudiantes en riesgo con tableros de pulso'
            }
          },
          celebrate: {
            title: 'Celebrar',
            headline: 'Celebra el cierre con toda la comunidad',
            learners: {
              perk1: 'Muestra artefactos finales y reflexiones',
              perk2: 'Comparte logros con la cohorte y exalumnos'
            },
            instructors: {
              perk1: 'Emite certificados verificables con un clic',
              perk2: 'Recopila testimonios y publica momentos destacados'
            }
>>>>>>> 9322fab1
          }
        }
      }
    }
  },
  pt: {
    navigation: {
      login: 'Entrar',
      register: 'Juntar-se à comunidade',
      language: 'Idioma'
    },
    languageSelector: {
      ariaLabel: 'Alterar idioma',
      menuHelp: 'Escolha o idioma que preferir'
    },
    home: {
      hero: {
        headline: 'Onde construtores ambiciosos aprendem, ensinam e crescem juntos',
        subhead:
          'Edulure é um lar focado na comunidade para quem é apaixonado por compartilhar habilidades. Troque playbooks, co-organize sessões ao vivo e transforme conhecimento em impulso com pares que torcem por você.',
        title: 'Onde construtores ambiciosos aprendem, ensinam e crescem juntos',
        description:
          'Edulure é um lar focado na comunidade para quem é apaixonado por compartilhar habilidades. Troque playbooks, co-organize sessões ao vivo e transforme conhecimento em impulso com pares que torcem por você.',
        status: 'Feito para aprendizagem em cohortes',
        ctaPrimary: 'Juntar-se à comunidade',
        ctaSecondary: 'Ver círculos ao vivo',
        chips: {
          communities: 'Comunidades',
          courses: 'Cursos',
          ebooks: 'E-books',
          tutors: 'Mentores 1:1'
        },
        cards: {
          liveSession: {
            title: 'Sessão de coorte ao vivo',
            meta: 'Começa em 12 horas',
            cta: 'Criar lembrete'
          },
          community: {
            title: 'Pulso da comunidade',
            status: 'Ao vivo agora',
            headline: 'Círculo semanal de construção',
            subhead: 'Compartilhe lançamentos, feedbacks e conquistas com os pares'
          },
          resource: {
            title: 'Digest do criador',
            meta: 'Novidades toda segunda-feira',
            cta: 'Ler agora'
          }
        },
        instructorPill: 'Sou instrutor(a)',
        illustrationAlt: 'Colagem de instrutores e aprendizes colaborando'
      },
<<<<<<< HEAD
      perks: {
        eyebrow: 'Benefícios divertidos',
        headline: 'Benefícios que mantêm a energia de aprendizagem',
        subhead: 'Impulsos lúdicos pensados para aprendizes curiosos e instrutores práticos.',
        learnersLabel: 'Para estudantes',
        instructorsLabel: 'Para instrutores',
        items: {
          communityMagnetism: {
            title: 'Magnetismo da comunidade',
            learners: 'Entre em salas acolhedoras, prompts e rituais que deixam o ritmo mais leve.',
            instructors: 'Crie espaços divertidos e coloque todo mundo em fluxo sem atrito.'
          },
          liveStudioVibes: {
            title: 'Vibes de estúdio ao vivo',
            learners: 'Participe de jams interativos com enquetes, quadros brancos e faíscas em grupos.',
            instructors: 'Conduza sessões guiadas por agenda e remixe formatos sem equilibrar dez ferramentas.'
          },
          contentPlayground: {
            title: 'Parque de conteúdos',
            learners: 'Maratone microaulas, clipes deslizáveis e modelos feitos pelos pares sob demanda.',
            instructors: 'Lance drops, desafios e recursos em minutos com padrões lindos.'
          },
          signalBoosts: {
            title: 'Impulsos de sinal',
            learners: 'Mostre conquistas, receba elogios e sinta a comunidade torcendo por você.',
            instructors: 'Identifique talentos em ascensão e amplifique marcos automaticamente no feed.'
          },
          supportLoop: {
            title: 'Círculo de suporte',
            learners: 'Peça ajuda em tópicos cheios de contexto e receba respostas que ficam.',
            instructors: 'Mantenha as mensagens privadas em ordem enquanto as automações cuidam das dúvidas e follow-ups.'
          },
          growthOps: {
            title: 'Operações de crescimento',
            learners: 'Desbloqueie insígnias, níveis e surpresas conforme continua aparecendo.',
            instructors: 'Acompanhe funis, receita e experimentos com dashboards feitos para learning ops.'
=======
      preview: {
        title: 'Veja o que espera por você na casa Edulure',
        subtitle:
          'Alterne entre salas da comunidade, currículo e operações ao vivo para sentir o ritmo antes de entrar.',
        helper: 'Destaques dos lançamentos da semana',
        cta: 'Explorar todos os espaços',
        footnote: 'Novas prévias toda segunda-feira às 09h00 UTC.',
        tabs: {
          communities: {
            label: 'Comunidades',
            caption: 'Clubes em formato de thread com rituais incluídos.',
            description:
              'Lance salas temáticas, cadencie rituais e mantenha cada coorte vibrante com prompts guiados.',
            highlightOne: 'Prompts semanais guiados',
            highlightTwo: 'Sinais de moderação embutidos',
            highlightThree: 'Vitórias dos membros aparecem na hora',
            imageAlt: 'Prévia dos espaços comunitários Edulure'
          },
          courses: {
            label: 'Cursos',
            caption: 'Currículos narrativos sem planilhas.',
            description:
              'Desenhe arcos de várias semanas, empilhe aulas ricas em mídia e publique atualizações sem exportar planilhas.',
            highlightOne: 'Módulos arrastar e soltar',
            highlightTwo: 'Sinais de conclusão ao vivo',
            highlightThree: 'Atualizações em tempo real',
            imageAlt: 'Prévia do construtor de cursos Edulure'
          },
          liveEvents: {
            label: 'Eventos ao vivo',
            caption: 'Energia de estúdio, zero caos.',
            description:
              'Hospede jams, AMAs e plantões com uma central que sincroniza chat, notas de bastidor e gravações.',
            highlightOne: 'Checklists de camarim',
            highlightTwo: 'Gravações automáticas prontas',
            highlightThree: 'Chat de bastidor para anfitriões',
            imageAlt: 'Prévia da central de eventos ao vivo da Edulure'
          },
          library: {
            label: 'Biblioteca de recursos',
            caption: 'Uma doceria de downloads e replays.',
            description:
              'Curate templates, replays e playbooks com filtros inteligentes para que todos encontrem o ativo certo.',
            highlightOne: 'Filtre por formato num piscar',
            highlightTwo: 'Recomendações inteligentes que giram',
            highlightThree: 'Links de compartilhamento seguros para a marca',
            imageAlt: 'Prévia da grade da biblioteca Edulure'
      tutoring: {
        kicker: 'Arcade de tutores',
        headline: 'Fila sua próxima sessão decisiva',
        subhead:
          'Ative mentores sob demanda, solte metas na fila e saia de cada chamada com um power-up feito para o seu ritmo.',
        ctaPrimary: 'Explorar o arcade de tutores',
        ctaSecondary: 'Agendar sessão relâmpago',
        calendar: {
          status: 'Fila ao vivo',
          next: 'Próxima atualização em 00:30',
          title: 'Fila arcade',
          slots: {
            focus: {
              title: 'Sprint de foco · Crítica UX',
              meta: '12 min • Rina (mentora de produto)'
            },
            strategy: {
              title: 'Impulso de estratégia · Pista de lançamento',
              meta: '28 min • Malik (coach de crescimento)'
            },
            clarity: {
              title: 'Checagem de clareza · Storytelling de dados',
              meta: '45 min • Zia (guia analítica)'
            }
          },
          footnote: 'O pareamento automático se renova a cada 30 segundos para manter a energia alta.'
        },
        learner: {
          title: 'Power-ups para aprendizes',
          items: {
            0: 'Solte micro metas e receba feedback cirúrgico sem filas de espera.',
            1: 'Desbloqueie missões de prática curadas após cada sessão.',
            2: 'Sincronize notas e gravações direto para o seu espaço Edulure.'
          }
        },
        instructor: {
          title: 'Power-ups para instrutores',
          items: {
            0: 'Preencha janelas livres com aprendizes prontos para o seu ofício.',
            1: 'Dispare modelos reutilizáveis de sessão com um toque neon.',
            2: 'Ganhe boosts de destaque quando as avaliações cinco estrelas chegarem rápido.'
      courses: {
        kicker: 'Jornada de cursos',
        title: 'Mapeie a jornada dos cursos em conjunto',
        subtitle:
          'Acompanhe o caminho da descoberta à celebração com benefícios alinhados para aprendizes e instrutores.',
        cta: 'Explorar cursos',
        ctaHelper: 'Vá direto ao catálogo completo e planeje sua próxima turma.',
        roles: {
          learners: 'Aprendizes',
          instructors: 'Instrutores'
        },
        stages: {
          discover: {
            title: 'Descobrir',
            headline: 'Conecte cada pessoa à turma certa',
            learners: {
              perk1: 'Explore cohortes curadas por foco de habilidade',
              perk2: 'Visualize ementas, cronogramas e resultados'
            },
            instructors: {
              perk1: 'Destaque diferenciais com metadados ricos',
              perk2: 'Publique listas de espera e prévias prontas para descoberta'
            }
          },
          enroll: {
            title: 'Inscrever-se',
            headline: 'Torne a matrícula simples e transparente',
            learners: {
              perk1: 'Garanta vagas com planos de pagamento flexíveis',
              perk2: 'Acompanhe tarefas e prazos de onboarding'
            },
            instructors: {
              perk1: 'Automatize fluxos de aceitação e boas-vindas',
              perk2: 'Proteja recursos até o início'
            }
          },
          coLearn: {
            title: 'Co-aprender',
            headline: 'Mantenha o ritmo durante toda a experiência',
            learners: {
              perk1: 'Participe de estúdios ao vivo, threads assíncronas e plantões',
              perk2: 'Ganhe badges por ritmo e apoio entre pares'
            },
            instructors: {
              perk1: 'Orquestre sprints com templates e lembretes',
              perk2: 'Detecte aprendizes em risco com dashboards de pulso'
            }
          },
          celebrate: {
            title: 'Celebrar',
            headline: 'Comemore a linha de chegada em conjunto',
            learners: {
              perk1: 'Mostre artefatos finais e reflexões',
              perk2: 'Compartilhe conquistas com a turma e ex-alunos'
            },
            instructors: {
              perk1: 'Emita certificados verificáveis com um clique',
              perk2: 'Colete depoimentos e publique destaques'
            }
>>>>>>> 9322fab1
          }
        }
      }
    }
  },
  it: {
    navigation: {
      login: 'Accedi',
      register: 'Unisciti alla comunità',
      language: 'Lingua'
    },
    languageSelector: {
      ariaLabel: 'Cambia lingua',
      menuHelp: 'Seleziona la lingua preferita'
    },
    home: {
      hero: {
        headline: 'Dove i builder ambiziosi imparano, insegnano e crescono insieme',
        subhead:
          'Edulure è una casa incentrata sulla comunità per chi è ossessionato dal condividere competenze. Scambia playbook, co-organizza sessioni live e trasforma il sapere in slancio con pari che ti sostengono.',
        title: 'Dove i builder ambiziosi imparano, insegnano e crescono insieme',
        description:
          'Edulure è una casa incentrata sulla comunità per chi è ossessionato dal condividere competenze. Scambia playbook, co-organizza sessioni live e trasforma il sapere in slancio con pari che ti sostengono.',
        status: "Pensato per l'apprendimento in coorte",
        ctaPrimary: 'Unisciti alla comunità',
        ctaSecondary: "Dai un'occhiata ai circle live",
        chips: {
          communities: 'Comunità',
          courses: 'Corsi',
          ebooks: 'E-book',
          tutors: 'Tutor 1:1'
        },
        cards: {
          liveSession: {
            title: 'Sessione di coorte live',
            meta: 'Inizia tra 12 ore',
            cta: 'Imposta promemoria'
          },
          community: {
            title: 'Bussola della community',
            status: 'Live ora',
            headline: 'Cerchio di build settimanale',
            subhead: 'Condividi lanci, feedback e successi con i pari'
          },
          resource: {
            title: 'Digest del creator',
            meta: 'Nuove uscite ogni lunedì',
            cta: 'Leggi ora'
          }
        },
        instructorPill: 'Sono un* istruttore/trice',
        illustrationAlt: 'Collage di istruttori e studenti che collaborano'
      },
<<<<<<< HEAD
      perks: {
        eyebrow: 'Benefit giocosi',
        headline: 'Benefit che mantengono alta l\'energia dell\'apprendimento',
        subhead: 'Boost giocosi pensati per chi apprende con curiosità e per chi insegna sul campo.',
        learnersLabel: 'Per chi apprende',
        instructorsLabel: 'Per chi insegna',
        items: {
          communityMagnetism: {
            title: 'Magnetismo della community',
            learners: 'Entra in stanze accoglienti, prompt e rituali che rendono lo slancio divertente.',
            instructors: 'Crea spazi giocosi e accompagna tutti nel flow senza attriti.'
          },
          liveStudioVibes: {
            title: 'Vibrazioni da studio live',
            learners: 'Partecipa a jam interattive con sondaggi, lavagne e scintille nei breakout.',
            instructors: 'Conduci sessioni guidate dall\'agenda e remixa i formati senza giostrare dieci strumenti.'
          },
          contentPlayground: {
            title: 'Parco giochi dei contenuti',
            learners: 'Divora micro-lezioni, clip scorrevoli e template creati dai pari on demand.',
            instructors: 'Rilascia drop, sfide e risorse in pochi minuti con preset curati.'
          },
          signalBoosts: {
            title: 'Potenti booster di segnale',
            learners: 'Metti in mostra i traguardi, raccogli kudos e senti la community che ti sostiene.',
            instructors: 'Individua talenti emergenti e amplifica automaticamente le tappe nel feed.'
          },
          supportLoop: {
            title: 'Ciclo di supporto',
            learners: 'Chiedi aiuto in thread ricchi di contesto e ricevi risposte che restano.',
            instructors: 'Tieni in ordine i messaggi privati mentre le automazioni gestiscono FAQ e follow-up.'
          },
          growthOps: {
            title: 'Ops di crescita',
            learners: 'Sblocca badge, livelli e sorprese continuando a farti vedere.',
            instructors: 'Monitora funnel, entrate ed esperimenti con dashboard pensate per le learning ops.'
=======
      preview: {
        title: 'Scopri cosa ti aspetta nella casa Edulure',
        subtitle:
          'Passa tra sale community, curriculum e live ops per percepire il ritmo prima di accedere.',
        helper: 'Highlights dei lanci di questa settimana',
        cta: 'Esplora tutti gli spazi',
        footnote: 'Nuove anteprime ogni lunedì alle 09:00 UTC.',
        tabs: {
          communities: {
            label: 'Comunità',
            caption: 'Club a thread con rituali inclusi.',
            description:
              'Avvia sale tematiche, scandisci rituali e mantieni ogni coorte in movimento con prompt guidati.',
            highlightOne: 'Prompt settimanali guidati',
            highlightTwo: 'Segnali di moderazione integrati',
            highlightThree: 'I successi della community emergono subito',
            imageAlt: 'Anteprima degli spazi community di Edulure'
          },
          courses: {
            label: 'Corsi',
            caption: 'Curricula narrativi senza fogli di calcolo.',
            description:
              'Progetta archi di più settimane, impila lezioni ricche di media e pubblica refresh senza esportare un solo foglio.',
            highlightOne: 'Moduli drag & drop',
            highlightTwo: 'Segnali di completamento live',
            highlightThree: 'Aggiornamenti in tempo reale',
            imageAlt: 'Anteprima del course builder Edulure'
          },
          liveEvents: {
            label: 'Eventi live',
            caption: 'Energia da studio, zero caos.',
            description:
              'Conduci jam, AMA e office hour con una regia che sincronizza chat, note backstage e registrazioni.',
            highlightOne: 'Checklist di backstage',
            highlightTwo: 'Registrazioni automatiche pronte',
            highlightThree: 'Chat dietro le quinte per gli host',
            imageAlt: 'Anteprima della regia eventi live Edulure'
          },
          library: {
            label: 'Libreria risorse',
            caption: 'Una candy shop di download e replay.',
            description:
              'Cura template, replay e playbook con filtri intelligenti così tutti trovano l’asset giusto.',
            highlightOne: 'Filtra per formato in un attimo',
            highlightTwo: 'Raccomandazioni smart che ruotano',
            highlightThree: 'Link di condivisione brand-safe',
            imageAlt: 'Anteprima della griglia biblioteca Edulure'
      tutoring: {
        kicker: 'Arcade tutor',
        headline: 'Metti in coda la tua prossima sessione di svolta',
        subhead:
          'Attiva mentor on demand, lascia gli obiettivi in coda e chiudi ogni call con un power-up calibrato sul tuo slancio.',
        ctaPrimary: "Esplora l'arcade dei tutor",
        ctaSecondary: 'Prenota una sessione lampo',
        calendar: {
          status: 'Coda live',
          next: 'Prossimo refresh in 00:30',
          title: 'Coda arcade',
          slots: {
            focus: {
              title: 'Sprint focus · Critica UX',
              meta: '12 min • Rina (mentor di prodotto)'
            },
            strategy: {
              title: 'Boost strategia · Pista di lancio',
              meta: '28 min • Malik (coach crescita)'
            },
            clarity: {
              title: 'Check chiarezza · Data storytelling',
              meta: '45 min • Zia (guida analytics)'
            }
          },
          footnote: "Il matching automatico si aggiorna ogni 30 secondi per tenere alta l'energia."
        },
        learner: {
          title: 'Power-up per chi apprende',
          items: {
            0: 'Lascia micro-obiettivi e ricevi feedback laser senza liste d’attesa.',
            1: 'Sblocca missioni di pratica curate dopo ogni sessione.',
            2: 'Sincronizza note e replay direttamente nel tuo workspace Edulure.'
          }
        },
        instructor: {
          title: 'Power-up per chi insegna',
          items: {
            0: 'Riempi gli slot liberi con learner già allineati al tuo mestiere.',
            1: 'Lancia template riutilizzabili di sessione con un tap neon.',
            2: 'Ottieni boost di visibilità quando arrivano recensioni a cinque stelle a ritmo serrato.'
      courses: {
        kicker: 'Avventura dei corsi',
        title: "Mappa l'avventura dei corsi insieme",
        subtitle:
          'Segui il percorso dalla scoperta alla celebrazione con vantaggi allineati per partecipanti e docenti.',
        cta: 'Esplora i corsi',
        ctaHelper: 'Vai subito al catalogo completo e pianifica la tua prossima coorte.',
        roles: {
          learners: 'Partecipanti',
          instructors: 'Docenti'
        },
        stages: {
          discover: {
            title: 'Scoprire',
            headline: 'Abbina ogni persona alla coorte giusta',
            learners: {
              perk1: 'Esplora coorti curate per focus di competenze',
              perk2: 'Anteprima di programmi, calendari e risultati'
            },
            instructors: {
              perk1: 'Metti in evidenza i tuoi differenziatori con metadati ricchi',
              perk2: 'Pubblica liste d’attesa e anteprime pronte alla scoperta'
            }
          },
          enroll: {
            title: 'Iscriversi',
            headline: "Rendi l'iscrizione semplice e trasparente",
            learners: {
              perk1: 'Blocca un posto con piani di pagamento flessibili',
              perk2: 'Monitora attività e scadenze di onboarding'
            },
            instructors: {
              perk1: 'Automatizza i flussi di accettazione e benvenuto',
              perk2: 'Proteggi le risorse fino al kick-off'
            }
          },
          coLearn: {
            title: 'Co-apprendere',
            headline: "Mantieni slancio lungo tutta l'esperienza",
            learners: {
              perk1: 'Partecipa a studi live, thread asincroni e office hour',
              perk2: 'Guadagna badge per slancio e supporto tra pari'
            },
            instructors: {
              perk1: 'Orchestra sprint con modelli e promemoria',
              perk2: 'Individua learner a rischio con dashboard di andamento'
            }
          },
          celebrate: {
            title: 'Celebrare',
            headline: 'Festeggia insieme il traguardo finale',
            learners: {
              perk1: 'Metti in mostra artefatti finali e riflessioni',
              perk2: 'Condividi i successi con la coorte e gli alumni'
            },
            instructors: {
              perk1: 'Emetti certificati verificabili con un clic',
              perk2: 'Raccogli testimonianze e pubblica i momenti migliori'
            }
>>>>>>> 9322fab1
          }
        }
      }
    }
  },
  pl: {
    navigation: {
      login: 'Zaloguj się',
      register: 'Dołącz do społeczności',
      language: 'Język'
    },
    languageSelector: {
      ariaLabel: 'Zmień język',
      menuHelp: 'Wybierz preferowany język'
    },
    home: {
      hero: {
        headline: 'Miejsce, w którym ambitni twórcy uczą się, uczą innych i rosną razem',
        subhead:
          'Edulure to społecznościowy dom dla osób, które kochają dzielić się umiejętnościami. Wymieniaj się playbookami, współprowadź sesje na żywo i zamieniaj wiedzę w rozpęd z partnerami, którzy Ci kibicują.',
        title: 'Miejsce, w którym ambitni twórcy uczą się, uczą innych i rosną razem',
        description:
          'Edulure to społecznościowy dom dla osób, które kochają dzielić się umiejętnościami. Wymieniaj się playbookami, współprowadź sesje na żywo i zamieniaj wiedzę w rozpęd z partnerami, którzy Ci kibicują.',
        status: 'Stworzone dla nauki w kohortach',
        ctaPrimary: 'Dołącz do społeczności',
        ctaSecondary: 'Zajrzyj do aktywnych kręgów',
        chips: {
          communities: 'Społeczności',
          courses: 'Kursy',
          ebooks: 'E-booki',
          tutors: 'Tutorzy 1:1'
        },
        cards: {
          liveSession: {
            title: 'Sesja kohorty na żywo',
            meta: 'Start za 12 godzin',
            cta: 'Ustaw przypomnienie'
          },
          community: {
            title: 'Puls społeczności',
            status: 'Na żywo',
            headline: 'Cotygodniowy krąg twórców',
            subhead: 'Dzielenie się premierami, feedbackiem i sukcesami z innymi'
          },
          resource: {
            title: 'Digest twórców',
            meta: 'Nowości w każdy poniedziałek',
            cta: 'Czytaj teraz'
          }
        },
        instructorPill: 'Jestem instruktorem',
        illustrationAlt: 'Kolaż instruktorów i uczniów współpracujących ze sobą'
      },
<<<<<<< HEAD
      perks: {
        eyebrow: 'Pogodne korzyści',
        headline: 'Korzyści, które podtrzymują energię uczenia',
        subhead: 'Lekkie zastrzyki energii dla ciekawych uczniów i praktycznych instruktorów.',
        learnersLabel: 'Dla uczestników',
        instructorsLabel: 'Dla instruktorów',
        items: {
          communityMagnetism: {
            title: 'Magnetyzm społeczności',
            learners: 'Wskakuj do przytulnych pokoi, promptów i rytuałów, które nadają rozpędu zabawie.',
            instructors: 'Twórz pełne luzu przestrzenie i wprowadzaj wszystkich w flow bez tarcia.'
          },
          liveStudioVibes: {
            title: 'Studyjne wibracje na żywo',
            learners: 'Dołącz do interaktywnych jamów z ankietami, tablicami i błyskami breakout.',
            instructors: 'Prowadź sesje z agendą i miksuj formaty bez żonglowania dziesięcioma narzędziami.'
          },
          contentPlayground: {
            title: 'Plac zabaw treści',
            learners: 'Pochłaniaj mikro lekcje, przewijane klipy i szablony tworzone przez społeczność na żądanie.',
            instructors: 'Wypuszczaj dropy, wyzwania i zasoby w kilka minut dzięki dopracowanym wzorcom.'
          },
          signalBoosts: {
            title: 'Wzmacniacze sygnału',
            learners: 'Pokazuj sukcesy, zbieraj pochwały i czuj doping społeczności.',
            instructors: 'Wypatruj wschodzących gwiazd i automatycznie nagłaśniaj kamienie milowe w feedzie.'
          },
          supportLoop: {
            title: 'Pętla wsparcia',
            learners: 'Proś o pomoc w wątkach pełnych kontekstu i otrzymuj odpowiedzi, które zostają.',
            instructors: 'Trzymaj wiadomości w ryzach, a automatyzacje zajmą się FAQ i follow-upami.'
          },
          growthOps: {
            title: 'Operacje wzrostu',
            learners: 'Odblokowuj odznaki, poziomy i niespodzianki, gdy konsekwentnie się pojawiasz.',
            instructors: 'Śledź lejki, przychody i eksperymenty na pulpitach zaprojektowanych dla learning ops.'
=======
      preview: {
        title: 'Zobacz, co czeka w domu Edulure',
        subtitle:
          'Przełączaj się między salami społeczności, programem i operacjami na żywo, aby poczuć klimat przed logowaniem.',
        helper: 'Wyróżnione premiery tygodnia',
        cta: 'Poznaj wszystkie przestrzenie',
        footnote: 'Nowe podglądy w każdy poniedziałek o 09:00 UTC.',
        tabs: {
          communities: {
            label: 'Społeczności',
            caption: 'Kluby w wątkach z gotowymi rytuałami.',
            description:
              'Uruchamiaj tematyczne pokoje, ustaw rytuały i utrzymuj każdą kohortę w ruchu dzięki prowadzącym podpowiedziom.',
            highlightOne: 'Prowadzone cotygodniowe podpowiedzi',
            highlightTwo: 'Wbudowane wskazówki moderacji',
            highlightThree: 'Sukcesy członków widoczne od razu',
            imageAlt: 'Podgląd przestrzeni społeczności Edulure'
          },
          courses: {
            label: 'Kursy',
            caption: 'Narracyjne programy bez arkuszy kalkulacyjnych.',
            description:
              'Projektuj wielotygodniowe ścieżki, układaj lekcje pełne mediów i publikuj odświeżenia bez eksportu arkuszy.',
            highlightOne: 'Moduły drag & drop',
            highlightTwo: 'Sygnały ukończenia na żywo',
            highlightThree: 'Aktualizacje w czasie rzeczywistym',
            imageAlt: 'Podgląd edytora kursów Edulure'
          },
          liveEvents: {
            label: 'Wydarzenia na żywo',
            caption: 'Energia studia, zero chaosu.',
            description:
              'Prowadź jamy, AMA i dyżury z reżyserką, która synchronizuje czat, notatki backstage i nagrania.',
            highlightOne: 'Listy kontrolne backstagu',
            highlightTwo: 'Automatyczne nagrania gotowe',
            highlightThree: 'Backstage chat dla prowadzących',
            imageAlt: 'Podgląd reżyserki wydarzeń na żywo Edulure'
          },
          library: {
            label: 'Biblioteka zasobów',
            caption: 'Słodki sklep z plikami i replayami.',
            description:
              'Kuruj szablony, replaye i playbooki z inteligentnymi filtrami, by każdy znalazł potrzebny zasób.',
            highlightOne: 'Szybkie filtrowanie po formacie',
            highlightTwo: 'Sprytne rekomendacje rotują co tydzień',
            highlightThree: 'Bezpieczne dla marki linki do udostępniania',
            imageAlt: 'Podgląd siatki biblioteki Edulure'
      tutoring: {
        kicker: 'Arcade tutorów',
        headline: 'Ustaw w kolejce swoją następną przełomową sesję',
        subhead:
          'Aktywuj mentorów na żądanie, wrzuć cele do kolejki i zakończ każde połączenie z power-upem dopasowanym do twojego tempa.',
        ctaPrimary: 'Poznaj arcade tutorów',
        ctaSecondary: 'Rezerwuj błyskawiczną sesję',
        calendar: {
          status: 'Kolejka na żywo',
          next: 'Następne odświeżenie za 00:30',
          title: 'Kolejka arcade',
          slots: {
            focus: {
              title: 'Sprint fokus · Krytyka UX',
              meta: '12 min • Rina (mentorka produktu)'
            },
            strategy: {
              title: 'Zastrzyk strategii · Pas startowy',
              meta: '28 min • Malik (coach wzrostu)'
            },
            clarity: {
              title: 'Kontrola klarowności · Opowieść o danych',
              meta: '45 min • Zia (przewodnik analityczny)'
            }
          },
          footnote: 'Automatyczne parowanie odświeża się co 30 sekund, aby utrzymać tempo.'
        },
        learner: {
          title: 'Power-upy dla uczących się',
          items: {
            0: 'Wrzucaj mikrocele i otrzymuj laserowy feedback bez kolejek.',
            1: 'Odblokuj kuratorowane misje treningowe po każdej sesji.',
            2: 'Synchronizuj notatki i nagrania prosto do swojego workspace Edulure.'
          }
        },
        instructor: {
          title: 'Power-upy dla instruktorów',
          items: {
            0: 'Wypełniaj wolne okna uczniami gotowymi na twoją specjalizację.',
            1: 'Odpalaj wielorazowe szablony sesji jednym neonowym kliknięciem.',
            2: 'Zgarniaj boosty widoczności, gdy spływają szybkie pięciogwiazdkowe oceny.'
      courses: {
        kicker: 'Podróż kursowa',
        title: 'Zmapuj wspólną podróż kursu',
        subtitle:
          'Śledź drogę od odkrycia do celebracji z korzyściami dla uczących się i instruktorów.',
        cta: 'Odkryj kursy',
        ctaHelper: 'Przejdź prosto do pełnego katalogu i zaplanuj kolejną kohortę.',
        roles: {
          learners: 'Uczący się',
          instructors: 'Instruktorzy'
        },
        stages: {
          discover: {
            title: 'Odkrywaj',
            headline: 'Dopasuj każdego do właściwej kohorty',
            learners: {
              perk1: 'Przeglądaj wyselekcjonowane kohorty według kompetencji',
              perk2: 'Podglądaj sylabusy, harmonogramy i rezultaty'
            },
            instructors: {
              perk1: 'Wyróżnij przewagi dzięki bogatym metadanym',
              perk2: 'Publikuj listy oczekujących i gotowe podglądy'
            }
          },
          enroll: {
            title: 'Zapisz się',
            headline: 'Uczyń zapisy proste i przejrzyste',
            learners: {
              perk1: 'Zabezpiecz miejsce elastycznymi planami płatności',
              perk2: 'Śledź zadania i terminy onboardingowe'
            },
            instructors: {
              perk1: 'Automatyzuj proces akceptacji i powitania',
              perk2: 'Chroń zasoby do momentu startu'
            }
          },
          coLearn: {
            title: 'Wspólna nauka',
            headline: 'Utrzymuj tempo przez cały cykl',
            learners: {
              perk1: 'Dołączaj do live’ów, wątków asynchronicznych i dyżurów',
              perk2: 'Zdobywaj odznaki za tempo i wsparcie dla innych'
            },
            instructors: {
              perk1: 'Orkiestruj sprinty z szablonami i przypomnieniami',
              perk2: 'Wykrywaj osoby zagrożone w pulpitach pulsów'
            }
          },
          celebrate: {
            title: 'Świętuj',
            headline: 'Świętuj finisz razem',
            learners: {
              perk1: 'Prezentuj projekty końcowe i refleksje',
              perk2: 'Dziel się sukcesami z kohortą i alumnami'
            },
            instructors: {
              perk1: 'Wystawiaj weryfikowalne certyfikaty jednym kliknięciem',
              perk2: 'Zbieraj rekomendacje i publikuj highlighty'
            }
>>>>>>> 9322fab1
          }
        }
      }
    }
  },
  hi: {
    navigation: {
      login: 'लॉग इन करें',
      register: 'समुदाय से जुड़ें',
      language: 'भाषा'
    },
    languageSelector: {
      ariaLabel: 'भाषा बदलें',
      menuHelp: 'अपनी पसंदीदा भाषा चुनें'
    },
    home: {
      hero: {
        headline: 'जहाँ महत्वाकांक्षी निर्माता एक साथ सीखते, सिखाते और बढ़ते हैं',
        subhead:
          'एड्यूलर उन लोगों का समुदाय-केंद्रित घर है जो कौशल साझा करने के प्रति उत्साही हैं। प्लेबुक्स का आदान-प्रदान करें, लाइव सत्र सह-होस्ट करें, और ऐसे साथियों के साथ ज्ञान को गति में बदलें जो आपका उत्साह बढ़ाते हैं।',
        title: 'जहाँ महत्वाकांक्षी निर्माता एक साथ सीखते, सिखाते और बढ़ते हैं',
        description:
          'एड्यूलर उन लोगों का समुदाय-केंद्रित घर है जो कौशल साझा करने के प्रति उत्साही हैं। प्लेबुक्स का आदान-प्रदान करें, लाइव सत्र सह-होस्ट करें, और ऐसे साथियों के साथ ज्ञान को गति में बदलें जो आपका उत्साह बढ़ाते हैं।',
        status: 'कोहोर्ट आधारित सीखने के लिए बनाया गया',
        ctaPrimary: 'समुदाय से जुड़ें',
        ctaSecondary: 'लाइव सर्कल देखें',
        chips: {
          communities: 'समुदाय',
          courses: 'पाठ्यक्रम',
          ebooks: 'ई-पुस्तकें',
          tutors: '1:1 ट्यूटर'
        },
        cards: {
          liveSession: {
            title: 'लाइव कोहोर्ट सत्र',
            meta: '12 घंटे में शुरू होगा',
            cta: 'रिमाइंडर सेट करें'
          },
          community: {
            title: 'समुदाय की धड़कन',
            status: 'अभी लाइव',
            headline: 'साप्ताहिक बिल्ड सर्कल',
            subhead: 'साथियों के साथ लॉन्च, फीडबैक और जीत साझा करें'
          },
          resource: {
            title: 'क्रिएटर टी डाइजेस्ट',
            meta: 'हर सोमवार नई सामग्री',
            cta: 'अभी पढ़ें'
          }
        },
        instructorPill: 'मैं प्रशिक्षक हूँ',
        illustrationAlt: 'प्रशिक्षकों और शिक्षार्थियों के सहयोग का कोलाज'
      },
<<<<<<< HEAD
      perks: {
        eyebrow: 'मज़ेदार लाभ',
        headline: 'ऐसे लाभ जो सीखने की ऊर्जा बनाए रखें',
        subhead: 'जिज्ञासु शिक्षार्थियों और व्यवहारिक प्रशिक्षकों के लिए तैयार किए गए चंचल बूस्ट।',
        learnersLabel: 'सीखने वालों के लिए',
        instructorsLabel: 'प्रशिक्षकों के लिए',
        items: {
          communityMagnetism: {
            title: 'समुदाय का चुंबकत्व',
            learners: 'आरामदायक कमरों, प्रॉम्प्ट्स और रिवाज़ों में उतरें जो गति को मज़ेदार बना देते हैं।',
            instructors: 'बिना घर्षण के सबको प्रवाह में लाने वाले खिलंदड़े स्थान तैयार करें।'
          },
          liveStudioVibes: {
            title: 'लाइव स्टूडियो वाइब्स',
            learners: 'मतदान, व्हाइटबोर्ड और ब्रेकआउट चमक के साथ इंटरऐक्टिव जैम में शामिल हों।',
            instructors: 'दस टूल सँभाले बिना एजेंडा-चालित सत्र चलाएँ और फ़ॉर्मैट्स को रीमिक्स करें।'
          },
          contentPlayground: {
            title: 'कंटेंट प्लेग्राउंड',
            learners: 'माइक्रो पाठ, स्वाइपेबल क्लिप्स और साथियों द्वारा बनाए टेम्पलेट्स ऑन-डिमांड देखें।',
            instructors: 'सुंदर डिफ़ॉल्ट्स के साथ मिनटों में ड्रॉप्स, चुनौतियाँ और संसाधन जारी करें।'
          },
          signalBoosts: {
            title: 'सिग्नल बूस्ट्स',
            learners: 'अपनी उपलब्धियाँ दिखाएँ, सराहना पाएँ और समुदाय का उत्साह महसूस करें।',
            instructors: 'उभरते सितारों को पहचानें और मील के पत्थरों को फ़ीड में स्वतः उजागर करें।'
          },
          supportLoop: {
            title: 'सपोर्ट लूप',
            learners: 'संदर्भित थ्रेड्स में मदद माँगें और टिकाऊ जवाब पाएँ।',
            instructors: 'स्वचालन को FAQ और फ़ॉलो-अप सँभालने दें, जबकि आप डीएम सुव्यवस्थित रखें।'
          },
          growthOps: {
            title: 'ग्रोथ ऑप्स',
            learners: 'लगातार भाग लेते हुए बैज, लेवल और सरप्राइज़ अनलॉक करें।',
            instructors: 'लर्निंग ऑप्स के लिए बनाए डैशबोर्ड पर फ़नल, राजस्व और प्रयोगों को ट्रैक करें।'
=======
      preview: {
        title: 'देखें एड्यूलर घर के अंदर क्या इंतज़ार कर रहा है',
        subtitle:
          'समुदाय कक्षों, पाठ्यक्रम और लाइव ऑप्स के बीच स्विच करें और लॉग इन करने से पहले ही माहौल महसूस करें.',
        helper: 'इस सप्ताह के लॉन्च हाइलाइट्स',
        cta: 'सभी स्पेस देखें',
        footnote: 'हर सोमवार 09:00 UTC पर नई झलकियाँ।',
        tabs: {
          communities: {
            label: 'समुदाय',
            caption: 'थ्रेड वाले क्लब, रिवाज पहले से तैयार.',
            description:
              'थीम वाले रूम चालू करें, रिवाज सेट करें और गाइडेड प्रॉम्प्ट्स से हर कोहोर्ट को चालू रखें.',
            highlightOne: 'साप्ताहिक गाइडेड प्रॉम्प्ट्स',
            highlightTwo: 'अंदरूनी मॉडरेशन संकेत',
            highlightThree: 'सदस्यों की जीत तुरंत दिखे',
            imageAlt: 'एड्यूलर समुदाय स्पेस का पूर्वावलोकन'
          },
          courses: {
            label: 'पाठ्यक्रम',
            caption: 'कहानी आधारित करिकुलम बिना स्प्रेडशीट के.',
            description:
              'बहु-सप्ताह के आर्क डिज़ाइन करें, मीडिया-समृद्ध पाठ जोड़ें और बिना स्प्रेडशीट एक्सपोर्ट किए अपडेट प्रकाशित करें.',
            highlightOne: 'ड्रैग-एंड-ड्रॉप मॉड्यूल',
            highlightTwo: 'रियल-टाइम पूरा होने के संकेत',
            highlightThree: 'तुरंत स्कोप अपडेट्स',
            imageAlt: 'एड्यूलर पाठ्यक्रम बिल्डर का पूर्वावलोकन'
          },
          liveEvents: {
            label: 'लाइव इवेंट्स',
            caption: 'स्टूडियो की ऊर्जा, बिना अव्यवस्था.',
            description:
              'जैम, AMA और ऑफिस आवर्स को ऐसे कंट्रोल रूम से होस्ट करें जो चैट, बैकस्टेज नोट्स और रिकॉर्डिंग को सिंक रखता है.',
            highlightOne: 'ग्रीन-रूम चेकलिस्ट',
            highlightTwo: 'ऑटो रिकॉर्डिंग तैयार',
            highlightThree: 'होस्ट के लिए बैकस्टेज चैट',
            imageAlt: 'एड्यूलर लाइव इवेंट कंट्रोल का पूर्वावलोकन'
          },
          library: {
            label: 'संसाधन लाइब्रेरी',
            caption: 'डाउनलोड और रिप्ले का मीठा स्टोर.',
            description:
              'टेम्पलेट, रिप्ले और प्लेबुक को स्मार्ट फिल्टर के साथ क्यूरेट करें ताकि सीखने वाले तुरंत सही संसाधन पाएँ.',
            highlightOne: 'फॉर्मेट अनुसार तुरंत फ़िल्टर',
            highlightTwo: 'हर हफ्ते घूमती स्मार्ट सिफारिशें',
            highlightThree: 'ब्रांड-सुरक्षित शेयर लिंक',
            imageAlt: 'एड्यूलर संसाधन लाइब्रेरी ग्रिड का पूर्वावलोकन'
      tutoring: {
        kicker: 'ट्यूटर आर्केड',
        headline: 'अपना अगला ब्रेकथ्रू सत्र कतार में लगाएँ',
        subhead:
          'ऑन-डिमांड मेंटर्स को सक्रिय करें, लक्ष्यों को कतार में डालें और हर कॉल से अपने रफ़्तार के मुताबिक़ पावर-अप के साथ निकलें।',
        ctaPrimary: 'ट्यूटर आर्केड देखें',
        ctaSecondary: 'झटपट सत्र बुक करें',
        calendar: {
          status: 'लाइव कतार',
          next: 'अगला रिफ्रेश 00:30 में',
          title: 'आर्केड कतार',
          slots: {
            focus: {
              title: 'फोकस स्प्रिंट · UX समीक्षा',
              meta: '12 मिन • रीना (प्रोडक्ट मेंटर)'
            },
            strategy: {
              title: 'रणनीति बूस्ट · लॉन्च रनवे',
              meta: '28 मिन • मलिक (ग्रोथ कोच)'
            },
            clarity: {
              title: 'स्पष्टता जांच · डेटा स्टोरीटेलिंग',
              meta: '45 मिन • जिया (एनालिटिक्स गाइड)'
            }
          },
          footnote: 'ऊर्जा बनाए रखने के लिए ऑटो-मैचिंग हर 30 सेकंड में ताज़ा होती है।'
        },
        learner: {
          title: 'सीखने वालों के पावर-अप',
          items: {
            0: 'माइक्रो लक्ष्य छोड़ें और बिना वेटलिस्ट के लेज़र जैसी प्रतिक्रिया पाएं।',
            1: 'हर सत्र के बाद क्यूरेटेड प्रैक्टिस क्वेस्ट अनलॉक करें।',
            2: 'अपने Edulure workspace में नोट्स और रिकॉर्डिंग तुरंत सिंक करें।'
          }
        },
        instructor: {
          title: 'इंस्ट्रक्टर पावर-अप',
          items: {
            0: 'अपने कौशल के अनुरूप तैयार शिक्षार्थियों से खाली स्लॉट भरें।',
            1: 'एक नीयॉन टैप से पुन: प्रयोज्य सत्र टेम्पलेट लॉन्च करें।',
            2: 'तेज़ पाँच-सितारा समीक्षाओं पर स्पॉटलाइट बूस्ट कमाएँ।'
      courses: {
        kicker: 'कोर्स यात्रा',
        title: 'कोर्स यात्रा को साथ मिलकर मानचित्रित करें',
        subtitle:
          'खोज से लेकर उत्सव तक की यात्रा को सीखने वालों और प्रशिक्षकों के लिए संरेखित लाभों के साथ ट्रैक करें।',
        cta: 'कोर्स देखें',
        ctaHelper: 'पूरे कैटलॉग पर सीधे जाएँ और अगली कोहोर्ट की योजना बनाएं।',
        roles: {
          learners: 'शिक्षार्थी',
          instructors: 'प्रशिक्षक'
        },
        stages: {
          discover: {
            title: 'खोजें',
            headline: 'हर शिक्षार्थी को सही कोहोर्ट से जोड़ें',
            learners: {
              perk1: 'कौशल फोकस के अनुसार चुनी गई कोहोर्ट ब्राउज़ करें',
              perk2: 'सिलेबस, शेड्यूल और परिणाम पहले ही देखें'
            },
            instructors: {
              perk1: 'समृद्ध मेटाडेटा के साथ अपने अंतर को प्रदर्शित करें',
              perk2: 'वेटलिस्ट और खोज-तैयार पूर्वावलोकन प्रकाशित करें'
            }
          },
          enroll: {
            title: 'नामांकन',
            headline: 'नामांकन को सहज और पारदर्शी बनाएं',
            learners: {
              perk1: 'लचीली भुगतान योजनाओं से सीट सुनिश्चित करें',
              perk2: 'ऑनबोर्डिंग कार्यों और समय सीमा का ट्रैक रखें'
            },
            instructors: {
              perk1: 'स्वीकृति और स्वागत फ्लो को स्वचालित करें',
              perk2: 'किकऑफ तक संसाधनों को सुरक्षित रखें'
            }
          },
          coLearn: {
            title: 'सह-सीखना',
            headline: 'पूरे अनुभव के दौरान गति बनाए रखें',
            learners: {
              perk1: 'लाइव स्टूडियो, असिंक्रोनस थ्रेड्स और ऑफिस आवर्स में शामिल हों',
              perk2: 'गति और साथी समर्थन के लिए बैज अर्जित करें'
            },
            instructors: {
              perk1: 'टेम्पलेट और नज से स्प्रिंट आयोजित करें',
              perk2: 'पल्स डैशबोर्ड से जोखिमग्रस्त शिक्षार्थियों को पहचानें'
            }
          },
          celebrate: {
            title: 'उत्सव मनाएं',
            headline: 'फिनिश लाइन की ऊर्जा को साथ मनाएं',
            learners: {
              perk1: 'कैपस्टोन आर्टिफैक्ट और प्रतिबिंब प्रदर्शित करें',
              perk2: 'कोहोर्ट और पूर्व छात्रों के साथ जीत साझा करें'
            },
            instructors: {
              perk1: 'एक क्लिक में सत्यापित प्रमाणपत्र जारी करें',
              perk2: 'प्रशंसापत्र एकत्र करें और मुख्य झलकियाँ प्रकाशित करें'
            }
>>>>>>> 9322fab1
          }
        }
      }
    }
  },
  ar: {
    navigation: {
      login: 'تسجيل الدخول',
      register: 'انضم إلى المجتمع',
      language: 'اللغة'
    },
    languageSelector: {
      ariaLabel: 'تغيير اللغة',
      menuHelp: 'اختر لغتك المفضلة'
    },
    home: {
      hero: {
        headline: 'حيث يتعلم البناة الطموحون ويعلّمون وينمون معًا',
        subhead:
          'إدولور هو موطن يرتكز على المجتمع للأشخاص الشغوفين بمشاركة المهارات. تبادل الخطط، واستضف الجلسات المباشرة معًا، وحوّل المعرفة إلى زخم مع أقران يشجعونك.',
        title: 'حيث يتعلم البناة الطموحون ويعلّمون وينمون معًا',
        description:
          'إدولور هو موطن يرتكز على المجتمع للأشخاص الشغوفين بمشاركة المهارات. تبادل الخطط، واستضف الجلسات المباشرة معًا، وحوّل المعرفة إلى زخم مع أقران يشجعونك.',
        status: 'مصمم للتعلم القائم على الدُفعات',
        ctaPrimary: 'انضم إلى المجتمع',
        ctaSecondary: 'استكشف الحلقات المباشرة',
        chips: {
          communities: 'المجتمعات',
          courses: 'الدورات',
          ebooks: 'الكتب الإلكترونية',
          tutors: 'مدرّسون فرديون'
        },
        cards: {
          liveSession: {
            title: 'جلسة دفعة مباشرة',
            meta: 'تبدأ خلال 12 ساعة',
            cta: 'تعيين تذكير'
          },
          community: {
            title: 'نبض المجتمع',
            status: 'مباشر الآن',
            headline: 'حلقة بناء أسبوعية',
            subhead: 'شارك الإطلاقات والتعقيبات والنجاحات مع الأقران'
          },
          resource: {
            title: 'ملخص المبدعين',
            meta: 'إصدارات جديدة كل يوم اثنين',
            cta: 'اقرأ الآن'
          }
        },
        instructorPill: 'أنا مدرّس/ة',
        illustrationAlt: 'مجموعة صور لمدربين ومتعلّمين يتعاونون'
      },
<<<<<<< HEAD
      perks: {
        eyebrow: 'مزايا مرحة',
        headline: 'مزايا تُبقي طاقة التعلّم مرتفعة',
        subhead: 'دفعات مرحة صُممت للمتعلمين الفضوليين والمدربين العمليين.',
        learnersLabel: 'للمتعلمين',
        instructorsLabel: 'للمدرسين',
        items: {
          communityMagnetism: {
            title: 'جاذبية المجتمع',
            learners: 'ادخل إلى غرف دافئة ومحفزات وطقوس تجعل الاندفاع ممتعًا.',
            instructors: 'أنشئ مساحات مرحة وادفع الجميع إلى حالة التدفق دون احتكاك.'
          },
          liveStudioVibes: {
            title: 'أجواء الاستوديو المباشر',
            learners: 'انضم إلى جلسات تفاعلية مع استطلاعات ولوحات ومجموعات فرعية تلهم الشرارة.',
            instructors: 'قد جلسات منظمة وغيّر الصيغ دون الاضطرار إلى إدارة عشرة أدوات.'
          },
          contentPlayground: {
            title: 'ملعب المحتوى',
            learners: 'استمتع بدروس مصغرة ومقاطع قابلة للتمرير وقوالب يصنعها الأقران عند الطلب.',
            instructors: 'أطلق المواد والتحديات والموارد في دقائق مع إعدادات جميلة جاهزة.'
          },
          signalBoosts: {
            title: 'تعزيزات الإشارة',
            learners: 'اعرض إنجازاتك، واجمع عبارات التشجيع، واشعر بحماس المجتمع من حولك.',
            instructors: 'اكتشف المواهب الصاعدة ووسّع إبراز المحطات تلقائيًا في الخلاصة.'
          },
          supportLoop: {
            title: 'حلقة الدعم',
            learners: 'اطلب المساعدة داخل نقاشات غنية بالسياق واحصل على ردود تبقى.',
            instructors: 'حافظ على ترتيب الرسائل الخاصة بينما تتولى الأتمتة الأسئلة الشائعة والمتابعات.'
          },
          growthOps: {
            title: 'عمليات النمو',
            learners: 'افتح الشارات والمستويات والمفاجآت كلما واصلت المشاركة.',
            instructors: 'تتبع القمع والإيرادات والتجارب عبر لوحات معلومات مصممة لعمليات التعلّم.'
=======
      preview: {
        title: 'اكتشف ما ينتظرك داخل بيت إدولور',
        subtitle:
          'تنقّل بين غرف المجتمع، المناهج، والعمليات المباشرة لتشعر بالإيقاع قبل تسجيل الدخول.',
        helper: 'أبرز إصدارات هذا الأسبوع',
        cta: 'استكشاف جميع المساحات',
        footnote: 'معاينات جديدة كل يوم اثنين الساعة 09:00 بتوقيت UTC.',
        tabs: {
          communities: {
            label: 'المجتمعات',
            caption: 'أندية بخيوط محادثة وطقوس جاهزة.',
            description:
              'أطلق غرفاً موضوعية، اضبط الطقوس، وأبق كل دفعة نابضة بفضل المطالبات الموجهة.',
            highlightOne: 'مطالبات أسبوعية موجهة',
            highlightTwo: 'إشارات ضبط مضمنة',
            highlightThree: 'نجاحات الأعضاء تظهر فوراً',
            imageAlt: 'معاينة لمساحات المجتمع في إدولور'
          },
          courses: {
            label: 'الدورات',
            caption: 'مناهج قصصية بدون جداول بيانات.',
            description:
              'صمّم مسارات لعدة أسابيع، أضف دروساً غنية بالوسائط، وانشر التحديثات من دون أي تصدير لجداول.',
            highlightOne: 'وحدات سحب وإفلات',
            highlightTwo: 'إشارات إكمال مباشرة',
            highlightThree: 'تحديثات نطاق لحظية',
            imageAlt: 'معاينة لمحرر الدورات في إدولور'
          },
          liveEvents: {
            label: 'الفعاليات المباشرة',
            caption: 'طاقة الاستوديو بلا فوضى.',
            description:
              'استضف جلسات، AMA وساعات مكتبية من غرفة تحكم تزامن الدردشة، ملاحظات الكواليس والتسجيلات.',
            highlightOne: 'قوائم تدقيق لغرفة الانتظار',
            highlightTwo: 'تسجيلات تلقائية جاهزة',
            highlightThree: 'دردشة خلف الكواليس للمضيفين',
            imageAlt: 'معاينة لغرفة التحكم بالفعاليات المباشرة في إدولور'
          },
          library: {
            label: 'مكتبة الموارد',
            caption: 'متجر حلويات للتحميلات والإعادات.',
            description:
              'نسّق القوالب، الإعادات ودفاتر اللعب مع فلاتر ذكية ليجد المتعلمون المورد المناسب فوراً.',
            highlightOne: 'تصفية سريعة حسب التنسيق',
            highlightTwo: 'توصيات ذكية تتغير أسبوعياً',
            highlightThree: 'روابط مشاركة آمنة للعلامة',
            imageAlt: 'معاينة لشبكة مكتبة إدولور'
      tutoring: {
        kicker: 'أركيد المدرّسين',
        headline: 'أدرج جلستك الحاسمة التالية في الطابور',
        subhead:
          'فعّل المرشدين عند الطلب، ضع أهدافك في الطابور، واغادر كل اتصال بترقية ملهمة تناسب سرعتك.',
        ctaPrimary: 'استكشف أركيد المدرّسين',
        ctaSecondary: 'احجز جلسة خاطفة',
        calendar: {
          status: 'طابور مباشر',
          next: 'التحديث التالي خلال 00:30',
          title: 'طابور الأركيد',
          slots: {
            focus: {
              title: 'اندفاعة تركيز · مراجعة UX',
              meta: '12 دقيقة • رينا (مرشدة منتج)'
            },
            strategy: {
              title: 'دفعة استراتيجية · مدرج الإطلاق',
              meta: '28 دقيقة • مالك (مدرّب نمو)'
            },
            clarity: {
              title: 'فحص وضوح · سرد البيانات',
              meta: '45 دقيقة • زيا (مرشدة تحليلات)'
            }
          },
          footnote: 'يُعاد ضبط المطابقة التلقائية كل 30 ثانية للحفاظ على الحماس.'
        },
        learner: {
          title: 'ترقيات المتعلمين',
          items: {
            0: 'أرسل أهدافًا مصغرة واحصل على تغذية راجعة دقيقة بلا قوائم انتظار.',
            1: 'افتح مسارات تدريب منتقاة بعد كل جلسة.',
            2: 'زامن الملاحظات والتسجيلات مباشرة إلى مساحة Edulure الخاصة بك.'
          }
        },
        instructor: {
          title: 'ترقيات المدرّسين',
          items: {
            0: 'املأ الفترات الفارغة بمتعلمين جاهزين لمجالك.',
            1: 'أطلق قوالب جلسات قابلة لإعادة الاستخدام بلمسة نيون واحدة.',
            2: 'احصل على دفعات spotlight عند تدفق تقييمات الخمس نجوم بسرعة.'
      courses: {
        kicker: 'رحلة الدورات',
        title: 'ارسموا معًا رحلة الدورات المتكاملة',
        subtitle:
          'تابعوا المسار من الاكتشاف إلى الاحتفال مع مزايا متوازنة للمتعلمين والمدرّسين.',
        cta: 'استكشف الدورات',
        ctaHelper: 'انتقل مباشرة إلى الكتالوج الكامل وخطط للدُفعة التالية.',
        roles: {
          learners: 'المتعلمون',
          instructors: 'المدرّسون'
        },
        stages: {
          discover: {
            title: 'اكتشف',
            headline: 'طابق كل شخص مع الدفعة المناسبة',
            learners: {
              perk1: 'استعرض دفعات منتقاة حسب التركيز المهاري',
              perk2: 'اطلع مسبقًا على المناهج والجداول والنتائج'
            },
            instructors: {
              perk1: 'ابرز نقاط التميّز ببيانات وصفية غنيّة',
              perk2: 'انشر قوائم الانتظار وواجهات الاستعراض الجاهزة'
            }
          },
          enroll: {
            title: 'سجّل',
            headline: 'اجعل التسجيل سلسًا وشفافًا',
            learners: {
              perk1: 'ضمن مقعدًا بخطط دفع مرنة',
              perk2: 'تابع مهام وإرشادات الانضمام'
            },
            instructors: {
              perk1: 'أتمت تدفقات القبول والترحيب',
              perk2: 'احمِ الموارد حتى موعد الانطلاق'
            }
          },
          coLearn: {
            title: 'تعلّم جماعيًا',
            headline: 'حافظ على الزخم طوال التجربة',
            learners: {
              perk1: 'انضم إلى الاستوديوهات المباشرة والخيوط غير المتزامنة وساعات المكتب',
              perk2: 'اكسب شارات للزخم ولدعم الأقران'
            },
            instructors: {
              perk1: 'نسّق السبرنتات بالقوالب والتنبيهات',
              perk2: 'التقط المتعلمين المعرضين للخطر عبر لوحات النبض'
            }
          },
          celebrate: {
            title: 'احتفل',
            headline: 'احتفلوا بالطاقة عند خط النهاية معًا',
            learners: {
              perk1: 'اعرض نتاج المشاريع النهائية والتأملات',
              perk2: 'شارك الإنجازات مع الدفعة والخريجين'
            },
            instructors: {
              perk1: 'أصدر شهادات موثوقة بضغطة واحدة',
              perk2: 'اجمع الشهادات وانشر أبرز اللحظات'
            }
>>>>>>> 9322fab1
          }
        }
      }
    }
  },
  de: {
    navigation: {
      login: 'Anmelden',
      register: 'Der Community beitreten',
      language: 'Sprache'
    },
    languageSelector: {
      ariaLabel: 'Sprache ändern',
      menuHelp: 'Wähle deine bevorzugte Sprache'
    },
    home: {
      hero: {
        headline: 'Wo ambitionierte Builder gemeinsam lernen, lehren und wachsen',
        subhead:
          'Edulure ist ein communityorientiertes Zuhause für Menschen, die leidenschaftlich gerne Fähigkeiten teilen. Tausche Playbooks, veranstalte gemeinsam Live-Sessions und verwandle Wissen in Schwung mit Gleichgesinnten, die dich anfeuern.',
        title: 'Wo ambitionierte Builder gemeinsam lernen, lehren und wachsen',
        description:
          'Edulure ist ein communityorientiertes Zuhause für Menschen, die leidenschaftlich gerne Fähigkeiten teilen. Tausche Playbooks, veranstalte gemeinsam Live-Sessions und verwandle Wissen in Schwung mit Gleichgesinnten, die dich anfeuern.',
        status: 'Gemacht für kohortenbasiertes Lernen',
        ctaPrimary: 'Der Community beitreten',
        ctaSecondary: 'Live-Circles entdecken',
        chips: {
          communities: 'Communities',
          courses: 'Kurse',
          ebooks: 'E-Books',
          tutors: '1:1 Tutor:innen'
        },
        cards: {
          liveSession: {
            title: 'Live-Kohorten-Session',
            meta: 'Startet in 12 Stunden',
            cta: 'Erinnerung setzen'
          },
          community: {
            title: 'Community-Puls',
            status: 'Jetzt live',
            headline: 'Wöchentlicher Build-Circle',
            subhead: 'Teile Launches, Feedback und Erfolge mit Peers'
          },
          resource: {
            title: 'Creator Tea Digest',
            meta: 'Neue Drops jeden Montag',
            cta: 'Jetzt lesen'
          }
        },
        instructorPill: 'Ich bin Trainer:in',
        illustrationAlt: 'Collage aus Lehrenden und Lernenden, die zusammenarbeiten'
      },
<<<<<<< HEAD
      perks: {
        eyebrow: 'Verspielte Vorteile',
        headline: 'Vorteile, die die Lernenergie hochhalten',
        subhead: 'Verspielte Impulse für neugierige Lernende und pragmatische Lehrende.',
        learnersLabel: 'Für Lernende',
        instructorsLabel: 'Für Lehrende',
        items: {
          communityMagnetism: {
            title: 'Community-Magnetismus',
            learners: 'Tauche in gemütliche Räume, Impulse und Rituale ein, die Schwung in Spaß verwandeln.',
            instructors: 'Erstelle verspielte Bereiche und bring alle mühelos in den Flow.'
          },
          liveStudioVibes: {
            title: 'Live-Studio-Vibes',
            learners: 'Mach bei interaktiven Jams mit Umfragen, Whiteboards und Breakout-Funken mit.',
            instructors: 'Moderiere Agenda-Sessions und remixe Formate, ohne zehn Tools jonglieren zu müssen.'
          },
          contentPlayground: {
            title: 'Content-Spielplatz',
            learners: 'Schau dir Micro-Lektionen, swipebare Clips und Peer-Vorlagen on demand an.',
            instructors: 'Veröffentliche Drops, Challenges und Ressourcen in Minuten mit liebevollen Presets.'
          },
          signalBoosts: {
            title: 'Signal-Booster',
            learners: 'Zeig Erfolge, sammle Kudos und spüre, wie dich die Community anfeuert.',
            instructors: 'Erkenne aufstrebende Talente und verstärke Meilensteine automatisch im Feed.'
          },
          supportLoop: {
            title: 'Support-Schleife',
            learners: 'Bitte in kontextreichen Threads um Hilfe und erhalte Antworten, die bleiben.',
            instructors: 'Halte DMs sortiert, während Automationen FAQs und Follow-ups übernehmen.'
          },
          growthOps: {
            title: 'Growth Ops',
            learners: 'Schalte Abzeichen, Levels und Überraschungen frei, wenn du dranbleibst.',
            instructors: 'Verfolge Funnels, Umsatz und Experimente mit Dashboards für Learning Ops.'
=======
      preview: {
        title: 'Entdecke, was dich im Edulure Clubhouse erwartet',
        subtitle:
          'Wechsle zwischen Community-Räumen, Curriculum und Live-Operations, um den Flow vor dem Login zu fühlen.',
        helper: 'Highlights der Launches dieser Woche',
        cta: 'Alle Spaces erkunden',
        footnote: 'Neue Previews jeden Montag um 09:00 UTC.',
        tabs: {
          communities: {
            label: 'Communities',
            caption: 'Thread-basierte Clubs mit eingebauten Ritualen.',
            description:
              'Starte thematische Räume, takte Rituale und halte jede Kohorte mit geführten Prompts in Bewegung.',
            highlightOne: 'Geführte Wochenprompts',
            highlightTwo: 'Integrierte Moderationshinweise',
            highlightThree: 'Mitglieder-Erfolge sofort sichtbar',
            imageAlt: 'Vorschau der Edulure-Community-Bereiche'
          },
          courses: {
            label: 'Kurse',
            caption: 'Story-basierte Curricula ohne Tabellen.',
            description:
              'Gestalte mehrwöchige Bögen, staple medienreiche Lektionen und veröffentliche Updates ohne Tabellenexport.',
            highlightOne: 'Drag-and-drop-Module',
            highlightTwo: 'Live-Abschluss-Signale',
            highlightThree: 'Aktualisierungen in Echtzeit',
            imageAlt: 'Vorschau des Edulure-Kursbuilders'
          },
          liveEvents: {
            label: 'Live-Events',
            caption: 'Studio-Energie ohne Chaos.',
            description:
              'Hoste Jams, AMAs und Office Hours mit einer Regie, die Chat, Backstage-Notizen und Aufnahmen synchron hält.',
            highlightOne: 'Backstage-Checklisten',
            highlightTwo: 'Automatische Aufzeichnungen bereit',
            highlightThree: 'Backstage-Chat für Hosts',
            imageAlt: 'Vorschau des Edulure-Live-Event-Control-Centers'
          },
          library: {
            label: 'Ressourcenbibliothek',
            caption: 'Ein Candy-Shop für Downloads und Replays.',
            description:
              'Kuratiere Templates, Replays und Playbooks mit smarten Filtern, damit Lernende schnell das richtige Asset finden.',
            highlightOne: 'Schnell nach Format filtern',
            highlightTwo: 'Clevere Empfehlungen rotieren wöchentlich',
            highlightThree: 'Markensichere Freigabelinks',
            imageAlt: 'Vorschau des Edulure-Bibliotheksrasters'
      tutoring: {
        kicker: 'Tutor-Arcade',
        headline: 'Stell deine nächste Durchbruch-Session in die Queue',
        subhead:
          'Aktiviere Mentoren on demand, leg Ziele in die Warteschlange und verlasse jeden Call mit einem Power-up, das deinen Flow stärkt.',
        ctaPrimary: 'Tutor-Arcade entdecken',
        ctaSecondary: 'Lightning-Session buchen',
        calendar: {
          status: 'Live-Warteschlange',
          next: 'Nächstes Refresh in 00:30',
          title: 'Arcade-Queue',
          slots: {
            focus: {
              title: 'Focus-Sprint · UX-Review',
              meta: '12 Min • Rina (Product-Mentorin)'
            },
            strategy: {
              title: 'Strategie-Boost · Launch-Runway',
              meta: '28 Min • Malik (Growth-Coach)'
            },
            clarity: {
              title: 'Clarity-Check · Data Storytelling',
              meta: '45 Min • Zia (Analytics-Guide)'
            }
          },
          footnote: 'Das Auto-Matching aktualisiert sich alle 30 Sekunden für maximale Energie.'
        },
        learner: {
          title: 'Power-ups für Lernende',
          items: {
            0: 'Dropp Mikroziele und erhalte Laser-Feedback ohne Warteschlangen.',
            1: 'Schalte kuratierte Practice-Quests nach jeder Session frei.',
            2: 'Synchronisiere Notizen und Replays direkt in deinen Edulure-Workspace.'
          }
        },
        instructor: {
          title: 'Power-ups für Instructor',
          items: {
            0: 'Fülle freie Slots mit Lernenden, die zu deinem Skillset passen.',
            1: 'Starte wiederverwendbare Session-Templates mit einem Neon-Tap.',
            2: 'Sichere dir Spotlight-Boosts, wenn Fünf-Sterne-Reviews im Takt eintrudeln.'
      courses: {
        kicker: 'Kursreise',
        title: 'Gemeinsam die Kursreise kartieren',
        subtitle:
          'Verfolge den Weg von der Entdeckung bis zur Feier mit abgestimmten Vorteilen für Lernende und Lehrende.',
        cta: 'Kurse entdecken',
        ctaHelper: 'Spring direkt in den vollständigen Katalog und plane deine nächste Kohorte.',
        roles: {
          learners: 'Lernende',
          instructors: 'Lehrende'
        },
        stages: {
          discover: {
            title: 'Entdecken',
            headline: 'Finde für jede Person die passende Kohorte',
            learners: {
              perk1: 'Durchstöbere kuratierte Kohorten nach Skill-Schwerpunkten',
              perk2: 'Blicke vorab in Lehrpläne, Zeitpläne und Ergebnisse'
            },
            instructors: {
              perk1: 'Rücke Alleinstellungsmerkmale mit reichhaltigen Metadaten ins Rampenlicht',
              perk2: 'Veröffentliche Wartelisten und entdeckungsbereite Previews'
            }
          },
          enroll: {
            title: 'Einschreiben',
            headline: 'Mache die Einschreibung einfach und transparent',
            learners: {
              perk1: 'Sichere dir Plätze mit flexiblen Zahlungsplänen',
              perk2: 'Behalte Onboarding-Aufgaben und Deadlines im Blick'
            },
            instructors: {
              perk1: 'Automatisiere Aufnahme- und Willkommensflows',
              perk2: 'Schütze Ressourcen bis zum Kick-off'
            }
          },
          coLearn: {
            title: 'Gemeinsam lernen',
            headline: 'Halte den Schwung während der gesamten Erfahrung',
            learners: {
              perk1: 'Nimm an Live-Studios, asynchronen Threads und Sprechstunden teil',
              perk2: 'Verdiene Abzeichen für Momentum und Peer-Support'
            },
            instructors: {
              perk1: 'Orchestriere Sprints mit Vorlagen und Nudges',
              perk2: 'Erkenne gefährdete Lernende mit Puls-Dashboards'
            }
          },
          celebrate: {
            title: 'Feiern',
            headline: 'Feiert gemeinsam den Zieleinlauf',
            learners: {
              perk1: 'Präsentiere Abschlussartefakte und Reflexionen',
              perk2: 'Teile Erfolge mit der Kohorte und Alumni'
            },
            instructors: {
              perk1: 'Stelle verifizierbare Zertifikate mit einem Klick aus',
              perk2: 'Sammle Testimonials und veröffentliche Highlights'
            }
>>>>>>> 9322fab1
          }
        }
      }
    },
  ru: {
    navigation: {
      login: 'Войти',
      register: 'Присоединиться к сообществу',
      language: 'Язык'
    },
    languageSelector: {
      ariaLabel: 'Изменить язык',
      menuHelp: 'Выберите предпочитаемый язык'
    },
    home: {
      hero: {
        headline: 'Где амбициозные создатели учатся, делятся опытом и растут вместе',
        subhead:
          'Edulure — это пространство, ориентированное на сообщество, для людей, которые любят делиться навыками. Обменивайтесь методиками, проводите совместные прямые сессии и превращайте знания в движение с поддержкой единомышленников.',
        title: 'Где амбициозные создатели учатся, делятся опытом и растут вместе',
        description:
          'Edulure — это пространство, ориентированное на сообщество, для людей, которые любят делиться навыками. Обменивайтесь методиками, проводите совместные прямые сессии и превращайте знания в движение с поддержкой единомышленников.',
        status: 'Создано для обучения в когортах',
        ctaPrimary: 'Присоединиться к сообществу',
        ctaSecondary: 'Заглянуть в активные круги',
        chips: {
          communities: 'Сообщества',
          courses: 'Курсы',
          ebooks: 'Электронные книги',
          tutors: 'Наставники 1:1'
        },
        cards: {
          liveSession: {
            title: 'Живой созвон потока',
            meta: 'Старт через 12 часов',
            cta: 'Поставить напоминание'
          },
          community: {
            title: 'Пульс сообщества',
            status: 'В эфире',
            headline: 'Еженедельный круг создателей',
            subhead: 'Делитесь релизами, обратной связью и победами с коллегами'
          },
          resource: {
            title: 'Дайджест создателя',
            meta: 'Новые выпуски каждый понедельник',
            cta: 'Читать сейчас'
          }
        },
        instructorPill: 'Я преподаватель',
        illustrationAlt: 'Коллаж из инструкторов и учащихся, работающих вместе'
      },
<<<<<<< HEAD
      perks: {
        eyebrow: 'Игривые бонусы',
        headline: 'Бонусы, которые держат энергию обучения',
        subhead: 'Небольшие игривые импульсы для любознательных учащихся и практичных наставников.',
        learnersLabel: 'Для учащихся',
        instructorsLabel: 'Для наставников',
        items: {
          communityMagnetism: {
            title: 'Магнетизм сообщества',
            learners: 'Заглядывайте в уютные комнаты, подсказки и ритуалы, чтобы движение вперёд было в радость.',
            instructors: 'Создавайте игривые пространства и мягко вводите всех в состояние потока без трения.'
          },
          liveStudioVibes: {
            title: 'Живые студийные вибрации',
            learners: 'Подключайтесь к интерактивным джемам с опросами, досками и вспышками брейкаутов.',
            instructors: 'Ведите сессии по повестке и миксуйте форматы, не жонглируя десятком инструментов.'
          },
          contentPlayground: {
            title: 'Площадка контента',
            learners: 'Смотрите микроуроки, свайп-клипы и шаблоны от коллег по запросу.',
            instructors: 'Выпускайте дропы, челленджи и ресурсы за минуты благодаря готовым пресетам.'
          },
          signalBoosts: {
            title: 'Усиление сигнала',
            learners: 'Делитесь победами, собирайте поддержку и чувствуйте энергию сообщества.',
            instructors: 'Замечайте восходящие таланты и автоматически подсвечивайте в ленте ключевые этапы.'
          },
          supportLoop: {
            title: 'Цикл поддержки',
            learners: 'Просите помощи в ветках с контекстом и получайте ответы, которые не теряются.',
            instructors: 'Держите личные сообщения в порядке, пока автоматизация обрабатывает FAQ и напоминания.'
          },
          growthOps: {
            title: 'Операции роста',
            learners: 'Открывайте бейджи, уровни и сюрпризы, продолжая появляться.',
            instructors: 'Отслеживайте воронки, доходы и эксперименты на дашбордах, созданных для учебных операций.'
=======
      preview: {
        title: 'Посмотрите, что ждёт внутри клуба Edulure',
        subtitle:
          'Переключайтесь между комнатами сообщества, учебными треками и лайв-операциями, чтобы почувствовать атмосферу до входа.',
        helper: 'Главные релизы недели',
        cta: 'Исследовать все пространства',
        footnote: 'Новые превью каждый понедельник в 09:00 UTC.',
        tabs: {
          communities: {
            label: 'Сообщества',
            caption: 'Клубы в форматах тредов с готовыми ритуалами.',
            description:
              'Запускайте тематические комнаты, задавайте ритуалы и держите каждую когорту в тонусе с помощью направляющих подсказок.',
            highlightOne: 'Еженедельные подсказки с сопровождением',
            highlightTwo: 'Встроенные сигналы модерации',
            highlightThree: 'Победы участников видны мгновенно',
            imageAlt: 'Предпросмотр пространств сообщества Edulure'
          },
          courses: {
            label: 'Курсы',
            caption: 'Нарративные курсы без таблиц.',
            description:
              'Проектируйте многонедельные дуги, добавляйте насыщенные медиа уроки и публикуйте обновления без экспорта таблиц.',
            highlightOne: 'Модули drag-and-drop',
            highlightTwo: 'Онлайн-сигналы завершения',
            highlightThree: 'Обновления в реальном времени',
            imageAlt: 'Предпросмотр конструктора курсов Edulure'
          },
          liveEvents: {
            label: 'Живые события',
            caption: 'Энергия студии без хаоса.',
            description:
              'Проводите джемы, AMA и офис-часы в пульте, который синхронизирует чат, бэк-ноты и записи.',
            highlightOne: 'Чек-листы гримерки',
            highlightTwo: 'Автозаписи готовы',
            highlightThree: 'Бэкстейдж-чат для ведущих',
            imageAlt: 'Предпросмотр контрольной комнаты лайв-событий Edulure'
          },
          library: {
            label: 'Библиотека ресурсов',
            caption: 'Кондитерская из материалов и записей.',
            description:
              'Курируйте шаблоны, записи и плейбуки с умными фильтрами, чтобы участники мгновенно находили нужный актив.',
            highlightOne: 'Быстрая фильтрация по формату',
            highlightTwo: 'Умные рекомендации обновляются еженедельно',
            highlightThree: 'Безопасные для бренда ссылки на шаринг',
            imageAlt: 'Предпросмотр сетки библиотеки Edulure'
      tutoring: {
        kicker: 'Аркада тьюторов',
        headline: 'Поставьте в очередь следующую прорывную сессию',
        subhead:
          'Включайте наставников по требованию, загружайте цели в очередь и завершайте каждый созвон с прокачкой, созданной под ваш темп.',
        ctaPrimary: 'Исследовать аркаду тьюторов',
        ctaSecondary: 'Забронировать молниеносную сессию',
        calendar: {
          status: 'Живая очередь',
          next: 'Следующее обновление через 00:30',
          title: 'Аркадная очередь',
          slots: {
            focus: {
              title: 'Фокус-спринт · UX-разбор',
              meta: '12 мин • Рина (ментор по продукту)'
            },
            strategy: {
              title: 'Стратегический буст · Взлётная полоса',
              meta: '28 мин • Малик (коуч по росту)'
            },
            clarity: {
              title: 'Проверка ясности · Data storytelling',
              meta: '45 мин • Зия (аналитический наставник)'
            }
          },
          footnote: 'Автоподбор обновляется каждые 30 секунд, чтобы держать драйв.'
        },
        learner: {
          title: 'Прокачки для учеников',
          items: {
            0: 'Сбрасывайте микроцели и получайте точный фидбек без листов ожидания.',
            1: 'Открывайте кураторские практические квесты после каждой сессии.',
            2: 'Синхронизируйте заметки и записи прямо в своё пространство Edulure.'
          }
        },
        instructor: {
          title: 'Прокачки для инструкторов',
          items: {
            0: 'Заполняйте свободные окна учениками, готовыми к вашему мастерству.',
            1: 'Запускайте повторно используемые шаблоны сессий одним неоновым кликом.',
            2: 'Получайте бусты видимости, когда стремительно приходят пятёрки.'
      courses: {
        kicker: 'Путешествие по курсам',
        title: 'Спланируйте совместное путешествие по курсам',
        subtitle:
          'Проследите путь от знакомства до празднования с выверенными выгодами для учащихся и преподавателей.',
        cta: 'Исследовать курсы',
        ctaHelper: 'Перейдите прямо к полному каталогу и запланируйте следующую когорту.',
        roles: {
          learners: 'Учащиеся',
          instructors: 'Преподаватели'
        },
        stages: {
          discover: {
            title: 'Открыть',
            headline: 'Подберите каждому подходящую когорту',
            learners: {
              perk1: 'Изучайте подобранные когорты по навыкам',
              perk2: 'Смотрите программы, расписания и результаты заранее'
            },
            instructors: {
              perk1: 'Выделяйте преимущества с помощью богатых метаданных',
              perk2: 'Публикуйте листы ожидания и готовые превью'
            }
          },
          enroll: {
            title: 'Записаться',
            headline: 'Сделайте запись простой и прозрачной',
            learners: {
              perk1: 'Закрепляйте места с гибкими планами оплаты',
              perk2: 'Отслеживайте задачи и сроки онбординга'
            },
            instructors: {
              perk1: 'Автоматизируйте процессы принятия и приветствия',
              perk2: 'Ограничивайте доступ к ресурсам до старта'
            }
          },
          coLearn: {
            title: 'Совместно учиться',
            headline: 'Поддерживайте темп на протяжении всей программы',
            learners: {
              perk1: 'Присоединяйтесь к живым студиям, асинхронным веткам и офисным часам',
              perk2: 'Зарабатывайте бейджи за прогресс и поддержку коллег'
            },
            instructors: {
              perk1: 'Организуйте спринты с шаблонами и напоминаниями',
              perk2: 'Отслеживайте риски через дашборды пульса'
            }
          },
          celebrate: {
            title: 'Отпраздновать',
            headline: 'Празднуйте финиш вместе',
            learners: {
              perk1: 'Показывайте итоговые артефакты и рефлексии',
              perk2: 'Делитесь победами с когортой и выпускниками'
            },
            instructors: {
              perk1: 'Выдавайте проверяемые сертификаты одним кликом',
              perk2: 'Собирайте отзывы и публикуйте лучшие моменты'
            }
>>>>>>> 9322fab1
          }
        }
      }
    }
};

const LanguageContext = createContext({
  language: 'en',
  setLanguage: () => {},
  languages: SUPPORTED_LANGUAGES,
  t: (key, fallback) => fallback ?? key
});

const resolveInitialLanguage = () => {
  if (typeof window === 'undefined') {
    return 'en';
  }

  const stored = window.localStorage.getItem(STORAGE_KEY);
  if (stored && SUPPORTED_LANGUAGES.some((lang) => lang.code === stored)) {
    return stored;
  }

  const navigatorLanguages = Array.isArray(window.navigator.languages)
    ? window.navigator.languages
    : [window.navigator.language ?? 'en'];

  for (const locale of navigatorLanguages) {
    if (!locale) continue;
    const languageCode = locale.toLowerCase().split('-')[0];
    const match = SUPPORTED_LANGUAGES.find((lang) => lang.code === languageCode);
    if (match) {
      return match.code;
    }
  }

  return 'en';
};

const resolveTranslation = (languageCode, key) => {
  const path = key.split('.');
  let current = TRANSLATIONS[languageCode];

  for (const segment of path) {
    if (current && Object.prototype.hasOwnProperty.call(current, segment)) {
      current = current[segment];
    } else {
      current = undefined;
      break;
    }
  }

  return typeof current === 'string' ? current : undefined;
};

export function LanguageProvider({ children }) {
  const [language, setLanguageState] = useState(() => resolveInitialLanguage());

  useEffect(() => {
    if (typeof document !== 'undefined') {
      document.documentElement.lang = language;
      const resolved = SUPPORTED_LANGUAGES.find((lang) => lang.code === language);
      document.documentElement.dir = resolved?.direction === 'rtl' ? 'rtl' : 'ltr';
    }

    if (typeof window !== 'undefined') {
      window.localStorage.setItem(STORAGE_KEY, language);
    }
  }, [language]);

  const setLanguage = useCallback((code) => {
    const target = SUPPORTED_LANGUAGES.find((lang) => lang.code === code);
    if (!target) return;
    setLanguageState(target.code);
  }, []);

  const translate = useCallback(
    (key, fallback) => {
      const current = resolveTranslation(language, key);
      if (current) {
        return current;
      }
      const defaultTranslation = resolveTranslation('en', key);
      if (defaultTranslation) {
        return defaultTranslation;
      }
      return fallback ?? key;
    },
    [language]
  );

  const value = useMemo(
    () => ({
      language,
      languages: SUPPORTED_LANGUAGES,
      setLanguage,
      t: translate
    }),
    [language, setLanguage, translate]
  );

  return <LanguageContext.Provider value={value}>{children}</LanguageContext.Provider>;
}

LanguageProvider.propTypes = {
  children: PropTypes.node.isRequired
};

export function useLanguage() {
  return useContext(LanguageContext);
}

export function useTranslate() {
  const { t } = useLanguage();
  return t;
}

export default LanguageContext;<|MERGE_RESOLUTION|>--- conflicted
+++ resolved
@@ -102,8 +102,6 @@
             learners: 'Unlock badges, levels, and surprise drops as you keep showing up.',
             instructors: 'Track funnels, revenue, and experiments with dashboards built for learning ops.'
           }
-<<<<<<< HEAD
-=======
         },
         instructorPill: "I'm an instructor",
         illustrationAlt: 'Collage of instructors and learners collaborating'
@@ -256,7 +254,6 @@
               perk2: 'Collect testimonials and publish highlights'
             }
           }
->>>>>>> 9322fab1
         }
       }
     }
@@ -309,7 +306,6 @@
         instructorPill: 'Je suis instructeur·rice',
         illustrationAlt: "Collage d'instructeurs et d'apprenants en collaboration"
       },
-<<<<<<< HEAD
       perks: {
         eyebrow: 'Avantages ludiques',
         headline: 'Des avantages qui maintiennent l\'énergie d\'apprentissage',
@@ -347,7 +343,6 @@
             title: 'Opérations de croissance',
             learners: 'Débloquez badges, niveaux et surprises au fil de votre engagement.',
             instructors: 'Suivez tunnels, revenus et expérimentations avec des tableaux de bord dédiés aux learning ops.'
-=======
       preview: {
         title: 'Découvrez ce qui vous attend dans la maison Edulure',
         subtitle:
@@ -495,7 +490,6 @@
               perk1: 'Délivrez des certificats vérifiables en un clic',
               perk2: 'Recueillez témoignages et publiez les moments forts'
             }
->>>>>>> 9322fab1
           }
         }
       }
@@ -549,7 +543,6 @@
         instructorPill: 'Soy instructor/a',
         illustrationAlt: 'Collage de instructores y estudiantes colaborando'
       },
-<<<<<<< HEAD
       perks: {
         eyebrow: 'Beneficios con chispa',
         headline: 'Beneficios que mantienen la energía de aprendizaje',
@@ -586,7 +579,6 @@
             title: 'Operaciones de crecimiento',
             learners: 'Desbloquea insignias, niveles y sorpresas mientras sigues participando.',
             instructors: 'Controla embudos, ingresos y experimentos con tableros hechos para learning ops.'
-=======
       preview: {
         title: 'Descubre lo que te espera en la casa Edulure',
         subtitle:
@@ -734,7 +726,6 @@
               perk1: 'Emite certificados verificables con un clic',
               perk2: 'Recopila testimonios y publica momentos destacados'
             }
->>>>>>> 9322fab1
           }
         }
       }
@@ -788,7 +779,6 @@
         instructorPill: 'Sou instrutor(a)',
         illustrationAlt: 'Colagem de instrutores e aprendizes colaborando'
       },
-<<<<<<< HEAD
       perks: {
         eyebrow: 'Benefícios divertidos',
         headline: 'Benefícios que mantêm a energia de aprendizagem',
@@ -825,7 +815,6 @@
             title: 'Operações de crescimento',
             learners: 'Desbloqueie insígnias, níveis e surpresas conforme continua aparecendo.',
             instructors: 'Acompanhe funis, receita e experimentos com dashboards feitos para learning ops.'
-=======
       preview: {
         title: 'Veja o que espera por você na casa Edulure',
         subtitle:
@@ -973,7 +962,6 @@
               perk1: 'Emita certificados verificáveis com um clique',
               perk2: 'Colete depoimentos e publique destaques'
             }
->>>>>>> 9322fab1
           }
         }
       }
@@ -1027,7 +1015,6 @@
         instructorPill: 'Sono un* istruttore/trice',
         illustrationAlt: 'Collage di istruttori e studenti che collaborano'
       },
-<<<<<<< HEAD
       perks: {
         eyebrow: 'Benefit giocosi',
         headline: 'Benefit che mantengono alta l\'energia dell\'apprendimento',
@@ -1064,7 +1051,6 @@
             title: 'Ops di crescita',
             learners: 'Sblocca badge, livelli e sorprese continuando a farti vedere.',
             instructors: 'Monitora funnel, entrate ed esperimenti con dashboard pensate per le learning ops.'
-=======
       preview: {
         title: 'Scopri cosa ti aspetta nella casa Edulure',
         subtitle:
@@ -1212,7 +1198,6 @@
               perk1: 'Emetti certificati verificabili con un clic',
               perk2: 'Raccogli testimonianze e pubblica i momenti migliori'
             }
->>>>>>> 9322fab1
           }
         }
       }
@@ -1266,7 +1251,6 @@
         instructorPill: 'Jestem instruktorem',
         illustrationAlt: 'Kolaż instruktorów i uczniów współpracujących ze sobą'
       },
-<<<<<<< HEAD
       perks: {
         eyebrow: 'Pogodne korzyści',
         headline: 'Korzyści, które podtrzymują energię uczenia',
@@ -1303,7 +1287,6 @@
             title: 'Operacje wzrostu',
             learners: 'Odblokowuj odznaki, poziomy i niespodzianki, gdy konsekwentnie się pojawiasz.',
             instructors: 'Śledź lejki, przychody i eksperymenty na pulpitach zaprojektowanych dla learning ops.'
-=======
       preview: {
         title: 'Zobacz, co czeka w domu Edulure',
         subtitle:
@@ -1451,7 +1434,6 @@
               perk1: 'Wystawiaj weryfikowalne certyfikaty jednym kliknięciem',
               perk2: 'Zbieraj rekomendacje i publikuj highlighty'
             }
->>>>>>> 9322fab1
           }
         }
       }
@@ -1505,7 +1487,6 @@
         instructorPill: 'मैं प्रशिक्षक हूँ',
         illustrationAlt: 'प्रशिक्षकों और शिक्षार्थियों के सहयोग का कोलाज'
       },
-<<<<<<< HEAD
       perks: {
         eyebrow: 'मज़ेदार लाभ',
         headline: 'ऐसे लाभ जो सीखने की ऊर्जा बनाए रखें',
@@ -1542,7 +1523,6 @@
             title: 'ग्रोथ ऑप्स',
             learners: 'लगातार भाग लेते हुए बैज, लेवल और सरप्राइज़ अनलॉक करें।',
             instructors: 'लर्निंग ऑप्स के लिए बनाए डैशबोर्ड पर फ़नल, राजस्व और प्रयोगों को ट्रैक करें।'
-=======
       preview: {
         title: 'देखें एड्यूलर घर के अंदर क्या इंतज़ार कर रहा है',
         subtitle:
@@ -1690,7 +1670,6 @@
               perk1: 'एक क्लिक में सत्यापित प्रमाणपत्र जारी करें',
               perk2: 'प्रशंसापत्र एकत्र करें और मुख्य झलकियाँ प्रकाशित करें'
             }
->>>>>>> 9322fab1
           }
         }
       }
@@ -1744,7 +1723,6 @@
         instructorPill: 'أنا مدرّس/ة',
         illustrationAlt: 'مجموعة صور لمدربين ومتعلّمين يتعاونون'
       },
-<<<<<<< HEAD
       perks: {
         eyebrow: 'مزايا مرحة',
         headline: 'مزايا تُبقي طاقة التعلّم مرتفعة',
@@ -1781,7 +1759,6 @@
             title: 'عمليات النمو',
             learners: 'افتح الشارات والمستويات والمفاجآت كلما واصلت المشاركة.',
             instructors: 'تتبع القمع والإيرادات والتجارب عبر لوحات معلومات مصممة لعمليات التعلّم.'
-=======
       preview: {
         title: 'اكتشف ما ينتظرك داخل بيت إدولور',
         subtitle:
@@ -1929,7 +1906,6 @@
               perk1: 'أصدر شهادات موثوقة بضغطة واحدة',
               perk2: 'اجمع الشهادات وانشر أبرز اللحظات'
             }
->>>>>>> 9322fab1
           }
         }
       }
@@ -1983,7 +1959,6 @@
         instructorPill: 'Ich bin Trainer:in',
         illustrationAlt: 'Collage aus Lehrenden und Lernenden, die zusammenarbeiten'
       },
-<<<<<<< HEAD
       perks: {
         eyebrow: 'Verspielte Vorteile',
         headline: 'Vorteile, die die Lernenergie hochhalten',
@@ -2020,7 +1995,6 @@
             title: 'Growth Ops',
             learners: 'Schalte Abzeichen, Levels und Überraschungen frei, wenn du dranbleibst.',
             instructors: 'Verfolge Funnels, Umsatz und Experimente mit Dashboards für Learning Ops.'
-=======
       preview: {
         title: 'Entdecke, was dich im Edulure Clubhouse erwartet',
         subtitle:
@@ -2168,7 +2142,6 @@
               perk1: 'Stelle verifizierbare Zertifikate mit einem Klick aus',
               perk2: 'Sammle Testimonials und veröffentliche Highlights'
             }
->>>>>>> 9322fab1
           }
         }
       }
@@ -2221,7 +2194,6 @@
         instructorPill: 'Я преподаватель',
         illustrationAlt: 'Коллаж из инструкторов и учащихся, работающих вместе'
       },
-<<<<<<< HEAD
       perks: {
         eyebrow: 'Игривые бонусы',
         headline: 'Бонусы, которые держат энергию обучения',
@@ -2258,7 +2230,6 @@
             title: 'Операции роста',
             learners: 'Открывайте бейджи, уровни и сюрпризы, продолжая появляться.',
             instructors: 'Отслеживайте воронки, доходы и эксперименты на дашбордах, созданных для учебных операций.'
-=======
       preview: {
         title: 'Посмотрите, что ждёт внутри клуба Edulure',
         subtitle:
@@ -2406,7 +2377,6 @@
               perk1: 'Выдавайте проверяемые сертификаты одним кликом',
               perk2: 'Собирайте отзывы и публикуйте лучшие моменты'
             }
->>>>>>> 9322fab1
           }
         }
       }
