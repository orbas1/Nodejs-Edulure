import { Routes, Route } from 'react-router-dom';
import MainLayout from './layouts/MainLayout.jsx';
import Home from './pages/Home.jsx';
import Login from './pages/Login.jsx';
import Register from './pages/Register.jsx';
import InstructorRegister from './pages/InstructorRegister.jsx';
import Feed from './pages/Feed.jsx';
import Profile from './pages/Profile.jsx';
import Explorer from './pages/Explorer.jsx';
import Analytics from './pages/Analytics.jsx';
import Admin from './pages/Admin.jsx';
import ContentLibrary from './pages/ContentLibrary.jsx';
import About from './pages/About.jsx';
import Privacy from './pages/Privacy.jsx';
import Terms from './pages/Terms.jsx';
import Communities from './pages/Communities.jsx';
import ProtectedRoute from './components/routing/ProtectedRoute.jsx';
import DashboardEntryRedirect from './components/routing/DashboardEntryRedirect.jsx';
import DashboardLayout from './layouts/DashboardLayout.jsx';
import DashboardHome from './pages/dashboard/DashboardHome.jsx';
import LearnerCommunities from './pages/dashboard/LearnerCommunities.jsx';
import LearnerCourses from './pages/dashboard/LearnerCourses.jsx';
import CourseViewer from './pages/dashboard/CourseViewer.jsx';
import DashboardCalendar from './pages/dashboard/DashboardCalendar.jsx';
import DashboardBookingsSwitch from './pages/dashboard/DashboardBookingsSwitch.jsx';
import DashboardEbooksSwitch from './pages/dashboard/DashboardEbooksSwitch.jsx';
import LearnerFinancial from './pages/dashboard/LearnerFinancial.jsx';
import BecomeInstructor from './pages/dashboard/BecomeInstructor.jsx';
import DashboardLiveClassesSwitch from './pages/dashboard/DashboardLiveClassesSwitch.jsx';
import InstructorCommunityCreate from './pages/dashboard/InstructorCommunityCreate.jsx';
import InstructorCommunityManage from './pages/dashboard/InstructorCommunityManage.jsx';
import InstructorCommunityWebinars from './pages/dashboard/InstructorCommunityWebinars.jsx';
import InstructorCommunityPodcasts from './pages/dashboard/InstructorCommunityPodcasts.jsx';
import InstructorCourseCreate from './pages/dashboard/InstructorCourseCreate.jsx';
import InstructorCourseLibrary from './pages/dashboard/InstructorCourseLibrary.jsx';
import InstructorCourseManage from './pages/dashboard/InstructorCourseManage.jsx';
import InstructorLessonSchedule from './pages/dashboard/InstructorLessonSchedule.jsx';
import InstructorTutorSchedule from './pages/dashboard/InstructorTutorSchedule.jsx';
import InstructorTutorManagement from './pages/dashboard/InstructorTutorManagement.jsx';
import InstructorEbookCreate from './pages/dashboard/InstructorEbookCreate.jsx';
import InstructorAds from './pages/dashboard/InstructorAds.jsx';
import InstructorPricing from './pages/dashboard/InstructorPricing.jsx';
import DashboardInbox from './pages/dashboard/DashboardInbox.jsx';
<<<<<<< HEAD
import DashboardSettings from './pages/dashboard/DashboardSettings.jsx';
=======
import CommunityOverview from './pages/dashboard/community/CommunityOverview.jsx';
import CommunityOperations from './pages/dashboard/community/CommunityOperations.jsx';
import CommunityProgramming from './pages/dashboard/community/CommunityProgramming.jsx';
import CommunityMonetisation from './pages/dashboard/community/CommunityMonetisation.jsx';
import CommunitySafety from './pages/dashboard/community/CommunitySafety.jsx';
import CommunityCommunications from './pages/dashboard/community/CommunityCommunications.jsx';
>>>>>>> d63e3ebc

function App() {
  return (
    <Routes>
      <Route element={<MainLayout />}>
        <Route path="/" element={<Home />} />
        <Route path="/login" element={<Login />} />
        <Route path="/register" element={<Register />} />
        <Route path="/instructor" element={<InstructorRegister />} />
        <Route
          path="/communities"
          element={(
            <ProtectedRoute allowedRoles={['admin', 'moderator', 'owner', 'member', 'non-member']}>
              <Communities />
            </ProtectedRoute>
          )}
        />
        <Route
          path="/feed"
          element={(
            <ProtectedRoute allowedRoles={['learner', 'instructor', 'admin', 'moderator']}>
              <Feed />
            </ProtectedRoute>
          )}
        />
        <Route
          path="/profile"
          element={(
            <ProtectedRoute>
              <Profile />
            </ProtectedRoute>
          )}
        />
        <Route
          path="/explorer"
          element={(
            <ProtectedRoute allowedRoles={['user', 'instructor', 'admin']}>
              <Explorer />
            </ProtectedRoute>
          )}
        />
        <Route
          path="/analytics"
          element={(
            <ProtectedRoute allowedRoles={['instructor', 'admin']}>
              <Analytics />
            </ProtectedRoute>
          )}
        />
        <Route
          path="/admin"
          element={(
            <ProtectedRoute allowedRoles={['admin']}>
              <Admin />
            </ProtectedRoute>
          )}
        />
        <Route
          path="/content"
          element={(
            <ProtectedRoute allowedRoles={['instructor', 'admin']}>
              <ContentLibrary />
            </ProtectedRoute>
          )}
        />
        <Route path="/about" element={<About />} />
        <Route path="/privacy" element={<Privacy />} />
        <Route path="/terms" element={<Terms />} />
      </Route>
      <Route path="/dashboard" element={<DashboardEntryRedirect />} />
      <Route
        path="/dashboard/:role"
        element={(
          <ProtectedRoute>
            <DashboardLayout />
          </ProtectedRoute>
        )}
      >
        <Route index element={<DashboardHome />} />
        <Route path="communities" element={<LearnerCommunities />} />
        <Route path="courses" element={<LearnerCourses />} />
        <Route path="courses/:courseId" element={<CourseViewer />} />
        <Route path="live-classes" element={<DashboardLiveClassesSwitch />} />
        <Route path="calendar" element={<DashboardCalendar />} />
        <Route path="bookings" element={<DashboardBookingsSwitch />} />
        <Route path="ebooks" element={<DashboardEbooksSwitch />} />
        <Route path="financial" element={<LearnerFinancial />} />
        <Route path="become-instructor" element={<BecomeInstructor />} />
        <Route
          path="operations"
          element={(
            <ProtectedRoute allowedRoles={['community']}>
              <CommunityOperations />
            </ProtectedRoute>
          )}
        />
        <Route
          path="programming"
          element={(
            <ProtectedRoute allowedRoles={['community']}>
              <CommunityProgramming />
            </ProtectedRoute>
          )}
        />
        <Route
          path="monetisation"
          element={(
            <ProtectedRoute allowedRoles={['community']}>
              <CommunityMonetisation />
            </ProtectedRoute>
          )}
        />
        <Route
          path="safety"
          element={(
            <ProtectedRoute allowedRoles={['community']}>
              <CommunitySafety />
            </ProtectedRoute>
          )}
        />
        <Route
          path="communications"
          element={(
            <ProtectedRoute allowedRoles={['community']}>
              <CommunityCommunications />
            </ProtectedRoute>
          )}
        />
        <Route path="communities/create" element={<InstructorCommunityCreate />} />
        <Route path="communities/manage" element={<InstructorCommunityManage />} />
        <Route path="communities/webinars" element={<InstructorCommunityWebinars />} />
        <Route path="communities/podcasts" element={<InstructorCommunityPodcasts />} />
        <Route path="courses/create" element={<InstructorCourseCreate />} />
        <Route path="courses/library" element={<InstructorCourseLibrary />} />
        <Route path="courses/manage" element={<InstructorCourseManage />} />
        <Route path="inbox" element={<DashboardInbox />} />
        <Route path="pricing" element={<InstructorPricing />} />
        <Route path="lesson-schedule" element={<InstructorLessonSchedule />} />
        <Route path="tutor-schedule" element={<InstructorTutorSchedule />} />
        <Route path="tutor-management" element={<InstructorTutorManagement />} />
        <Route
          path="ebooks/create"
          element={(
            <ProtectedRoute allowedRoles={['instructor']}>
              <InstructorEbookCreate />
            </ProtectedRoute>
          )}
        />
<<<<<<< HEAD
        <Route path="ads" element={<InstructorAds />} />
        <Route path="settings" element={<DashboardSettings />} />
=======
        <Route
          path="ads"
          element={(
            <ProtectedRoute allowedRoles={['instructor']}>
              <InstructorAds />
            </ProtectedRoute>
          )}
        />
>>>>>>> d63e3ebc
      </Route>
    </Routes>
  );
}

export default App;<|MERGE_RESOLUTION|>--- conflicted
+++ resolved
@@ -41,16 +41,13 @@
 import InstructorAds from './pages/dashboard/InstructorAds.jsx';
 import InstructorPricing from './pages/dashboard/InstructorPricing.jsx';
 import DashboardInbox from './pages/dashboard/DashboardInbox.jsx';
-<<<<<<< HEAD
 import DashboardSettings from './pages/dashboard/DashboardSettings.jsx';
-=======
 import CommunityOverview from './pages/dashboard/community/CommunityOverview.jsx';
 import CommunityOperations from './pages/dashboard/community/CommunityOperations.jsx';
 import CommunityProgramming from './pages/dashboard/community/CommunityProgramming.jsx';
 import CommunityMonetisation from './pages/dashboard/community/CommunityMonetisation.jsx';
 import CommunitySafety from './pages/dashboard/community/CommunitySafety.jsx';
 import CommunityCommunications from './pages/dashboard/community/CommunityCommunications.jsx';
->>>>>>> d63e3ebc
 
 function App() {
   return (
@@ -199,10 +196,8 @@
             </ProtectedRoute>
           )}
         />
-<<<<<<< HEAD
         <Route path="ads" element={<InstructorAds />} />
         <Route path="settings" element={<DashboardSettings />} />
-=======
         <Route
           path="ads"
           element={(
@@ -211,7 +206,6 @@
             </ProtectedRoute>
           )}
         />
->>>>>>> d63e3ebc
       </Route>
     </Routes>
   );
