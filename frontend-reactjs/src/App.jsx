--- conflicted
+++ resolved
@@ -44,9 +44,7 @@
 import FixnadoAds from './pages/dashboard/FixnadoAds.jsx';
 import InstructorPricing from './pages/dashboard/InstructorPricing.jsx';
 import DashboardInbox from './pages/dashboard/DashboardInbox.jsx';
-<<<<<<< HEAD
 import DashboardAssessments from './pages/dashboard/DashboardAssessments.jsx';
-=======
 import DashboardSettings from './pages/dashboard/DashboardSettings.jsx';
 import CommunityOverview from './pages/dashboard/community/CommunityOverview.jsx';
 import CommunityOperations from './pages/dashboard/community/CommunityOperations.jsx';
@@ -54,7 +52,6 @@
 import CommunityMonetisation from './pages/dashboard/community/CommunityMonetisation.jsx';
 import CommunitySafety from './pages/dashboard/community/CommunitySafety.jsx';
 import CommunityCommunications from './pages/dashboard/community/CommunityCommunications.jsx';
->>>>>>> 5379ced2
 
 function App() {
   return (
@@ -139,11 +136,8 @@
         <Route path="communities" element={<LearnerCommunities />} />
         <Route path="courses" element={<LearnerCourses />} />
         <Route path="courses/:courseId" element={<CourseViewer />} />
-<<<<<<< HEAD
         <Route path="assessments" element={<DashboardAssessments />} />
-=======
         <Route path="live-classes" element={<DashboardLiveClassesSwitch />} />
->>>>>>> 5379ced2
         <Route path="calendar" element={<DashboardCalendar />} />
         <Route path="bookings" element={<DashboardBookingsSwitch />} />
         <Route path="ebooks" element={<DashboardEbooksSwitch />} />
