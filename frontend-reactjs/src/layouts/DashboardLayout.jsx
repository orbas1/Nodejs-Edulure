import { useEffect, useMemo, useState } from 'react';
import { NavLink, Outlet, useLocation, useNavigate, useParams } from 'react-router-dom';
import {
  ArrowLeftOnRectangleIcon,
  ArrowTopRightOnSquareIcon,
  BanknotesIcon,
  BookOpenIcon,
  CalendarDaysIcon,
  ChartBarIcon,
  Cog6ToothIcon,
  IdentificationIcon,
  DocumentTextIcon,
  InboxStackIcon,
  MegaphoneIcon,
  PlayCircleIcon,
  ShieldCheckIcon,
  Squares2X2Icon,
  UserGroupIcon,
  UsersIcon,
  ShieldCheckIcon
  VideoCameraIcon
} from '@heroicons/react/24/outline';
import { MagnifyingGlassIcon } from '@heroicons/react/20/solid';
import { useAuth } from '../context/AuthContext.jsx';
import { useDashboard } from '../context/DashboardContext.jsx';
import DashboardStateMessage from '../components/dashboard/DashboardStateMessage.jsx';
import UserMenu from '../components/navigation/UserMenu.jsx';

const navigationByRole = {
  learner: (basePath) => [
    { name: 'Overview', to: basePath, icon: Squares2X2Icon, end: true },
    { name: 'Communities', to: `${basePath}/communities`, icon: UserGroupIcon },
    { name: 'Messages', to: `${basePath}/inbox`, icon: InboxStackIcon },
    { name: 'Courses', to: `${basePath}/courses`, icon: PlayCircleIcon },
    { name: 'Live classrooms', to: `${basePath}/live-classes`, icon: VideoCameraIcon },
    { name: 'Calendar', to: `${basePath}/calendar`, icon: CalendarDaysIcon },
    { name: 'Tutor bookings', to: `${basePath}/bookings`, icon: UsersIcon },
    { name: 'E-books', to: `${basePath}/ebooks`, icon: BookOpenIcon },
    { name: 'Financial', to: `${basePath}/financial`, icon: ChartBarIcon },
    { name: 'Settings', to: `${basePath}/settings`, icon: Cog6ToothIcon },
    { name: 'Become an instructor', to: `${basePath}/become-instructor`, icon: ArrowTopRightOnSquareIcon }
  ],
  instructor: (basePath) => [
    { name: 'Overview', to: basePath, icon: Squares2X2Icon, end: true },
    { name: 'Create community', to: `${basePath}/communities/create`, icon: UserGroupIcon },
    { name: 'Manage communities', to: `${basePath}/communities/manage`, icon: Cog6ToothIcon },
    { name: 'Webinars', to: `${basePath}/communities/webinars`, icon: PlayCircleIcon },
    { name: 'Live classrooms', to: `${basePath}/live-classes`, icon: VideoCameraIcon },
    { name: 'Podcasts', to: `${basePath}/communities/podcasts`, icon: MicrophoneIcon },
    { name: 'Create course', to: `${basePath}/courses/create`, icon: DocumentTextIcon },
    { name: 'Recorded library', to: `${basePath}/courses/library`, icon: PlayCircleIcon },
    { name: 'Manage courses', to: `${basePath}/courses/manage`, icon: Cog6ToothIcon },
    { name: 'Messages', to: `${basePath}/inbox`, icon: InboxStackIcon },
    { name: 'Monetisation', to: `${basePath}/pricing`, icon: BanknotesIcon },
    { name: 'Lesson schedule', to: `${basePath}/lesson-schedule`, icon: CalendarDaysIcon },
    { name: 'Tutor bookings', to: `${basePath}/bookings`, icon: UsersIcon },
    { name: 'Tutor management', to: `${basePath}/tutor-management`, icon: IdentificationIcon },
    { name: 'Tutor schedule', to: `${basePath}/tutor-schedule`, icon: CalendarDaysIcon },
    { name: 'Calendar', to: `${basePath}/calendar`, icon: CalendarDaysIcon },
    { name: 'E-books', to: `${basePath}/ebooks`, icon: BookOpenIcon },
    { name: 'Create e-books', to: `${basePath}/ebooks/create`, icon: DocumentTextIcon },
<<<<<<< HEAD
    { name: 'Edulure Ads', to: `${basePath}/ads`, icon: MegaphoneIcon },
    { name: 'Settings', to: `${basePath}/settings`, icon: Cog6ToothIcon }
  ],
  admin: (basePath) => [
    { name: 'Overview', to: basePath, icon: Squares2X2Icon, end: true },
    { name: 'Communities', to: `${basePath}/communities`, icon: UserGroupIcon },
    { name: 'Messages', to: `${basePath}/inbox`, icon: InboxStackIcon },
    { name: 'Courses', to: `${basePath}/courses`, icon: PlayCircleIcon },
    { name: 'Calendar', to: `${basePath}/calendar`, icon: CalendarDaysIcon },
    { name: 'Tutor bookings', to: `${basePath}/bookings`, icon: UsersIcon },
    { name: 'E-books', to: `${basePath}/ebooks`, icon: BookOpenIcon },
    { name: 'Monetisation', to: `${basePath}/pricing`, icon: BanknotesIcon },
    { name: 'Platform ads', to: `${basePath}/ads`, icon: MegaphoneIcon },
    { name: 'Governance', to: `${basePath}/settings`, icon: ShieldCheckIcon }
=======
    { name: 'Edulure Ads', to: `${basePath}/ads`, icon: MegaphoneIcon }
  ],
  community: (basePath) => [
    { name: 'Overview', to: basePath, icon: Squares2X2Icon, end: true },
    { name: 'Operations', to: `${basePath}/operations`, icon: Cog6ToothIcon },
    { name: 'Programming', to: `${basePath}/programming`, icon: CalendarDaysIcon },
    { name: 'Monetisation', to: `${basePath}/monetisation`, icon: BanknotesIcon },
    { name: 'Safety', to: `${basePath}/safety`, icon: ShieldCheckIcon },
    { name: 'Communications', to: `${basePath}/communications`, icon: MegaphoneIcon }
>>>>>>> d63e3ebc
  ]
};

function MicrophoneIcon(props) {
  return (
    <svg viewBox="0 0 24 24" fill="none" xmlns="http://www.w3.org/2000/svg" {...props}>
      <path
        d="M12 14.25a3.75 3.75 0 0 0 3.75-3.75V6a3.75 3.75 0 1 0-7.5 0v4.5A3.75 3.75 0 0 0 12 14.25Zm6-3.75a6 6 0 0 1-12 0M9.75 19.5h4.5M12 17.25v2.25"
        stroke="currentColor"
        strokeWidth="1.5"
        strokeLinecap="round"
        strokeLinejoin="round"
      />
    </svg>
  );
}

export default function DashboardLayout() {
  const { role } = useParams();
  const navigate = useNavigate();
  const location = useLocation();
  const { session, logout } = useAuth();
  const { activeRole, setActiveRole, roles, dashboards, searchIndex, loading, error, refresh } = useDashboard();
  const allowedRoles = useMemo(() => roles.map((r) => r.id), [roles]);
  const resolvedRole = allowedRoles.length > 0 ? (allowedRoles.includes(role) ? role : allowedRoles[0]) : null;
  const basePath = resolvedRole ? `/dashboard/${resolvedRole}` : '/dashboard';

  useEffect(() => {
    if (resolvedRole && role && !allowedRoles.includes(role)) {
      navigate(basePath, { replace: true });
    }
  }, [role, allowedRoles, basePath, navigate, resolvedRole]);

  useEffect(() => {
    if (resolvedRole && resolvedRole !== activeRole) {
      setActiveRole(resolvedRole);
    }
  }, [resolvedRole, activeRole, setActiveRole]);

  const [searchQuery, setSearchQuery] = useState('');
  const filteredResults = useMemo(() => {
    if (!searchQuery) return [];
    const query = searchQuery.toLowerCase();
    return searchIndex
      .filter((item) => item.role === resolvedRole)
      .filter((item) => item.title.toLowerCase().includes(query) || item.type.toLowerCase().includes(query));
  }, [searchQuery, searchIndex, resolvedRole]);

  const navigation = useMemo(() => {
    const builder = navigationByRole[resolvedRole];
    return builder ? builder(basePath) : [];
  }, [resolvedRole, basePath]);

  const currentDashboard = resolvedRole ? dashboards[resolvedRole] ?? null : null;
  const resolvedRoleMeta = resolvedRole ? roles.find((r) => r.id === resolvedRole) : null;

  let mainContent;
  if (loading && !currentDashboard) {
    mainContent = (
      <DashboardStateMessage
        variant="loading"
        title="Loading your dashboard"
        description="We are fetching the latest metrics, sessions, and community data."
      />
    );
  } else if (error) {
    mainContent = (
      <DashboardStateMessage
        variant="error"
        title="We couldn't load your dashboard"
        description={error.message ?? 'An unexpected error occurred while retrieving your data.'}
        actionLabel="Retry"
        onAction={() => refresh()}
      />
    );
  } else if (!resolvedRole) {
    mainContent = (
      <DashboardStateMessage
        title="No dashboards available"
        description="Your account is not associated with an active learner or instructor workspace yet."
      />
    );
  } else if (!currentDashboard) {
    mainContent = (
      <DashboardStateMessage
        title="Dashboard data unavailable"
        description="We couldn't find any configured data for this role yet. Configure sources and try again."
        actionLabel="Refresh"
        onAction={() => refresh()}
      />
    );
  } else {
    mainContent = <Outlet context={{ role: resolvedRole, dashboard: currentDashboard, refresh }} />;
  }

  return (
    <div className="dashboard-shell flex">
      <aside className="dashboard-aside">
        <div className="flex h-20 items-center gap-3 border-b border-slate-200 px-6">
          <img
            src="https://i.ibb.co/twQyCm1N/Edulure-Logo.png"
            alt="Edulure"
            className="h-10 w-10 rounded-xl border border-slate-200 bg-white"
          />
          <div>
            <p className="text-sm font-semibold uppercase tracking-wide text-slate-700">Edulure</p>
            <p className="text-xs text-slate-500">Operational Command Center</p>
          </div>
        </div>
        <nav className="flex flex-1 flex-col gap-1 overflow-y-auto px-4 py-6">
          {navigation.map((item) => (
            <NavLink
              key={item.to}
              to={item.to}
              end={item.end}
              className={({ isActive }) =>
                `group flex items-center gap-3 rounded-xl px-4 py-3 text-sm font-medium transition-all duration-200 ${
                  isActive
                    ? 'bg-primary/10 text-primary shadow-sm'
                    : 'text-slate-600 hover:bg-slate-100 hover:text-primary'
                }`
              }
            >
              <item.icon className="h-5 w-5 text-slate-400 group-hover:text-primary" />
              <span>{item.name}</span>
            </NavLink>
          ))}
        </nav>
        <div className="border-t border-slate-200 p-4">
          <a
            href="/"
            className="flex items-center justify-between rounded-xl border border-slate-200 px-4 py-3 text-sm font-semibold text-slate-600 transition hover:border-primary/40 hover:text-primary"
          >
            <span>Return to site</span>
            <ArrowLeftOnRectangleIcon className="h-4 w-4" />
          </a>
        </div>
      </aside>
      <div className="flex min-h-screen flex-1 flex-col">
        <header className="sticky top-0 z-40 border-b border-slate-200 bg-white/95 backdrop-blur">
          <div className="flex flex-col gap-4 px-4 py-5 sm:px-6 lg:px-10">
            <div className="flex flex-col gap-4 lg:flex-row lg:items-center lg:justify-between">
              <div className="flex flex-col gap-4 lg:flex-1 lg:flex-row lg:items-center lg:gap-6">
                <div className="relative flex-1">
                  <MagnifyingGlassIcon className="pointer-events-none absolute left-4 top-1/2 h-5 w-5 -translate-y-1/2 text-slate-400" />
                  <input
                    type="search"
                    value={searchQuery}
                    onChange={(event) => setSearchQuery(event.target.value)}
                    placeholder="Search across your dashboard data"
                    className="w-full rounded-2xl border border-slate-200 bg-white py-3 pl-12 pr-4 text-sm text-slate-900 placeholder:text-slate-400 focus:border-primary focus:outline-none focus:ring-2 focus:ring-primary/20"
                  />
                {searchQuery && (
                  <button
                    type="button"
                    className="absolute right-3 top-1/2 -translate-y-1/2 text-xs text-slate-500 hover:text-primary"
                    onClick={() => setSearchQuery('')}
                  >
                    Clear
                  </button>
                )}
                {filteredResults.length > 0 && (
                  <div className="absolute left-0 right-0 top-14 z-30 rounded-2xl border border-slate-200 bg-white p-4 shadow-xl">
                    <p className="mb-2 text-xs font-semibold uppercase tracking-wide text-slate-500">Search results</p>
                    <ul className="space-y-2">
                      {filteredResults.map((result) => (
                        <li key={result.id}>
                          <NavLink
                            to={result.url}
                            className="flex flex-col rounded-xl border border-slate-200 bg-slate-50 px-4 py-3 text-sm transition hover:border-primary/40 hover:bg-primary/5 hover:text-primary"
                            onClick={() => setSearchQuery('')}
                          >
                            <span className="font-semibold text-slate-800">{result.title}</span>
                            <span className="text-xs uppercase tracking-wide text-slate-500">{result.type}</span>
                          </NavLink>
                        </li>
                      ))}
                    </ul>
                  </div>
                )}
              </div>
                <div className="flex items-center gap-3 self-start rounded-2xl border border-slate-200 bg-white p-1 text-xs font-semibold text-slate-500 shadow-sm">
                  {roles.map((roleOption) => {
                    const target = `/dashboard/${roleOption.id}`;
                    const isActive = resolvedRole === roleOption.id;
                    return (
                      <NavLink
                        key={roleOption.id}
                        to={target}
                        className={`rounded-2xl px-4 py-2 transition ${
                          isActive
                            ? 'bg-primary text-white shadow'
                            : 'text-slate-600 hover:bg-primary/10 hover:text-primary'
                        }`}
                      >
                        {roleOption.label}
                      </NavLink>
                    );
                  })}
                </div>
              </div>
              <div className="self-start lg:self-center">
                <UserMenu session={session} onNavigate={navigate} onLogout={logout} />
              </div>
            </div>
            <div className="flex flex-wrap items-center justify-between gap-4 text-xs uppercase tracking-wide text-slate-500">
              <span>
                {resolvedRoleMeta?.label ?? 'Dashboard'} dashboard ·{' '}
                {currentDashboard ? 'All systems green' : loading ? 'Syncing data' : 'Awaiting configuration'}
              </span>
              <span>
                Route ·
                {resolvedRole
                  ? location.pathname.replace(`/dashboard/${resolvedRole}`, '') || '/overview'
                  : ' /'}
              </span>
            </div>
          </div>
        </header>
        <main className="flex-1 bg-gradient-to-b from-slate-50 via-white to-slate-100">
          <div className="mx-auto w-full max-w-7xl px-4 py-10 sm:px-6 lg:px-10">
            {mainContent}
          </div>
        </main>
      </div>
    </div>
  );
}<|MERGE_RESOLUTION|>--- conflicted
+++ resolved
@@ -59,7 +59,6 @@
     { name: 'Calendar', to: `${basePath}/calendar`, icon: CalendarDaysIcon },
     { name: 'E-books', to: `${basePath}/ebooks`, icon: BookOpenIcon },
     { name: 'Create e-books', to: `${basePath}/ebooks/create`, icon: DocumentTextIcon },
-<<<<<<< HEAD
     { name: 'Edulure Ads', to: `${basePath}/ads`, icon: MegaphoneIcon },
     { name: 'Settings', to: `${basePath}/settings`, icon: Cog6ToothIcon }
   ],
@@ -74,7 +73,6 @@
     { name: 'Monetisation', to: `${basePath}/pricing`, icon: BanknotesIcon },
     { name: 'Platform ads', to: `${basePath}/ads`, icon: MegaphoneIcon },
     { name: 'Governance', to: `${basePath}/settings`, icon: ShieldCheckIcon }
-=======
     { name: 'Edulure Ads', to: `${basePath}/ads`, icon: MegaphoneIcon }
   ],
   community: (basePath) => [
@@ -84,7 +82,6 @@
     { name: 'Monetisation', to: `${basePath}/monetisation`, icon: BanknotesIcon },
     { name: 'Safety', to: `${basePath}/safety`, icon: ShieldCheckIcon },
     { name: 'Communications', to: `${basePath}/communications`, icon: MegaphoneIcon }
->>>>>>> d63e3ebc
   ]
 };
 
