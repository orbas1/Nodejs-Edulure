import { useEffect, useMemo, useState } from 'react';
import { NavLink, Outlet, useLocation, useNavigate, useParams } from 'react-router-dom';
import {
  AcademicCapIcon,
  ArrowLeftOnRectangleIcon,
  ArrowTopRightOnSquareIcon,
  BanknotesIcon,
  Bars3Icon,
  BookOpenIcon,
  CalendarDaysIcon,
  ChartBarIcon,
  Cog6ToothIcon,
  DocumentTextIcon,
  ClipboardDocumentListIcon,
  IdentificationIcon,
  InboxStackIcon,
  HandshakeIcon,
  MegaphoneIcon,
  PlayCircleIcon,
  ShieldCheckIcon,
  Squares2X2Icon,
  UserGroupIcon,
  UsersIcon,
  VideoCameraIcon,
  XMarkIcon
  Bars3Icon,
  XMarkIcon,
  VideoCameraIcon,
<<<<<<< HEAD
  MapIcon
=======
  BriefcaseIcon
>>>>>>> c3e78cda
} from '@heroicons/react/24/outline';
import { MagnifyingGlassIcon } from '@heroicons/react/20/solid';
import { useAuth } from '../context/AuthContext.jsx';
import { useDashboard } from '../context/DashboardContext.jsx';
import DashboardStateMessage from '../components/dashboard/DashboardStateMessage.jsx';
import UserMenu from '../components/navigation/UserMenu.jsx';

const navigationByRole = {
  learner: (basePath) => [
    { name: 'Overview', to: basePath, icon: Squares2X2Icon, end: true },
    { name: 'Communities', to: `${basePath}/communities`, icon: UserGroupIcon },
    { name: 'Messages', to: `${basePath}/inbox`, icon: InboxStackIcon },
    { name: 'Courses', to: `${basePath}/courses`, icon: PlayCircleIcon },
    { name: 'Assessments', to: `${basePath}/assessments`, icon: AcademicCapIcon },
    { name: 'Live classrooms', to: `${basePath}/live-classes`, icon: VideoCameraIcon },
    { name: 'Calendar', to: `${basePath}/calendar`, icon: CalendarDaysIcon },
    { name: 'Tutor bookings', to: `${basePath}/bookings`, icon: UsersIcon },
    { name: 'Field services', to: `${basePath}/field-services`, icon: MapIcon },
    { name: 'E-books', to: `${basePath}/ebooks`, icon: BookOpenIcon },
    { name: 'Financial', to: `${basePath}/financial`, icon: ChartBarIcon },
    { name: 'Affiliate', to: `${basePath}/affiliate`, icon: HandshakeIcon },
    { name: 'Settings', to: `${basePath}/settings`, icon: Cog6ToothIcon },
    { name: 'Become an instructor', to: `${basePath}/become-instructor`, icon: ArrowTopRightOnSquareIcon }
  ],
  instructor: (basePath) => [
    { name: 'Overview', to: basePath, icon: Squares2X2Icon, end: true },
    { name: 'Create community', to: `${basePath}/communities/create`, icon: UserGroupIcon },
    { name: 'Manage communities', to: `${basePath}/communities/manage`, icon: Cog6ToothIcon },
    { name: 'Webinars', to: `${basePath}/communities/webinars`, icon: PlayCircleIcon },
    { name: 'Live classrooms', to: `${basePath}/live-classes`, icon: VideoCameraIcon },
    { name: 'Podcasts', to: `${basePath}/communities/podcasts`, icon: MicrophoneIcon },
    { name: 'Create course', to: `${basePath}/courses/create`, icon: DocumentTextIcon },
    { name: 'Recorded library', to: `${basePath}/courses/library`, icon: PlayCircleIcon },
    { name: 'Manage courses', to: `${basePath}/courses/manage`, icon: Cog6ToothIcon },
    { name: 'Assessment studio', to: `${basePath}/assessments`, icon: AcademicCapIcon },
    { name: 'Messages', to: `${basePath}/inbox`, icon: InboxStackIcon },
    { name: 'Monetisation', to: `${basePath}/pricing`, icon: BanknotesIcon },
    { name: 'Affiliate', to: `${basePath}/affiliate`, icon: HandshakeIcon },
    { name: 'Lesson schedule', to: `${basePath}/lesson-schedule`, icon: CalendarDaysIcon },
    { name: 'Tutor bookings', to: `${basePath}/bookings`, icon: UsersIcon },
    { name: 'Service suite', to: `${basePath}/services`, icon: BriefcaseIcon },
    { name: 'Project bids', to: `${basePath}/projects`, icon: ClipboardDocumentListIcon },
    { name: 'Tutor management', to: `${basePath}/tutor-management`, icon: IdentificationIcon },
    { name: 'Tutor schedule', to: `${basePath}/tutor-schedule`, icon: CalendarDaysIcon },
    { name: 'Field services', to: `${basePath}/field-services`, icon: MapIcon },
    { name: 'Calendar', to: `${basePath}/calendar`, icon: CalendarDaysIcon },
    { name: 'E-books', to: `${basePath}/ebooks`, icon: BookOpenIcon },
    { name: 'Create e-books', to: `${basePath}/ebooks/create`, icon: DocumentTextIcon },
    { name: 'Fixnado Ads', to: `${basePath}/ads`, icon: MegaphoneIcon },
    { name: 'Settings', to: `${basePath}/settings`, icon: Cog6ToothIcon }
  ],
  admin: (basePath) => [
    { name: 'Overview', to: basePath, icon: Squares2X2Icon, end: true },
    { name: 'Communities', to: `${basePath}/communities`, icon: UserGroupIcon },
    { name: 'Messages', to: `${basePath}/inbox`, icon: InboxStackIcon },
    { name: 'Courses', to: `${basePath}/courses`, icon: PlayCircleIcon },
    { name: 'Calendar', to: `${basePath}/calendar`, icon: CalendarDaysIcon },
    { name: 'Tutor bookings', to: `${basePath}/bookings`, icon: UsersIcon },
    { name: 'E-books', to: `${basePath}/ebooks`, icon: BookOpenIcon },
    { name: 'Monetisation', to: `${basePath}/pricing`, icon: BanknotesIcon },
    { name: 'Platform ads', to: `${basePath}/ads`, icon: MegaphoneIcon },
    { name: 'Governance', to: `${basePath}/settings`, icon: ShieldCheckIcon },
    { name: 'Edulure Ads', to: `${basePath}/ads`, icon: MegaphoneIcon }
    { name: 'Fixnado Ads', to: `${basePath}/ads`, icon: MegaphoneIcon }
  ],
  community: (basePath) => [
    { name: 'Overview', to: basePath, icon: Squares2X2Icon, end: true },
    { name: 'Operations', to: `${basePath}/operations`, icon: Cog6ToothIcon },
    { name: 'Programming', to: `${basePath}/programming`, icon: CalendarDaysIcon },
    { name: 'Monetisation', to: `${basePath}/monetisation`, icon: BanknotesIcon },
    { name: 'Safety', to: `${basePath}/safety`, icon: ShieldCheckIcon },
    { name: 'Communications', to: `${basePath}/communications`, icon: MegaphoneIcon }
  ]
};

function MicrophoneIcon(props) {
  return (
    <svg viewBox="0 0 24 24" fill="none" xmlns="http://www.w3.org/2000/svg" {...props}>
      <path
        d="M12 14.25a3.75 3.75 0 0 0 3.75-3.75V6a3.75 3.75 0 1 0-7.5 0v4.5A3.75 3.75 0 0 0 12 14.25Zm6-3.75a6 6 0 0 1-12 0M9.75 19.5h4.5M12 17.25v2.25"
        stroke="currentColor"
        strokeWidth="1.5"
        strokeLinecap="round"
        strokeLinejoin="round"
      />
    </svg>
  );
}

export default function DashboardLayout() {
  const { role } = useParams();
  const navigate = useNavigate();
  const location = useLocation();
  const { session, logout } = useAuth();
  const { activeRole, setActiveRole, roles, dashboards, searchIndex, loading, error, refresh } = useDashboard();
  const allowedRoles = useMemo(() => roles.map((r) => r.id), [roles]);
  const resolvedRole = allowedRoles.length > 0 ? (allowedRoles.includes(role) ? role : allowedRoles[0]) : null;
  const basePath = resolvedRole ? `/dashboard/${resolvedRole}` : '/dashboard';

  useEffect(() => {
    if (resolvedRole && role && !allowedRoles.includes(role)) {
      navigate(basePath, { replace: true });
    }
  }, [role, allowedRoles, basePath, navigate, resolvedRole]);

  useEffect(() => {
    if (resolvedRole && resolvedRole !== activeRole) {
      setActiveRole(resolvedRole);
    }
  }, [resolvedRole, activeRole, setActiveRole]);

  const [searchQuery, setSearchQuery] = useState('');
  const [mobileNavOpen, setMobileNavOpen] = useState(false);
  const closeMobileNav = () => setMobileNavOpen(false);

  useEffect(() => {
    closeMobileNav();
  }, [location.pathname, resolvedRole]);

  const filteredResults = useMemo(() => {
    if (!searchQuery) return [];
    const query = searchQuery.toLowerCase();
    return searchIndex
      .filter((item) => item.role === resolvedRole)
      .filter((item) => item.title.toLowerCase().includes(query) || item.type.toLowerCase().includes(query));
  }, [searchQuery, searchIndex, resolvedRole]);

  const navigation = useMemo(() => {
    const builder = navigationByRole[resolvedRole];
    return builder ? builder(basePath) : [];
  }, [resolvedRole, basePath]);

  const currentDashboard = resolvedRole ? dashboards[resolvedRole] ?? null : null;
  const resolvedRoleMeta = resolvedRole ? roles.find((r) => r.id === resolvedRole) : null;

  let mainContent;
  if (loading && !currentDashboard) {
    mainContent = (
      <DashboardStateMessage
        variant="loading"
        title="Loading your dashboard"
        description="We are fetching the latest metrics, sessions, and community data."
      />
    );
  } else if (error) {
    mainContent = (
      <DashboardStateMessage
        variant="error"
        title="We couldn't load your dashboard"
        description={error.message ?? 'An unexpected error occurred while retrieving your data.'}
        actionLabel="Retry"
        onAction={() => refresh()}
      />
    );
  } else if (!resolvedRole) {
    mainContent = (
      <DashboardStateMessage
        title="No dashboards available"
        description="Your account is not associated with an active learner or instructor workspace yet."
      />
    );
  } else if (!currentDashboard) {
    mainContent = (
      <DashboardStateMessage
        title="Dashboard data unavailable"
        description="We couldn't find any configured data for this role yet. Configure sources and try again."
        actionLabel="Refresh"
        onAction={() => refresh()}
      />
    );
  } else {
    mainContent = <Outlet context={{ role: resolvedRole, dashboard: currentDashboard, refresh }} />;
  }

  return (
    <div className="dashboard-shell flex">
      <aside className="dashboard-aside">
        <div className="flex h-20 items-center gap-3 border-b border-slate-200 px-6">
          <img
            src="https://i.ibb.co/twQyCm1N/Edulure-Logo.png"
            alt="Edulure"
            className="h-10 w-10 rounded-xl border border-slate-200 bg-white"
          />
          <div>
            <p className="text-sm font-semibold uppercase tracking-wide text-slate-700">Edulure</p>
            <p className="text-xs text-slate-500">Operational Command Center</p>
          </div>
        </div>
        <nav className="flex flex-1 flex-col gap-1 overflow-y-auto px-4 py-6">
          {navigation.map((item) => (
            <NavLink
              key={item.to}
              to={item.to}
              end={item.end}
              className={({ isActive }) =>
                `group flex items-center gap-3 rounded-xl px-4 py-3 text-sm font-medium transition-all duration-200 ${
                  isActive
                    ? 'bg-primary/10 text-primary shadow-sm'
                    : 'text-slate-600 hover:bg-slate-100 hover:text-primary'
                }`
              }
            >
              <item.icon className="h-5 w-5 text-slate-400 group-hover:text-primary" />
              <span>{item.name}</span>
            </NavLink>
          ))}
        </nav>
        <div className="border-t border-slate-200 p-4">
          <a
            href="/"
            className="flex items-center justify-between rounded-xl border border-slate-200 px-4 py-3 text-sm font-semibold text-slate-600 transition hover:border-primary/40 hover:text-primary"
          >
            <span>Return to site</span>
            <ArrowLeftOnRectangleIcon className="h-4 w-4" />
          </a>
        </div>
      </aside>
      <div className="flex min-h-screen flex-1 flex-col">
        <header className="sticky top-0 z-40 border-b border-slate-200 bg-white/95 backdrop-blur">
          <div className="flex flex-col gap-4 px-4 py-5 sm:px-6 lg:px-10">
            <div className="flex flex-col gap-4 lg:flex-row lg:items-center lg:justify-between">
              <div className="flex flex-1 flex-col gap-4 lg:flex-row lg:items-center lg:gap-6">
                <div className="relative flex-1">
                  <MagnifyingGlassIcon className="pointer-events-none absolute left-4 top-1/2 h-5 w-5 -translate-y-1/2 text-slate-400" />
                  <input
                    type="search"
                    value={searchQuery}
                    onChange={(event) => setSearchQuery(event.target.value)}
                    placeholder="Search across your dashboard data"
                    className="w-full rounded-2xl border border-slate-200 bg-white py-3 pl-12 pr-4 text-sm text-slate-900 placeholder:text-slate-400 focus:border-primary focus:outline-none focus:ring-2 focus:ring-primary/20"
                  />
                  {searchQuery && (
                    <button
                      type="button"
                      className="absolute right-3 top-1/2 -translate-y-1/2 text-xs text-slate-500 hover:text-primary"
                      onClick={() => setSearchQuery('')}
                    >
<<<<<<< HEAD
                      Clear
                    </button>
                  )}
                  {filteredResults.length > 0 && (
                    <div className="absolute left-0 right-0 top-14 z-30 rounded-2xl border border-slate-200 bg-white p-4 shadow-xl">
                      <p className="mb-2 text-xs font-semibold uppercase tracking-wide text-slate-500">Search results</p>
                      <ul className="space-y-2">
                        {filteredResults.map((result) => (
                          <li key={result.id}>
                            <NavLink
                              to={result.url}
                              className="flex flex-col rounded-xl border border-slate-200 bg-slate-50 px-4 py-3 text-sm transition hover:border-primary/40 hover:bg-primary/5 hover:text-primary"
                              onClick={() => setSearchQuery('')}
                            >
                              <span className="font-semibold text-slate-800">{result.title}</span>
                              <span className="text-xs uppercase tracking-wide text-slate-500">{result.type}</span>
                            </NavLink>
                          </li>
                        ))}
                      </ul>
                    </div>
                  )}
                </div>
                <div className="hidden items-center gap-3 self-start rounded-2xl border border-slate-200 bg-white p-1 text-xs font-semibold text-slate-500 shadow-sm lg:flex">
                  {roles.map((roleOption) => {
                    const target = `/dashboard/${roleOption.id}`;
                    const isActive = resolvedRole === roleOption.id;
                    return (
                      <NavLink
                        key={roleOption.id}
                        to={target}
                        className={`rounded-2xl px-4 py-2 transition ${
                          isActive
                            ? 'bg-primary text-white shadow'
                            : 'text-slate-600 hover:bg-primary/10 hover:text-primary'
                        }`}
                      >
                        {roleOption.label}
                      </NavLink>
                    );
                  })}
                </div>
=======
                      {roleOption.label}
                    </NavLink>
                  );
                })}
>>>>>>> c3e78cda
              </div>
              <div className="flex items-center gap-3 self-start lg:self-center">
                <UserMenu session={session} onNavigate={navigate} onLogout={logout} />
                <button
                  type="button"
                  className="inline-flex items-center gap-2 rounded-2xl border border-slate-200 bg-white px-4 py-2 text-sm font-semibold text-slate-600 shadow-sm transition hover:border-primary/40 hover:text-primary focus-visible:outline focus-visible:outline-2 focus-visible:outline-offset-2 focus-visible:outline-primary lg:hidden"
                  onClick={() => setMobileNavOpen((open) => !open)}
                  aria-expanded={mobileNavOpen}
                  aria-controls="dashboard-mobile-nav"
                >
                  <Bars3Icon className="h-5 w-5" />
                  Menu
                </button>
              </div>
            </div>
            <div className="flex flex-wrap items-center justify-between gap-4 text-xs uppercase tracking-wide text-slate-500">
              <span>
                {resolvedRoleMeta?.label ?? 'Dashboard'} dashboard ·{' '}
                {currentDashboard ? 'All systems green' : loading ? 'Syncing data' : 'Awaiting configuration'}
              </span>
              <span>
                Route ·
                {resolvedRole
                  ? location.pathname.replace(`/dashboard/${resolvedRole}`, '') || '/overview'
                  : ' /'}
              </span>
            </div>
          </div>
        </div>
      </header>
        <main className="flex-1 bg-gradient-to-b from-slate-50 via-white to-slate-100">
          <div className="mx-auto w-full max-w-7xl px-4 py-10 sm:px-6 lg:px-10">
            {mainContent}
          </div>
        </main>
      </div>
      <div
        className={`${
          mobileNavOpen ? 'pointer-events-auto opacity-100' : 'pointer-events-none opacity-0'
        } fixed inset-0 z-40 bg-slate-950/40 transition-opacity duration-200 lg:hidden`}
        aria-hidden={!mobileNavOpen}
        onClick={closeMobileNav}
      />
      <nav
        id="dashboard-mobile-nav"
        className={`${
          mobileNavOpen ? 'translate-x-0' : 'translate-x-full'
        } fixed inset-y-0 right-0 z-50 w-80 max-w-[85vw] overflow-y-auto border-l border-slate-200 bg-white p-6 shadow-2xl transition-transform duration-200 lg:hidden`}
        aria-label="Dashboard navigation"
      >
        <div className="flex items-center justify-between">
          <p className="text-sm font-semibold uppercase tracking-wide text-slate-500">Navigate</p>
          <button
            type="button"
            className="rounded-full border border-slate-200 p-2 text-slate-500 transition hover:border-primary/40 hover:text-primary focus-visible:outline focus-visible:outline-2 focus-visible:outline-offset-2 focus-visible:outline-primary"
            onClick={closeMobileNav}
          >
            <XMarkIcon className="h-5 w-5" />
            <span className="sr-only">Close menu</span>
          </button>
        </div>
        <div className="mt-6 flex flex-wrap gap-2">
          {roles.map((roleOption) => {
            const target = `/dashboard/${roleOption.id}`;
            const isActive = resolvedRole === roleOption.id;
            return (
              <NavLink
                key={roleOption.id}
                to={target}
                className={`rounded-full px-4 py-2 text-xs font-semibold transition ${
                  isActive
                    ? 'bg-primary text-white shadow-sm'
                    : 'border border-slate-200 text-slate-600 hover:border-primary/40 hover:text-primary'
                }`}
                end
                onClick={closeMobileNav}
              >
                {roleOption.label}
              </NavLink>
            );
          })}
        </div>
        <ul className="mt-8 space-y-2">
          {navigation.map((item) => (
            <li key={item.to}>
              <NavLink
                to={item.to}
                end={item.end}
                className={({ isActive }) =>
                  `flex items-center gap-3 rounded-2xl border px-4 py-3 text-sm font-medium transition-all ${
                    isActive
                      ? 'border-primary/60 bg-primary/10 text-primary shadow-sm'
                      : 'border-slate-200 text-slate-600 hover:border-primary/40 hover:bg-primary/5 hover:text-primary'
                  }`
                }
                onClick={closeMobileNav}
              >
                <item.icon className="h-5 w-5 text-slate-400" />
                <span>{item.name}</span>
              </NavLink>
            </li>
          ))}
        </ul>
        <div className="mt-6 border-t border-slate-200 pt-6">
          <a
            href="/"
            className="flex items-center justify-between rounded-xl border border-slate-200 px-4 py-3 text-sm font-semibold text-slate-600 transition hover:border-primary/40 hover:text-primary"
          >
            <span>Return to site</span>
            <ArrowLeftOnRectangleIcon className="h-4 w-4" />
          </a>
        </div>
      </nav>
    </div>
  );
}<|MERGE_RESOLUTION|>--- conflicted
+++ resolved
@@ -26,11 +26,8 @@
   Bars3Icon,
   XMarkIcon,
   VideoCameraIcon,
-<<<<<<< HEAD
   MapIcon
-=======
   BriefcaseIcon
->>>>>>> c3e78cda
 } from '@heroicons/react/24/outline';
 import { MagnifyingGlassIcon } from '@heroicons/react/20/solid';
 import { useAuth } from '../context/AuthContext.jsx';
@@ -268,7 +265,6 @@
                       className="absolute right-3 top-1/2 -translate-y-1/2 text-xs text-slate-500 hover:text-primary"
                       onClick={() => setSearchQuery('')}
                     >
-<<<<<<< HEAD
                       Clear
                     </button>
                   )}
@@ -311,12 +307,10 @@
                     );
                   })}
                 </div>
-=======
                       {roleOption.label}
                     </NavLink>
                   );
                 })}
->>>>>>> c3e78cda
               </div>
               <div className="flex items-center gap-3 self-start lg:self-center">
                 <UserMenu session={session} onNavigate={navigate} onLogout={logout} />
