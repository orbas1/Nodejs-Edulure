import { useEffect, useMemo, useState } from 'react';
import { NavLink, Outlet, useLocation, useNavigate, useParams } from 'react-router-dom';
import {
  ArrowLeftOnRectangleIcon,
  BanknotesIcon,
  ArrowTopRightOnSquareIcon,
  BookOpenIcon,
  CalendarDaysIcon,
  ChartBarIcon,
  Cog6ToothIcon,
  DocumentTextIcon,
  InboxStackIcon,
  MegaphoneIcon,
  PlayCircleIcon,
  Squares2X2Icon,
  UserGroupIcon,
  UsersIcon,
<<<<<<< HEAD
  ShieldCheckIcon
=======
  VideoCameraIcon
>>>>>>> ba7a074c
} from '@heroicons/react/24/outline';
import { MagnifyingGlassIcon } from '@heroicons/react/20/solid';
import { useDashboard } from '../context/DashboardContext.jsx';
import DashboardStateMessage from '../components/dashboard/DashboardStateMessage.jsx';

const navigationByRole = {
  learner: (basePath) => [
    { name: 'Overview', to: basePath, icon: Squares2X2Icon, end: true },
    { name: 'Communities', to: `${basePath}/communities`, icon: UserGroupIcon },
    { name: 'Messages', to: `${basePath}/inbox`, icon: InboxStackIcon },
    { name: 'Courses', to: `${basePath}/courses`, icon: PlayCircleIcon },
    { name: 'Live classrooms', to: `${basePath}/live-classes`, icon: VideoCameraIcon },
    { name: 'Calendar', to: `${basePath}/calendar`, icon: CalendarDaysIcon },
    { name: 'Tutor bookings', to: `${basePath}/bookings`, icon: UsersIcon },
    { name: 'E-books', to: `${basePath}/ebooks`, icon: BookOpenIcon },
    { name: 'Financial', to: `${basePath}/financial`, icon: ChartBarIcon },
    { name: 'Become an instructor', to: `${basePath}/become-instructor`, icon: ArrowTopRightOnSquareIcon }
  ],
  instructor: (basePath) => [
    { name: 'Overview', to: basePath, icon: Squares2X2Icon, end: true },
    { name: 'Create community', to: `${basePath}/communities/create`, icon: UserGroupIcon },
    { name: 'Manage communities', to: `${basePath}/communities/manage`, icon: Cog6ToothIcon },
    { name: 'Webinars', to: `${basePath}/communities/webinars`, icon: PlayCircleIcon },
    { name: 'Live classrooms', to: `${basePath}/live-classes`, icon: VideoCameraIcon },
    { name: 'Podcasts', to: `${basePath}/communities/podcasts`, icon: MicrophoneIcon },
    { name: 'Create course', to: `${basePath}/courses/create`, icon: DocumentTextIcon },
    { name: 'Recorded library', to: `${basePath}/courses/library`, icon: PlayCircleIcon },
    { name: 'Manage courses', to: `${basePath}/courses/manage`, icon: Cog6ToothIcon },
    { name: 'Messages', to: `${basePath}/inbox`, icon: InboxStackIcon },
    { name: 'Monetisation', to: `${basePath}/pricing`, icon: BanknotesIcon },
    { name: 'Lesson schedule', to: `${basePath}/lesson-schedule`, icon: CalendarDaysIcon },
    { name: 'Tutor bookings', to: `${basePath}/bookings`, icon: UsersIcon },
    { name: 'Tutor schedule', to: `${basePath}/tutor-schedule`, icon: CalendarDaysIcon },
    { name: 'Calendar', to: `${basePath}/calendar`, icon: CalendarDaysIcon },
    { name: 'E-books', to: `${basePath}/ebooks`, icon: BookOpenIcon },
    { name: 'Create e-books', to: `${basePath}/ebooks/create`, icon: DocumentTextIcon },
    { name: 'Edulure Ads', to: `${basePath}/ads`, icon: MegaphoneIcon }
  ],
  community: (basePath) => [
    { name: 'Overview', to: basePath, icon: Squares2X2Icon, end: true },
    { name: 'Operations', to: `${basePath}/operations`, icon: Cog6ToothIcon },
    { name: 'Programming', to: `${basePath}/programming`, icon: CalendarDaysIcon },
    { name: 'Monetisation', to: `${basePath}/monetisation`, icon: BanknotesIcon },
    { name: 'Safety', to: `${basePath}/safety`, icon: ShieldCheckIcon },
    { name: 'Communications', to: `${basePath}/communications`, icon: MegaphoneIcon }
  ]
};

function MicrophoneIcon(props) {
  return (
    <svg viewBox="0 0 24 24" fill="none" xmlns="http://www.w3.org/2000/svg" {...props}>
      <path
        d="M12 14.25a3.75 3.75 0 0 0 3.75-3.75V6a3.75 3.75 0 1 0-7.5 0v4.5A3.75 3.75 0 0 0 12 14.25Zm6-3.75a6 6 0 0 1-12 0M9.75 19.5h4.5M12 17.25v2.25"
        stroke="currentColor"
        strokeWidth="1.5"
        strokeLinecap="round"
        strokeLinejoin="round"
      />
    </svg>
  );
}

export default function DashboardLayout() {
  const { role } = useParams();
  const navigate = useNavigate();
  const location = useLocation();
  const { activeRole, setActiveRole, roles, dashboards, searchIndex, loading, error, refresh } = useDashboard();
  const allowedRoles = useMemo(() => roles.map((r) => r.id), [roles]);
  const resolvedRole = allowedRoles.length > 0 ? (allowedRoles.includes(role) ? role : allowedRoles[0]) : null;
  const basePath = resolvedRole ? `/dashboard/${resolvedRole}` : '/dashboard';

  useEffect(() => {
    if (resolvedRole && role && !allowedRoles.includes(role)) {
      navigate(basePath, { replace: true });
    }
  }, [role, allowedRoles, basePath, navigate, resolvedRole]);

  useEffect(() => {
    if (resolvedRole && resolvedRole !== activeRole) {
      setActiveRole(resolvedRole);
    }
  }, [resolvedRole, activeRole, setActiveRole]);

  const [searchQuery, setSearchQuery] = useState('');
  const filteredResults = useMemo(() => {
    if (!searchQuery) return [];
    const query = searchQuery.toLowerCase();
    return searchIndex
      .filter((item) => item.role === resolvedRole)
      .filter((item) => item.title.toLowerCase().includes(query) || item.type.toLowerCase().includes(query));
  }, [searchQuery, searchIndex, resolvedRole]);

  const navigation = useMemo(() => {
    const builder = navigationByRole[resolvedRole];
    return builder ? builder(basePath) : [];
  }, [resolvedRole, basePath]);

  const currentDashboard = resolvedRole ? dashboards[resolvedRole] ?? null : null;
  const resolvedRoleMeta = resolvedRole ? roles.find((r) => r.id === resolvedRole) : null;

  let mainContent;
  if (loading && !currentDashboard) {
    mainContent = (
      <DashboardStateMessage
        variant="loading"
        title="Loading your dashboard"
        description="We are fetching the latest metrics, sessions, and community data."
      />
    );
  } else if (error) {
    mainContent = (
      <DashboardStateMessage
        variant="error"
        title="We couldn't load your dashboard"
        description={error.message ?? 'An unexpected error occurred while retrieving your data.'}
        actionLabel="Retry"
        onAction={() => refresh()}
      />
    );
  } else if (!resolvedRole) {
    mainContent = (
      <DashboardStateMessage
        title="No dashboards available"
        description="Your account is not associated with an active learner or instructor workspace yet."
      />
    );
  } else if (!currentDashboard) {
    mainContent = (
      <DashboardStateMessage
        title="Dashboard data unavailable"
        description="We couldn't find any configured data for this role yet. Configure sources and try again."
        actionLabel="Refresh"
        onAction={() => refresh()}
      />
    );
  } else {
    mainContent = <Outlet context={{ role: resolvedRole, dashboard: currentDashboard, refresh }} />;
  }

  return (
    <div className="dashboard-shell flex">
      <aside className="dashboard-aside">
        <div className="flex h-20 items-center gap-3 border-b border-slate-200 px-6">
          <img
            src="https://i.ibb.co/twQyCm1N/Edulure-Logo.png"
            alt="Edulure"
            className="h-10 w-10 rounded-xl border border-slate-200 bg-white"
          />
          <div>
            <p className="text-sm font-semibold uppercase tracking-wide text-slate-700">Edulure</p>
            <p className="text-xs text-slate-500">Operational Command Center</p>
          </div>
        </div>
        <nav className="flex flex-1 flex-col gap-1 overflow-y-auto px-4 py-6">
          {navigation.map((item) => (
            <NavLink
              key={item.to}
              to={item.to}
              end={item.end}
              className={({ isActive }) =>
                `group flex items-center gap-3 rounded-xl px-4 py-3 text-sm font-medium transition-all duration-200 ${
                  isActive
                    ? 'bg-primary/10 text-primary shadow-sm'
                    : 'text-slate-600 hover:bg-slate-100 hover:text-primary'
                }`
              }
            >
              <item.icon className="h-5 w-5 text-slate-400 group-hover:text-primary" />
              <span>{item.name}</span>
            </NavLink>
          ))}
        </nav>
        <div className="border-t border-slate-200 p-4">
          <a
            href="/"
            className="flex items-center justify-between rounded-xl border border-slate-200 px-4 py-3 text-sm font-semibold text-slate-600 transition hover:border-primary/40 hover:text-primary"
          >
            <span>Return to site</span>
            <ArrowLeftOnRectangleIcon className="h-4 w-4" />
          </a>
        </div>
      </aside>
      <div className="flex min-h-screen flex-1 flex-col">
        <header className="sticky top-0 z-40 border-b border-slate-200 bg-white/95 backdrop-blur">
          <div className="flex flex-col gap-4 px-4 py-5 sm:px-6 lg:px-10">
            <div className="flex flex-col gap-4 lg:flex-row lg:items-center lg:justify-between">
              <div className="relative flex-1">
                <MagnifyingGlassIcon className="pointer-events-none absolute left-4 top-1/2 h-5 w-5 -translate-y-1/2 text-slate-400" />
                <input
                  type="search"
                  value={searchQuery}
                  onChange={(event) => setSearchQuery(event.target.value)}
                  placeholder="Search across your dashboard data"
                  className="w-full rounded-2xl border border-slate-200 bg-white py-3 pl-12 pr-4 text-sm text-slate-900 placeholder:text-slate-400 focus:border-primary focus:outline-none focus:ring-2 focus:ring-primary/20"
                />
                {searchQuery && (
                  <button
                    type="button"
                    className="absolute right-3 top-1/2 -translate-y-1/2 text-xs text-slate-500 hover:text-primary"
                    onClick={() => setSearchQuery('')}
                  >
                    Clear
                  </button>
                )}
                {filteredResults.length > 0 && (
                  <div className="absolute left-0 right-0 top-14 z-30 rounded-2xl border border-slate-200 bg-white p-4 shadow-xl">
                    <p className="mb-2 text-xs font-semibold uppercase tracking-wide text-slate-500">Search results</p>
                    <ul className="space-y-2">
                      {filteredResults.map((result) => (
                        <li key={result.id}>
                          <NavLink
                            to={result.url}
                            className="flex flex-col rounded-xl border border-slate-200 bg-slate-50 px-4 py-3 text-sm transition hover:border-primary/40 hover:bg-primary/5 hover:text-primary"
                            onClick={() => setSearchQuery('')}
                          >
                            <span className="font-semibold text-slate-800">{result.title}</span>
                            <span className="text-xs uppercase tracking-wide text-slate-500">{result.type}</span>
                          </NavLink>
                        </li>
                      ))}
                    </ul>
                  </div>
                )}
              </div>
              <div className="flex items-center gap-3 self-start rounded-2xl border border-slate-200 bg-white p-1 text-xs font-semibold text-slate-500 shadow-sm">
                {roles.map((roleOption) => {
                  const target = `/dashboard/${roleOption.id}`;
                  const isActive = resolvedRole === roleOption.id;
                  return (
                    <NavLink
                      key={roleOption.id}
                      to={target}
                      className={`rounded-2xl px-4 py-2 transition ${
                        isActive
                          ? 'bg-primary text-white shadow'
                          : 'text-slate-600 hover:bg-primary/10 hover:text-primary'
                      }`}
                    >
                      {roleOption.label}
                    </NavLink>
                  );
                })}
              </div>
            </div>
            <div className="flex flex-wrap items-center justify-between gap-4 text-xs uppercase tracking-wide text-slate-500">
              <span>
                {resolvedRoleMeta?.label ?? 'Dashboard'} dashboard ·{' '}
                {currentDashboard ? 'All systems green' : loading ? 'Syncing data' : 'Awaiting configuration'}
              </span>
              <span>
                Route ·
                {resolvedRole
                  ? location.pathname.replace(`/dashboard/${resolvedRole}`, '') || '/overview'
                  : ' /'}
              </span>
            </div>
          </div>
        </header>
        <main className="flex-1 bg-gradient-to-b from-slate-50 via-white to-slate-100">
          <div className="mx-auto w-full max-w-7xl px-4 py-10 sm:px-6 lg:px-10">
            {mainContent}
          </div>
        </main>
      </div>
    </div>
  );
}<|MERGE_RESOLUTION|>--- conflicted
+++ resolved
@@ -15,11 +15,8 @@
   Squares2X2Icon,
   UserGroupIcon,
   UsersIcon,
-<<<<<<< HEAD
   ShieldCheckIcon
-=======
   VideoCameraIcon
->>>>>>> ba7a074c
 } from '@heroicons/react/24/outline';
 import { MagnifyingGlassIcon } from '@heroicons/react/20/solid';
 import { useDashboard } from '../context/DashboardContext.jsx';
