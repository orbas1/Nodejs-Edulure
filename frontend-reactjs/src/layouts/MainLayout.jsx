import { Fragment, useMemo } from 'react';
import { NavLink, Outlet, useLocation, useNavigate } from 'react-router-dom';
import { Disclosure, Transition } from '@headlessui/react';
import { Bars3Icon, XMarkIcon } from '@heroicons/react/24/outline';
import { useAuth } from '../context/AuthContext.jsx';
import { useRuntimeConfig } from '../context/RuntimeConfigContext.jsx';
import UserMenu from '../components/navigation/UserMenu.jsx';

const DASHBOARD_PATH_BY_ROLE = {
  admin: '/dashboard/admin',
  instructor: '/dashboard/instructor',
  learner: '/dashboard/learner',
  user: '/dashboard/learner',
  moderator: '/dashboard/admin'
};

export default function MainLayout() {
  const location = useLocation();
  const navigate = useNavigate();
  const { isAuthenticated, session, logout } = useAuth();
  const { getConfigValue, isFeatureEnabled } = useRuntimeConfig();
  const supportEmail = getConfigValue('support.contact-email', 'support@edulure.com');
  const analyticsDashboardEnabled = isFeatureEnabled('analytics.explorer-dashboard', true);
  const adminConsoleEnabled = isFeatureEnabled('admin.operational-console', false);
  const contentLibraryEnabled = isFeatureEnabled('content.library', true);

  const navigation = useMemo(() => {
    if (!isAuthenticated) {
      return [];
    }

    const resolvedRole = (session?.user?.role ?? 'learner').toLowerCase();
    const baseDashboardPath = DASHBOARD_PATH_BY_ROLE[resolvedRole] ?? '/dashboard/learner';
    const communitiesPath =
      resolvedRole === 'instructor'
        ? `${baseDashboardPath}/communities/manage`
        : `${baseDashboardPath}/communities`;

    const items = [
      { name: 'Home', to: '/' },
<<<<<<< HEAD
      { name: 'Live feed', to: '/feed' },
=======
      { name: 'Live Feed', to: '/feed' },
      { name: 'Communities', to: '/communities' },
>>>>>>> d63e3ebc
      { name: 'Explorer', to: '/explorer' },
      { name: 'Dashboard', to: baseDashboardPath },
      { name: 'Communities', to: communitiesPath },
      { name: 'About', to: '/about' }
    ];

    if (contentLibraryEnabled && (resolvedRole === 'instructor' || resolvedRole === 'admin')) {
      items.splice(3, 0, { name: 'Content', to: '/content' });
    }

    if (analyticsDashboardEnabled && (resolvedRole === 'instructor' || resolvedRole === 'admin')) {
      items.splice(3, 0, { name: 'Analytics', to: '/analytics' });
    }

    if (adminConsoleEnabled && resolvedRole === 'admin') {
      items.splice(3, 0, { name: 'Admin console', to: '/admin' });
    }

    return items;
  }, [
    isAuthenticated,
    session,
    contentLibraryEnabled,
    analyticsDashboardEnabled,
    adminConsoleEnabled
  ]);

  const avatarUrl = session?.user?.avatarUrl;
  const displayName = session?.user?.firstName
    ? `${session.user.firstName}${session.user.lastName ? ` ${session.user.lastName}` : ''}`
    : session?.user?.email ?? 'Your profile';
  const emailLabel = session?.user?.email;
  const initials = displayName
    .split(' ')
    .filter(Boolean)
    .map((part) => part[0]?.toUpperCase())
    .slice(0, 2)
    .join('') || 'ED';

  const avatarClass =
    'flex h-11 w-11 items-center justify-center rounded-full bg-primary/10 text-sm font-semibold text-primary';

  const dashboardPath =
    DASHBOARD_PATH_BY_ROLE[(session?.user?.role ?? 'learner').toLowerCase()] ?? '/dashboard/learner';

  return (
    <div className="min-h-screen bg-white">
      <header className="sticky top-0 z-40 border-b border-slate-200 bg-white/95 backdrop-blur">
        <div className="mx-auto flex max-w-7xl items-center justify-between gap-4 px-6 py-4">
          <a href="/" className="flex items-center gap-3">
            <img
              src="https://i.ibb.co/twQyCm1N/Edulure-Logo.png"
              alt="Edulure logo"
              className="h-10 w-auto"
            />
          </a>
          {isAuthenticated ? (
            <nav className="hidden items-center gap-6 lg:flex">
              {navigation.map((item) => (
                <NavLink
                  key={item.name}
                  to={item.to}
                  className={({ isActive }) =>
                    `text-sm font-semibold transition-colors duration-200 hover:text-primary-dark ${
                      isActive ? 'text-primary' : 'text-slate-600'
                    }`
                  }
                >
                  {item.name}
                </NavLink>
              ))}
            </nav>
          ) : null}
          <div className="hidden items-center gap-3 lg:flex">
            {isAuthenticated ? (
              <UserMenu session={session} onNavigate={navigate} onLogout={logout} />
            ) : (
              <>
                <NavLink
                  to="/login"
                  className="rounded-full border border-primary/30 px-5 py-2 text-sm font-semibold text-primary transition hover:border-primary hover:text-primary-dark"
                >
                  Log in
                </NavLink>
                <NavLink
                  to="/register"
                  className="rounded-full bg-primary px-5 py-2 text-sm font-semibold text-white shadow-card transition hover:bg-primary-dark"
                >
                  Join the community
                </NavLink>
              </>
            )}
          </div>
          <Disclosure as="div" className="lg:hidden">
            {({ open }) => (
              <>
                <Disclosure.Button className="inline-flex items-center justify-center rounded-full border border-slate-200 bg-white/70 p-2 text-slate-600 shadow-sm transition hover:border-primary hover:text-primary">
                  <span className="sr-only">Open main menu</span>
                  {open ? (
                    <XMarkIcon className="h-6 w-6" />
                  ) : (
                    <Bars3Icon className="h-6 w-6" />
                  )}
                </Disclosure.Button>
                <Transition
                  as={Fragment}
                  enter="transition duration-200 ease-out"
                  enterFrom="transform scale-95 opacity-0"
                  enterTo="transform scale-100 opacity-100"
                  leave="transition duration-150 ease-in"
                  leaveFrom="transform scale-100 opacity-100"
                  leaveTo="transform scale-95 opacity-0"
                >
                  <Disclosure.Panel className="absolute inset-x-4 top-20 z-50 rounded-3xl border border-slate-200 bg-white/95 p-6 shadow-xl backdrop-blur">
                    <div className="flex flex-col gap-5">
                      {isAuthenticated ? (
                        <div className="flex items-center gap-3 rounded-3xl border border-slate-200 bg-white/90 p-4 shadow-sm">
                          {avatarUrl ? (
                            <img src={avatarUrl} alt={displayName} className="h-11 w-11 rounded-full object-cover" />
                          ) : (
                            <span className={avatarClass}>{initials}</span>
                          )}
                          <div>
                            <p className="text-sm font-semibold text-slate-900">{displayName}</p>
                            {emailLabel ? <p className="text-xs text-slate-500">{emailLabel}</p> : null}
                            <p className="mt-1 text-[11px] font-semibold uppercase tracking-wide text-primary">Secure session</p>
                          </div>
                        </div>
                      ) : null}

                      {isAuthenticated ? (
                        <div className="space-y-3">
                          {navigation.map((item) => (
                            <NavLink
                              key={item.name}
                              to={item.to}
                              className={({ isActive }) =>
                                `block rounded-2xl border border-slate-200 px-4 py-3 text-sm font-semibold transition ${
                                  isActive ? 'border-primary bg-primary/10 text-primary' : 'text-slate-600 hover:border-primary'
                                }`
                              }
                            >
                              {item.name}
                            </NavLink>
                          ))}
                        </div>
                      ) : (
                        <div className="flex flex-col gap-3">
                          <NavLink
                            to="/login"
                            className="rounded-full border border-primary/30 px-5 py-2 text-center text-sm font-semibold text-primary transition hover:border-primary hover:text-primary-dark"
                          >
                            Log in
                          </NavLink>
                          <NavLink
                            to="/register"
                            className="rounded-full bg-primary px-5 py-2 text-center text-sm font-semibold text-white shadow-card transition hover:bg-primary-dark"
                          >
                            Join the community
                          </NavLink>
                        </div>
                      )}

                      {isAuthenticated ? (
                        <div className="space-y-3">
                          <button
                            type="button"
                            onClick={() => {
                              navigate('/profile');
                              document.activeElement?.blur();
                            }}
                            className="w-full rounded-2xl border border-slate-200 px-4 py-2 text-sm font-semibold text-slate-700 transition hover:border-primary hover:text-primary"
                          >
                            View profile
                          </button>
                          <button
                            type="button"
                            onClick={() => {
                              navigate(`${dashboardPath}/settings`);
                              document.activeElement?.blur();
                            }}
                            className="w-full rounded-2xl border border-slate-200 px-4 py-2 text-sm font-semibold text-slate-700 transition hover:border-primary hover:text-primary"
                          >
                            Settings
                          </button>
                          <button
                            type="button"
                            onClick={() => {
                              logout();
                              document.activeElement?.blur();
                            }}
                            className="w-full rounded-2xl bg-rose-50 px-4 py-2 text-sm font-semibold text-rose-600 transition hover:bg-rose-100"
                          >
                            Sign out
                          </button>
                        </div>
                      ) : null}
                    </div>
                  </Disclosure.Panel>
                </Transition>
              </>
            )}
          </Disclosure>
        </div>
      </header>
      <main className="bg-white">
        <Outlet key={location.pathname} />
      </main>
      {!isAuthenticated ? (
        <footer className="border-t border-slate-200 bg-slate-50/70">
          <div className="mx-auto flex max-w-7xl flex-col gap-4 px-6 py-10 text-sm text-slate-500 md:flex-row md:items-center md:justify-between">
            <p>© {new Date().getFullYear()} Edulure. All rights reserved.</p>
            <div className="flex gap-4">
              <a href="/about">About</a>
              <a href="/privacy">Privacy</a>
              <a href="/terms">Terms</a>
              <a href={`mailto:${supportEmail}`}>Support</a>
            </div>
          </div>
        </footer>
      ) : null}
    </div>
  );
}<|MERGE_RESOLUTION|>--- conflicted
+++ resolved
@@ -38,12 +38,9 @@
 
     const items = [
       { name: 'Home', to: '/' },
-<<<<<<< HEAD
       { name: 'Live feed', to: '/feed' },
-=======
       { name: 'Live Feed', to: '/feed' },
       { name: 'Communities', to: '/communities' },
->>>>>>> d63e3ebc
       { name: 'Explorer', to: '/explorer' },
       { name: 'Dashboard', to: baseDashboardPath },
       { name: 'Communities', to: communitiesPath },
