import { Fragment, useMemo } from 'react';
import { NavLink, Outlet, useLocation, useNavigate } from 'react-router-dom';
import { Disclosure, Transition } from '@headlessui/react';
import { Bars3Icon, XMarkIcon } from '@heroicons/react/24/outline';
import { useAuth } from '../context/AuthContext.jsx';
import { useRuntimeConfig } from '../context/RuntimeConfigContext.jsx';
import UserMenu from '../components/navigation/UserMenu.jsx';

const DASHBOARD_PATH_BY_ROLE = {
  admin: '/dashboard/admin',
  instructor: '/dashboard/instructor',
  learner: '/dashboard/learner',
  user: '/dashboard/learner',
  moderator: '/dashboard/admin'
};

export default function MainLayout() {
  const location = useLocation();
  const navigate = useNavigate();
  const { isAuthenticated, session, logout } = useAuth();
  const { getConfigValue, isFeatureEnabled } = useRuntimeConfig();
  const supportEmail = getConfigValue('support.contact-email', 'support@edulure.com');
  const analyticsDashboardEnabled = isFeatureEnabled('analytics.explorer-dashboard', true);
  const adminConsoleEnabled = isFeatureEnabled('admin.operational-console', false);
  const contentLibraryEnabled = isFeatureEnabled('content.library', true);

  const navigation = useMemo(() => {
    if (!isAuthenticated) {
<<<<<<< HEAD
      return [
        { name: 'Home', to: '/' },
        { name: 'Blog', to: '/blog' },
        { name: 'About', to: '/about' }
      ];
=======
      return [];
>>>>>>> f33962a2
    }

    const resolvedRole = (session?.user?.role ?? 'learner').toLowerCase();
    const baseDashboardPath = DASHBOARD_PATH_BY_ROLE[resolvedRole] ?? '/dashboard/learner';
    const communitiesPath =
      resolvedRole === 'instructor'
        ? `${baseDashboardPath}/communities/manage`
        : `${baseDashboardPath}/communities`;

    const items = [
      { name: 'Home', to: '/' },
      { name: 'Live feed', to: '/feed' },
      { name: 'Live Feed', to: '/feed' },
      { name: 'Communities', to: '/communities' },
      { name: 'Explorer', to: '/explorer' },
<<<<<<< HEAD
      { name: 'Profile', to: '/profile' },
      { name: 'Blog', to: '/blog' }
=======
      { name: 'Dashboard', to: baseDashboardPath },
      { name: 'Communities', to: communitiesPath },
      { name: 'About', to: '/about' }
>>>>>>> f33962a2
    ];

    if (contentLibraryEnabled && (resolvedRole === 'instructor' || resolvedRole === 'admin')) {
      items.splice(3, 0, { name: 'Content', to: '/content' });
    }

    if (analyticsDashboardEnabled && (resolvedRole === 'instructor' || resolvedRole === 'admin')) {
      items.splice(3, 0, { name: 'Analytics', to: '/analytics' });
    }

    if (adminConsoleEnabled && resolvedRole === 'admin') {
      items.splice(3, 0, { name: 'Admin console', to: '/admin' });
    }

    return items;
  }, [
    isAuthenticated,
    session,
    contentLibraryEnabled,
    analyticsDashboardEnabled,
    adminConsoleEnabled
  ]);

  const avatarUrl = session?.user?.avatarUrl;
  const displayName = session?.user?.firstName
    ? `${session.user.firstName}${session.user.lastName ? ` ${session.user.lastName}` : ''}`
    : session?.user?.email ?? 'Your profile';
  const emailLabel = session?.user?.email;
  const initials = displayName
    .split(' ')
    .filter(Boolean)
    .map((part) => part[0]?.toUpperCase())
    .slice(0, 2)
    .join('') || 'ED';

  const avatarClass =
    'flex h-11 w-11 items-center justify-center rounded-full bg-primary/10 text-sm font-semibold text-primary';

  const dashboardPath =
    DASHBOARD_PATH_BY_ROLE[(session?.user?.role ?? 'learner').toLowerCase()] ?? '/dashboard/learner';

  return (
    <div className="min-h-screen bg-white">
      <header className="sticky top-0 z-40 border-b border-slate-200 bg-white/95 backdrop-blur">
        <div className="mx-auto flex max-w-7xl items-center justify-between gap-4 px-6 py-4">
          <a href="/" className="flex items-center gap-3">
            <img
              src="https://i.ibb.co/twQyCm1N/Edulure-Logo.png"
              alt="Edulure logo"
              className="h-10 w-auto"
            />
          </a>
          {isAuthenticated ? (
            <nav className="hidden items-center gap-6 lg:flex">
              {navigation.map((item) => (
                <NavLink
                  key={item.name}
                  to={item.to}
                  className={({ isActive }) =>
                    `text-sm font-semibold transition-colors duration-200 hover:text-primary-dark ${
                      isActive ? 'text-primary' : 'text-slate-600'
                    }`
                  }
                >
                  {item.name}
                </NavLink>
              ))}
            </nav>
          ) : null}
          <div className="hidden items-center gap-3 lg:flex">
            {isAuthenticated ? (
              <UserMenu session={session} onNavigate={navigate} onLogout={logout} />
            ) : (
              <>
                <NavLink
                  to="/login"
                  className="rounded-full border border-primary/30 px-5 py-2 text-sm font-semibold text-primary transition hover:border-primary hover:text-primary-dark"
                >
                  Log in
                </NavLink>
                <NavLink
                  to="/register"
                  className="rounded-full bg-primary px-5 py-2 text-sm font-semibold text-white shadow-card transition hover:bg-primary-dark"
                >
                  Join the community
                </NavLink>
              </>
            )}
          </div>
          <Disclosure as="div" className="lg:hidden">
            {({ open }) => (
              <>
                <Disclosure.Button className="inline-flex items-center justify-center rounded-full border border-slate-200 bg-white/70 p-2 text-slate-600 shadow-sm transition hover:border-primary hover:text-primary">
                  <span className="sr-only">Open main menu</span>
                  {open ? (
                    <XMarkIcon className="h-6 w-6" />
                  ) : (
                    <Bars3Icon className="h-6 w-6" />
                  )}
                </Disclosure.Button>
                <Transition
                  as={Fragment}
                  enter="transition duration-200 ease-out"
                  enterFrom="transform scale-95 opacity-0"
                  enterTo="transform scale-100 opacity-100"
                  leave="transition duration-150 ease-in"
                  leaveFrom="transform scale-100 opacity-100"
                  leaveTo="transform scale-95 opacity-0"
                >
                  <Disclosure.Panel className="absolute inset-x-4 top-20 z-50 rounded-3xl border border-slate-200 bg-white/95 p-6 shadow-xl backdrop-blur">
                    <div className="flex flex-col gap-5">
                      {isAuthenticated ? (
                        <div className="flex items-center gap-3 rounded-3xl border border-slate-200 bg-white/90 p-4 shadow-sm">
                          {avatarUrl ? (
                            <img src={avatarUrl} alt={displayName} className="h-11 w-11 rounded-full object-cover" />
                          ) : (
                            <span className={avatarClass}>{initials}</span>
                          )}
                          <div>
                            <p className="text-sm font-semibold text-slate-900">{displayName}</p>
                            {emailLabel ? <p className="text-xs text-slate-500">{emailLabel}</p> : null}
                            <p className="mt-1 text-[11px] font-semibold uppercase tracking-wide text-primary">Secure session</p>
                          </div>
                        </div>
                      ) : null}

                      {isAuthenticated ? (
                        <div className="space-y-3">
                          {navigation.map((item) => (
                            <NavLink
                              key={item.name}
                              to={item.to}
                              className={({ isActive }) =>
                                `block rounded-2xl border border-slate-200 px-4 py-3 text-sm font-semibold transition ${
                                  isActive ? 'border-primary bg-primary/10 text-primary' : 'text-slate-600 hover:border-primary'
                                }`
                              }
                            >
                              {item.name}
                            </NavLink>
                          ))}
                        </div>
                      ) : (
                        <div className="flex flex-col gap-3">
                          <NavLink
                            to="/login"
                            className="rounded-full border border-primary/30 px-5 py-2 text-center text-sm font-semibold text-primary transition hover:border-primary hover:text-primary-dark"
                          >
                            Log in
                          </NavLink>
                          <NavLink
                            to="/register"
                            className="rounded-full bg-primary px-5 py-2 text-center text-sm font-semibold text-white shadow-card transition hover:bg-primary-dark"
                          >
                            Join the community
                          </NavLink>
                        </div>
                      )}

                      {isAuthenticated ? (
                        <div className="space-y-3">
                          <button
                            type="button"
                            onClick={() => {
                              navigate('/profile');
                              document.activeElement?.blur();
                            }}
                            className="w-full rounded-2xl border border-slate-200 px-4 py-2 text-sm font-semibold text-slate-700 transition hover:border-primary hover:text-primary"
                          >
                            View profile
                          </button>
                          <button
                            type="button"
                            onClick={() => {
                              navigate(`${dashboardPath}/settings`);
                              document.activeElement?.blur();
                            }}
                            className="w-full rounded-2xl border border-slate-200 px-4 py-2 text-sm font-semibold text-slate-700 transition hover:border-primary hover:text-primary"
                          >
                            Settings
                          </button>
                          <button
                            type="button"
                            onClick={() => {
                              logout();
                              document.activeElement?.blur();
                            }}
                            className="w-full rounded-2xl bg-rose-50 px-4 py-2 text-sm font-semibold text-rose-600 transition hover:bg-rose-100"
                          >
                            Sign out
                          </button>
                        </div>
                      ) : null}
                    </div>
                  </Disclosure.Panel>
                </Transition>
              </>
            )}
          </Disclosure>
        </div>
      </header>
      <main className="bg-white">
        <Outlet key={location.pathname} />
      </main>
      {!isAuthenticated ? (
        <footer className="border-t border-slate-200 bg-slate-50/70">
          <div className="mx-auto flex max-w-7xl flex-col gap-4 px-6 py-10 text-sm text-slate-500 md:flex-row md:items-center md:justify-between">
            <p>© {new Date().getFullYear()} Edulure. All rights reserved.</p>
            <div className="flex gap-4">
              <a href="/about">About</a>
              <a href="/privacy">Privacy</a>
              <a href="/terms">Terms</a>
              <a href={`mailto:${supportEmail}`}>Support</a>
            </div>
          </div>
        </footer>
      ) : null}
    </div>
  );
}<|MERGE_RESOLUTION|>--- conflicted
+++ resolved
@@ -26,15 +26,12 @@
 
   const navigation = useMemo(() => {
     if (!isAuthenticated) {
-<<<<<<< HEAD
       return [
         { name: 'Home', to: '/' },
         { name: 'Blog', to: '/blog' },
         { name: 'About', to: '/about' }
       ];
-=======
       return [];
->>>>>>> f33962a2
     }
 
     const resolvedRole = (session?.user?.role ?? 'learner').toLowerCase();
@@ -50,14 +47,11 @@
       { name: 'Live Feed', to: '/feed' },
       { name: 'Communities', to: '/communities' },
       { name: 'Explorer', to: '/explorer' },
-<<<<<<< HEAD
       { name: 'Profile', to: '/profile' },
       { name: 'Blog', to: '/blog' }
-=======
       { name: 'Dashboard', to: baseDashboardPath },
       { name: 'Communities', to: communitiesPath },
       { name: 'About', to: '/about' }
->>>>>>> f33962a2
     ];
 
     if (contentLibraryEnabled && (resolvedRole === 'instructor' || resolvedRole === 'admin')) {
