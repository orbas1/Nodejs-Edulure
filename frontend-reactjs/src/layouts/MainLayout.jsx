--- conflicted
+++ resolved
@@ -49,16 +49,13 @@
       { name: 'Communities', to: '/communities' },
       { name: 'Explorer', to: '/explorer' },
       { name: 'Profile', to: '/profile' },
-<<<<<<< HEAD
       { name: 'Blog', to: '/blog' },
       { name: 'Dashboard', to: baseDashboardPath },
       { name: 'Community workspace', to: communitiesPath },
       { name: 'About', to: '/about' }
-=======
       { name: 'Dashboard', to: baseDashboardPath },
       { name: 'About', to: '/about' },
       { name: 'Blog', to: '/blog' }
->>>>>>> c3e78cda
     ];
 
     if (!items.some((item) => item.to === communitiesPath)) {
